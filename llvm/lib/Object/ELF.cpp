--- conflicted
+++ resolved
@@ -24,11 +24,7 @@
   switch (Machine) {
   case ELF::EM_68K:
     switch (Type) {
-<<<<<<< HEAD
-#include "llvm/BinaryFormat/ELFRelocs/m680x0.def"
-=======
 #include "llvm/BinaryFormat/ELFRelocs/m68k.def"
->>>>>>> 49068b55
     default:
       break;
     }
