--- conflicted
+++ resolved
@@ -1645,17 +1645,12 @@
       if (MCOI.OperandType == MCOI::OPERAND_REGISTER &&
           !MO->isReg() && !MO->isFI())
         report("Expected a register operand.", MO, MONum);
-<<<<<<< HEAD
-      if (MCOI.OperandType == MCOI::OPERAND_IMMEDIATE && MO->isReg())
-        report("Expected a non-register operand.", MO, MONum);
-=======
       if (MO->isReg()) {
         if (MCOI.OperandType == MCOI::OPERAND_IMMEDIATE ||
             (MCOI.OperandType == MCOI::OPERAND_PCREL &&
              !TII->isRegisterOperandPCRel(*MO)))
           report("Expected a non-register operand.", MO, MONum);
       }
->>>>>>> 139aedef
     }
 
     int TiedTo = MCID.getOperandConstraint(MONum, MCOI::TIED_TO);
