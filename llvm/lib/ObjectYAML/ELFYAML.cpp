//===- ELFYAML.cpp - ELF YAMLIO implementation ----------------------------===//
//
// Part of the LLVM Project, under the Apache License v2.0 with LLVM Exceptions.
// See https://llvm.org/LICENSE.txt for license information.
// SPDX-License-Identifier: Apache-2.0 WITH LLVM-exception
//
//===----------------------------------------------------------------------===//
//
// This file defines classes for handling the YAML representation of ELF.
//
//===----------------------------------------------------------------------===//

#include "llvm/ObjectYAML/ELFYAML.h"
#include "llvm/ADT/MapVector.h"
#include "llvm/ADT/StringRef.h"
#include "llvm/BinaryFormat/ELF.h"
#include "llvm/Support/Casting.h"
#include "llvm/Support/ErrorHandling.h"
#include "llvm/Support/MipsABIFlags.h"
#include "llvm/Support/YAMLTraits.h"
#include "llvm/Support/WithColor.h"
#include <cassert>
#include <cstdint>

namespace llvm {

ELFYAML::Chunk::~Chunk() = default;

namespace ELFYAML {
unsigned Object::getMachine() const {
  if (Header.Machine)
    return *Header.Machine;
  return llvm::ELF::EM_NONE;
}
} // namespace ELFYAML

namespace yaml {

void ScalarEnumerationTraits<ELFYAML::ELF_ET>::enumeration(
    IO &IO, ELFYAML::ELF_ET &Value) {
#define ECase(X) IO.enumCase(Value, #X, ELF::X)
  ECase(ET_NONE);
  ECase(ET_REL);
  ECase(ET_EXEC);
  ECase(ET_DYN);
  ECase(ET_CORE);
#undef ECase
  IO.enumFallback<Hex16>(Value);
}

void ScalarEnumerationTraits<ELFYAML::ELF_PT>::enumeration(
    IO &IO, ELFYAML::ELF_PT &Value) {
#define ECase(X) IO.enumCase(Value, #X, ELF::X)
  ECase(PT_NULL);
  ECase(PT_LOAD);
  ECase(PT_DYNAMIC);
  ECase(PT_INTERP);
  ECase(PT_NOTE);
  ECase(PT_SHLIB);
  ECase(PT_PHDR);
  ECase(PT_TLS);
  ECase(PT_GNU_EH_FRAME);
  ECase(PT_GNU_STACK);
  ECase(PT_GNU_RELRO);
  ECase(PT_GNU_PROPERTY);
#undef ECase
  IO.enumFallback<Hex32>(Value);
}

void ScalarEnumerationTraits<ELFYAML::ELF_EM>::enumeration(
    IO &IO, ELFYAML::ELF_EM &Value) {
#define ECase(X) IO.enumCase(Value, #X, ELF::X)
  ECase(EM_NONE);
  ECase(EM_M32);
  ECase(EM_SPARC);
  ECase(EM_386);
  ECase(EM_68K);
  ECase(EM_88K);
  ECase(EM_IAMCU);
  ECase(EM_860);
  ECase(EM_MIPS);
  ECase(EM_S370);
  ECase(EM_MIPS_RS3_LE);
  ECase(EM_PARISC);
  ECase(EM_VPP500);
  ECase(EM_SPARC32PLUS);
  ECase(EM_960);
  ECase(EM_PPC);
  ECase(EM_PPC64);
  ECase(EM_S390);
  ECase(EM_SPU);
  ECase(EM_V800);
  ECase(EM_FR20);
  ECase(EM_RH32);
  ECase(EM_RCE);
  ECase(EM_ARM);
  ECase(EM_ALPHA);
  ECase(EM_SH);
  ECase(EM_SPARCV9);
  ECase(EM_TRICORE);
  ECase(EM_ARC);
  ECase(EM_H8_300);
  ECase(EM_H8_300H);
  ECase(EM_H8S);
  ECase(EM_H8_500);
  ECase(EM_IA_64);
  ECase(EM_MIPS_X);
  ECase(EM_COLDFIRE);
  ECase(EM_68HC12);
  ECase(EM_MMA);
  ECase(EM_PCP);
  ECase(EM_NCPU);
  ECase(EM_NDR1);
  ECase(EM_STARCORE);
  ECase(EM_ME16);
  ECase(EM_ST100);
  ECase(EM_TINYJ);
  ECase(EM_X86_64);
  ECase(EM_PDSP);
  ECase(EM_PDP10);
  ECase(EM_PDP11);
  ECase(EM_FX66);
  ECase(EM_ST9PLUS);
  ECase(EM_ST7);
  ECase(EM_68HC16);
  ECase(EM_68HC11);
  ECase(EM_68HC08);
  ECase(EM_68HC05);
  ECase(EM_SVX);
  ECase(EM_ST19);
  ECase(EM_VAX);
  ECase(EM_CRIS);
  ECase(EM_JAVELIN);
  ECase(EM_FIREPATH);
  ECase(EM_ZSP);
  ECase(EM_MMIX);
  ECase(EM_HUANY);
  ECase(EM_PRISM);
  ECase(EM_AVR);
  ECase(EM_FR30);
  ECase(EM_D10V);
  ECase(EM_D30V);
  ECase(EM_V850);
  ECase(EM_M32R);
  ECase(EM_MN10300);
  ECase(EM_MN10200);
  ECase(EM_PJ);
  ECase(EM_OPENRISC);
  ECase(EM_ARC_COMPACT);
  ECase(EM_XTENSA);
  ECase(EM_VIDEOCORE);
  ECase(EM_TMM_GPP);
  ECase(EM_NS32K);
  ECase(EM_TPC);
  ECase(EM_SNP1K);
  ECase(EM_ST200);
  ECase(EM_IP2K);
  ECase(EM_MAX);
  ECase(EM_CR);
  ECase(EM_F2MC16);
  ECase(EM_MSP430);
  ECase(EM_BLACKFIN);
  ECase(EM_SE_C33);
  ECase(EM_SEP);
  ECase(EM_ARCA);
  ECase(EM_UNICORE);
  ECase(EM_EXCESS);
  ECase(EM_DXP);
  ECase(EM_ALTERA_NIOS2);
  ECase(EM_CRX);
  ECase(EM_XGATE);
  ECase(EM_C166);
  ECase(EM_M16C);
  ECase(EM_DSPIC30F);
  ECase(EM_CE);
  ECase(EM_M32C);
  ECase(EM_TSK3000);
  ECase(EM_RS08);
  ECase(EM_SHARC);
  ECase(EM_ECOG2);
  ECase(EM_SCORE7);
  ECase(EM_DSP24);
  ECase(EM_VIDEOCORE3);
  ECase(EM_LATTICEMICO32);
  ECase(EM_SE_C17);
  ECase(EM_TI_C6000);
  ECase(EM_TI_C2000);
  ECase(EM_TI_C5500);
  ECase(EM_MMDSP_PLUS);
  ECase(EM_CYPRESS_M8C);
  ECase(EM_R32C);
  ECase(EM_TRIMEDIA);
  ECase(EM_HEXAGON);
  ECase(EM_8051);
  ECase(EM_STXP7X);
  ECase(EM_NDS32);
  ECase(EM_ECOG1);
  ECase(EM_ECOG1X);
  ECase(EM_MAXQ30);
  ECase(EM_XIMO16);
  ECase(EM_MANIK);
  ECase(EM_CRAYNV2);
  ECase(EM_RX);
  ECase(EM_METAG);
  ECase(EM_MCST_ELBRUS);
  ECase(EM_ECOG16);
  ECase(EM_CR16);
  ECase(EM_ETPU);
  ECase(EM_SLE9X);
  ECase(EM_L10M);
  ECase(EM_K10M);
  ECase(EM_AARCH64);
  ECase(EM_AVR32);
  ECase(EM_STM8);
  ECase(EM_TILE64);
  ECase(EM_TILEPRO);
  ECase(EM_CUDA);
  ECase(EM_TILEGX);
  ECase(EM_CLOUDSHIELD);
  ECase(EM_COREA_1ST);
  ECase(EM_COREA_2ND);
  ECase(EM_ARC_COMPACT2);
  ECase(EM_OPEN8);
  ECase(EM_RL78);
  ECase(EM_VIDEOCORE5);
  ECase(EM_78KOR);
  ECase(EM_56800EX);
  ECase(EM_AMDGPU);
  ECase(EM_RISCV);
  ECase(EM_LANAI);
  ECase(EM_BPF);
  ECase(EM_VE);
  ECase(EM_CSKY);
#undef ECase
  IO.enumFallback<Hex16>(Value);
}

void ScalarEnumerationTraits<ELFYAML::ELF_ELFCLASS>::enumeration(
    IO &IO, ELFYAML::ELF_ELFCLASS &Value) {
#define ECase(X) IO.enumCase(Value, #X, ELF::X)
  // Since the semantics of ELFCLASSNONE is "invalid", just don't accept it
  // here.
  ECase(ELFCLASS32);
  ECase(ELFCLASS64);
#undef ECase
}

void ScalarEnumerationTraits<ELFYAML::ELF_ELFDATA>::enumeration(
    IO &IO, ELFYAML::ELF_ELFDATA &Value) {
#define ECase(X) IO.enumCase(Value, #X, ELF::X)
  // ELFDATANONE is an invalid data encoding, but we accept it because
  // we want to be able to produce invalid binaries for the tests.
  ECase(ELFDATANONE);
  ECase(ELFDATA2LSB);
  ECase(ELFDATA2MSB);
#undef ECase
}

void ScalarEnumerationTraits<ELFYAML::ELF_ELFOSABI>::enumeration(
    IO &IO, ELFYAML::ELF_ELFOSABI &Value) {
#define ECase(X) IO.enumCase(Value, #X, ELF::X)
  ECase(ELFOSABI_NONE);
  ECase(ELFOSABI_HPUX);
  ECase(ELFOSABI_NETBSD);
  ECase(ELFOSABI_GNU);
  ECase(ELFOSABI_LINUX);
  ECase(ELFOSABI_HURD);
  ECase(ELFOSABI_SOLARIS);
  ECase(ELFOSABI_AIX);
  ECase(ELFOSABI_IRIX);
  ECase(ELFOSABI_FREEBSD);
  ECase(ELFOSABI_TRU64);
  ECase(ELFOSABI_MODESTO);
  ECase(ELFOSABI_OPENBSD);
  ECase(ELFOSABI_OPENVMS);
  ECase(ELFOSABI_NSK);
  ECase(ELFOSABI_AROS);
  ECase(ELFOSABI_FENIXOS);
  ECase(ELFOSABI_CLOUDABI);
  ECase(ELFOSABI_AMDGPU_HSA);
  ECase(ELFOSABI_AMDGPU_PAL);
  ECase(ELFOSABI_AMDGPU_MESA3D);
  ECase(ELFOSABI_ARM);
  ECase(ELFOSABI_C6000_ELFABI);
  ECase(ELFOSABI_C6000_LINUX);
  ECase(ELFOSABI_STANDALONE);
#undef ECase
  IO.enumFallback<Hex8>(Value);
}

void ScalarBitSetTraits<ELFYAML::ELF_EF>::bitset(IO &IO,
                                                 ELFYAML::ELF_EF &Value) {
  const auto *Object = static_cast<ELFYAML::Object *>(IO.getContext());
  assert(Object && "The IO context is not initialized");
#define BCase(X) IO.bitSetCase(Value, #X, ELF::X)
#define BCaseMask(X, M) IO.maskedBitSetCase(Value, #X, ELF::X, ELF::M)
  switch (Object->getMachine()) {
  case ELF::EM_ARM:
    BCase(EF_ARM_SOFT_FLOAT);
    BCase(EF_ARM_VFP_FLOAT);
    BCaseMask(EF_ARM_EABI_UNKNOWN, EF_ARM_EABIMASK);
    BCaseMask(EF_ARM_EABI_VER1, EF_ARM_EABIMASK);
    BCaseMask(EF_ARM_EABI_VER2, EF_ARM_EABIMASK);
    BCaseMask(EF_ARM_EABI_VER3, EF_ARM_EABIMASK);
    BCaseMask(EF_ARM_EABI_VER4, EF_ARM_EABIMASK);
    BCaseMask(EF_ARM_EABI_VER5, EF_ARM_EABIMASK);
    break;
  case ELF::EM_MIPS:
    BCase(EF_MIPS_NOREORDER);
    BCase(EF_MIPS_PIC);
    BCase(EF_MIPS_CPIC);
    BCase(EF_MIPS_ABI2);
    BCase(EF_MIPS_32BITMODE);
    BCase(EF_MIPS_FP64);
    BCase(EF_MIPS_NAN2008);
    BCase(EF_MIPS_MICROMIPS);
    BCase(EF_MIPS_ARCH_ASE_M16);
    BCase(EF_MIPS_ARCH_ASE_MDMX);
    BCaseMask(EF_MIPS_ABI_O32, EF_MIPS_ABI);
    BCaseMask(EF_MIPS_ABI_O64, EF_MIPS_ABI);
    BCaseMask(EF_MIPS_ABI_EABI32, EF_MIPS_ABI);
    BCaseMask(EF_MIPS_ABI_EABI64, EF_MIPS_ABI);
    BCaseMask(EF_MIPS_MACH_3900, EF_MIPS_MACH);
    BCaseMask(EF_MIPS_MACH_4010, EF_MIPS_MACH);
    BCaseMask(EF_MIPS_MACH_4100, EF_MIPS_MACH);
    BCaseMask(EF_MIPS_MACH_4650, EF_MIPS_MACH);
    BCaseMask(EF_MIPS_MACH_4120, EF_MIPS_MACH);
    BCaseMask(EF_MIPS_MACH_4111, EF_MIPS_MACH);
    BCaseMask(EF_MIPS_MACH_SB1, EF_MIPS_MACH);
    BCaseMask(EF_MIPS_MACH_OCTEON, EF_MIPS_MACH);
    BCaseMask(EF_MIPS_MACH_XLR, EF_MIPS_MACH);
    BCaseMask(EF_MIPS_MACH_OCTEON2, EF_MIPS_MACH);
    BCaseMask(EF_MIPS_MACH_OCTEON3, EF_MIPS_MACH);
    BCaseMask(EF_MIPS_MACH_5400, EF_MIPS_MACH);
    BCaseMask(EF_MIPS_MACH_5900, EF_MIPS_MACH);
    BCaseMask(EF_MIPS_MACH_5500, EF_MIPS_MACH);
    BCaseMask(EF_MIPS_MACH_9000, EF_MIPS_MACH);
    BCaseMask(EF_MIPS_MACH_LS2E, EF_MIPS_MACH);
    BCaseMask(EF_MIPS_MACH_LS2F, EF_MIPS_MACH);
    BCaseMask(EF_MIPS_MACH_LS3A, EF_MIPS_MACH);
    BCaseMask(EF_MIPS_ARCH_1, EF_MIPS_ARCH);
    BCaseMask(EF_MIPS_ARCH_2, EF_MIPS_ARCH);
    BCaseMask(EF_MIPS_ARCH_3, EF_MIPS_ARCH);
    BCaseMask(EF_MIPS_ARCH_4, EF_MIPS_ARCH);
    BCaseMask(EF_MIPS_ARCH_5, EF_MIPS_ARCH);
    BCaseMask(EF_MIPS_ARCH_32, EF_MIPS_ARCH);
    BCaseMask(EF_MIPS_ARCH_64, EF_MIPS_ARCH);
    BCaseMask(EF_MIPS_ARCH_32R2, EF_MIPS_ARCH);
    BCaseMask(EF_MIPS_ARCH_64R2, EF_MIPS_ARCH);
    BCaseMask(EF_MIPS_ARCH_32R6, EF_MIPS_ARCH);
    BCaseMask(EF_MIPS_ARCH_64R6, EF_MIPS_ARCH);
    break;
  case ELF::EM_HEXAGON:
    BCase(EF_HEXAGON_MACH_V2);
    BCase(EF_HEXAGON_MACH_V3);
    BCase(EF_HEXAGON_MACH_V4);
    BCase(EF_HEXAGON_MACH_V5);
    BCase(EF_HEXAGON_MACH_V55);
    BCase(EF_HEXAGON_MACH_V60);
    BCase(EF_HEXAGON_MACH_V62);
    BCase(EF_HEXAGON_MACH_V65);
    BCase(EF_HEXAGON_MACH_V66);
    BCase(EF_HEXAGON_MACH_V67);
    BCase(EF_HEXAGON_MACH_V67T);
    BCase(EF_HEXAGON_ISA_V2);
    BCase(EF_HEXAGON_ISA_V3);
    BCase(EF_HEXAGON_ISA_V4);
    BCase(EF_HEXAGON_ISA_V5);
    BCase(EF_HEXAGON_ISA_V55);
    BCase(EF_HEXAGON_ISA_V60);
    BCase(EF_HEXAGON_ISA_V62);
    BCase(EF_HEXAGON_ISA_V65);
    BCase(EF_HEXAGON_ISA_V66);
    BCase(EF_HEXAGON_ISA_V67);
    break;
  case ELF::EM_AVR:
    BCase(EF_AVR_ARCH_AVR1);
    BCase(EF_AVR_ARCH_AVR2);
    BCase(EF_AVR_ARCH_AVR25);
    BCase(EF_AVR_ARCH_AVR3);
    BCase(EF_AVR_ARCH_AVR31);
    BCase(EF_AVR_ARCH_AVR35);
    BCase(EF_AVR_ARCH_AVR4);
    BCase(EF_AVR_ARCH_AVR51);
    BCase(EF_AVR_ARCH_AVR6);
    BCase(EF_AVR_ARCH_AVRTINY);
    BCase(EF_AVR_ARCH_XMEGA1);
    BCase(EF_AVR_ARCH_XMEGA2);
    BCase(EF_AVR_ARCH_XMEGA3);
    BCase(EF_AVR_ARCH_XMEGA4);
    BCase(EF_AVR_ARCH_XMEGA5);
    BCase(EF_AVR_ARCH_XMEGA6);
    BCase(EF_AVR_ARCH_XMEGA7);
    break;
  case ELF::EM_RISCV:
    BCase(EF_RISCV_RVC);
    BCaseMask(EF_RISCV_FLOAT_ABI_SOFT, EF_RISCV_FLOAT_ABI);
    BCaseMask(EF_RISCV_FLOAT_ABI_SINGLE, EF_RISCV_FLOAT_ABI);
    BCaseMask(EF_RISCV_FLOAT_ABI_DOUBLE, EF_RISCV_FLOAT_ABI);
    BCaseMask(EF_RISCV_FLOAT_ABI_QUAD, EF_RISCV_FLOAT_ABI);
    BCase(EF_RISCV_RVE);
    break;
  case ELF::EM_AMDGPU:
    BCaseMask(EF_AMDGPU_MACH_NONE, EF_AMDGPU_MACH);
    BCaseMask(EF_AMDGPU_MACH_R600_R600, EF_AMDGPU_MACH);
    BCaseMask(EF_AMDGPU_MACH_R600_R630, EF_AMDGPU_MACH);
    BCaseMask(EF_AMDGPU_MACH_R600_RS880, EF_AMDGPU_MACH);
    BCaseMask(EF_AMDGPU_MACH_R600_RV670, EF_AMDGPU_MACH);
    BCaseMask(EF_AMDGPU_MACH_R600_RV710, EF_AMDGPU_MACH);
    BCaseMask(EF_AMDGPU_MACH_R600_RV730, EF_AMDGPU_MACH);
    BCaseMask(EF_AMDGPU_MACH_R600_RV770, EF_AMDGPU_MACH);
    BCaseMask(EF_AMDGPU_MACH_R600_CEDAR, EF_AMDGPU_MACH);
    BCaseMask(EF_AMDGPU_MACH_R600_CYPRESS, EF_AMDGPU_MACH);
    BCaseMask(EF_AMDGPU_MACH_R600_JUNIPER, EF_AMDGPU_MACH);
    BCaseMask(EF_AMDGPU_MACH_R600_REDWOOD, EF_AMDGPU_MACH);
    BCaseMask(EF_AMDGPU_MACH_R600_SUMO, EF_AMDGPU_MACH);
    BCaseMask(EF_AMDGPU_MACH_R600_BARTS, EF_AMDGPU_MACH);
    BCaseMask(EF_AMDGPU_MACH_R600_CAICOS, EF_AMDGPU_MACH);
    BCaseMask(EF_AMDGPU_MACH_R600_CAYMAN, EF_AMDGPU_MACH);
    BCaseMask(EF_AMDGPU_MACH_R600_TURKS, EF_AMDGPU_MACH);
    BCaseMask(EF_AMDGPU_MACH_AMDGCN_GFX600, EF_AMDGPU_MACH);
    BCaseMask(EF_AMDGPU_MACH_AMDGCN_GFX601, EF_AMDGPU_MACH);
    BCaseMask(EF_AMDGPU_MACH_AMDGCN_GFX700, EF_AMDGPU_MACH);
    BCaseMask(EF_AMDGPU_MACH_AMDGCN_GFX701, EF_AMDGPU_MACH);
    BCaseMask(EF_AMDGPU_MACH_AMDGCN_GFX702, EF_AMDGPU_MACH);
    BCaseMask(EF_AMDGPU_MACH_AMDGCN_GFX703, EF_AMDGPU_MACH);
    BCaseMask(EF_AMDGPU_MACH_AMDGCN_GFX704, EF_AMDGPU_MACH);
    BCaseMask(EF_AMDGPU_MACH_AMDGCN_GFX801, EF_AMDGPU_MACH);
    BCaseMask(EF_AMDGPU_MACH_AMDGCN_GFX802, EF_AMDGPU_MACH);
    BCaseMask(EF_AMDGPU_MACH_AMDGCN_GFX803, EF_AMDGPU_MACH);
    BCaseMask(EF_AMDGPU_MACH_AMDGCN_GFX810, EF_AMDGPU_MACH);
    BCaseMask(EF_AMDGPU_MACH_AMDGCN_GFX900, EF_AMDGPU_MACH);
    BCaseMask(EF_AMDGPU_MACH_AMDGCN_GFX902, EF_AMDGPU_MACH);
    BCaseMask(EF_AMDGPU_MACH_AMDGCN_GFX904, EF_AMDGPU_MACH);
    BCaseMask(EF_AMDGPU_MACH_AMDGCN_GFX906, EF_AMDGPU_MACH);
    BCaseMask(EF_AMDGPU_MACH_AMDGCN_GFX908, EF_AMDGPU_MACH);
    BCaseMask(EF_AMDGPU_MACH_AMDGCN_GFX909, EF_AMDGPU_MACH);
    BCaseMask(EF_AMDGPU_MACH_AMDGCN_GFX1010, EF_AMDGPU_MACH);
    BCaseMask(EF_AMDGPU_MACH_AMDGCN_GFX1011, EF_AMDGPU_MACH);
    BCaseMask(EF_AMDGPU_MACH_AMDGCN_GFX1012, EF_AMDGPU_MACH);
    BCaseMask(EF_AMDGPU_MACH_AMDGCN_GFX1030, EF_AMDGPU_MACH);
    BCaseMask(EF_AMDGPU_MACH_AMDGCN_GFX1031, EF_AMDGPU_MACH);
    BCase(EF_AMDGPU_XNACK);
    BCase(EF_AMDGPU_SRAM_ECC);
    break;
  default:
    break;
  }
#undef BCase
#undef BCaseMask
}

void ScalarEnumerationTraits<ELFYAML::ELF_SHT>::enumeration(
    IO &IO, ELFYAML::ELF_SHT &Value) {
  const auto *Object = static_cast<ELFYAML::Object *>(IO.getContext());
  assert(Object && "The IO context is not initialized");
#define ECase(X) IO.enumCase(Value, #X, ELF::X)
  ECase(SHT_NULL);
  ECase(SHT_PROGBITS);
  ECase(SHT_SYMTAB);
  // FIXME: Issue a diagnostic with this information.
  ECase(SHT_STRTAB);
  ECase(SHT_RELA);
  ECase(SHT_HASH);
  ECase(SHT_DYNAMIC);
  ECase(SHT_NOTE);
  ECase(SHT_NOBITS);
  ECase(SHT_REL);
  ECase(SHT_SHLIB);
  ECase(SHT_DYNSYM);
  ECase(SHT_INIT_ARRAY);
  ECase(SHT_FINI_ARRAY);
  ECase(SHT_PREINIT_ARRAY);
  ECase(SHT_GROUP);
  ECase(SHT_SYMTAB_SHNDX);
  ECase(SHT_RELR);
  ECase(SHT_ANDROID_REL);
  ECase(SHT_ANDROID_RELA);
  ECase(SHT_ANDROID_RELR);
  ECase(SHT_LLVM_ODRTAB);
  ECase(SHT_LLVM_LINKER_OPTIONS);
  ECase(SHT_LLVM_CALL_GRAPH_PROFILE);
  ECase(SHT_LLVM_ADDRSIG);
  ECase(SHT_LLVM_DEPENDENT_LIBRARIES);
  ECase(SHT_LLVM_SYMPART);
  ECase(SHT_LLVM_PART_EHDR);
  ECase(SHT_LLVM_PART_PHDR);
  ECase(SHT_GNU_ATTRIBUTES);
  ECase(SHT_GNU_HASH);
  ECase(SHT_GNU_verdef);
  ECase(SHT_GNU_verneed);
  ECase(SHT_GNU_versym);
  switch (Object->getMachine()) {
  case ELF::EM_ARM:
    ECase(SHT_ARM_EXIDX);
    ECase(SHT_ARM_PREEMPTMAP);
    ECase(SHT_ARM_ATTRIBUTES);
    ECase(SHT_ARM_DEBUGOVERLAY);
    ECase(SHT_ARM_OVERLAYSECTION);
    break;
  case ELF::EM_HEXAGON:
    ECase(SHT_HEX_ORDERED);
    break;
  case ELF::EM_X86_64:
    ECase(SHT_X86_64_UNWIND);
    break;
  case ELF::EM_MIPS:
    ECase(SHT_MIPS_REGINFO);
    ECase(SHT_MIPS_OPTIONS);
    ECase(SHT_MIPS_DWARF);
    ECase(SHT_MIPS_ABIFLAGS);
    break;
  case ELF::EM_RISCV:
    ECase(SHT_RISCV_ATTRIBUTES);
    break;
  default:
    // Nothing to do.
    break;
  }
#undef ECase
  IO.enumFallback<Hex32>(Value);
}

void ScalarBitSetTraits<ELFYAML::ELF_PF>::bitset(IO &IO,
                                                 ELFYAML::ELF_PF &Value) {
#define BCase(X) IO.bitSetCase(Value, #X, ELF::X)
  BCase(PF_X);
  BCase(PF_W);
  BCase(PF_R);
}

void ScalarBitSetTraits<ELFYAML::ELF_SHF>::bitset(IO &IO,
                                                  ELFYAML::ELF_SHF &Value) {
  const auto *Object = static_cast<ELFYAML::Object *>(IO.getContext());
#define BCase(X) IO.bitSetCase(Value, #X, ELF::X)
  BCase(SHF_WRITE);
  BCase(SHF_ALLOC);
  BCase(SHF_EXCLUDE);
  BCase(SHF_EXECINSTR);
  BCase(SHF_MERGE);
  BCase(SHF_STRINGS);
  BCase(SHF_INFO_LINK);
  BCase(SHF_LINK_ORDER);
  BCase(SHF_OS_NONCONFORMING);
  BCase(SHF_GROUP);
  BCase(SHF_TLS);
  BCase(SHF_COMPRESSED);
  switch (Object->getMachine()) {
  case ELF::EM_ARM:
    BCase(SHF_ARM_PURECODE);
    break;
  case ELF::EM_HEXAGON:
    BCase(SHF_HEX_GPREL);
    break;
  case ELF::EM_MIPS:
    BCase(SHF_MIPS_NODUPES);
    BCase(SHF_MIPS_NAMES);
    BCase(SHF_MIPS_LOCAL);
    BCase(SHF_MIPS_NOSTRIP);
    BCase(SHF_MIPS_GPREL);
    BCase(SHF_MIPS_MERGE);
    BCase(SHF_MIPS_ADDR);
    BCase(SHF_MIPS_STRING);
    break;
  case ELF::EM_X86_64:
    BCase(SHF_X86_64_LARGE);
    break;
  default:
    // Nothing to do.
    break;
  }
#undef BCase
}

void ScalarEnumerationTraits<ELFYAML::ELF_SHN>::enumeration(
    IO &IO, ELFYAML::ELF_SHN &Value) {
#define ECase(X) IO.enumCase(Value, #X, ELF::X)
  ECase(SHN_UNDEF);
  ECase(SHN_LORESERVE);
  ECase(SHN_LOPROC);
  ECase(SHN_HIPROC);
  ECase(SHN_LOOS);
  ECase(SHN_HIOS);
  ECase(SHN_ABS);
  ECase(SHN_COMMON);
  ECase(SHN_XINDEX);
  ECase(SHN_HIRESERVE);
  ECase(SHN_AMDGPU_LDS);
  ECase(SHN_HEXAGON_SCOMMON);
  ECase(SHN_HEXAGON_SCOMMON_1);
  ECase(SHN_HEXAGON_SCOMMON_2);
  ECase(SHN_HEXAGON_SCOMMON_4);
  ECase(SHN_HEXAGON_SCOMMON_8);
#undef ECase
  IO.enumFallback<Hex16>(Value);
}

void ScalarEnumerationTraits<ELFYAML::ELF_STB>::enumeration(
    IO &IO, ELFYAML::ELF_STB &Value) {
#define ECase(X) IO.enumCase(Value, #X, ELF::X)
  ECase(STB_LOCAL);
  ECase(STB_GLOBAL);
  ECase(STB_WEAK);
  ECase(STB_GNU_UNIQUE);
#undef ECase
  IO.enumFallback<Hex8>(Value);
}

void ScalarEnumerationTraits<ELFYAML::ELF_STT>::enumeration(
    IO &IO, ELFYAML::ELF_STT &Value) {
#define ECase(X) IO.enumCase(Value, #X, ELF::X)
  ECase(STT_NOTYPE);
  ECase(STT_OBJECT);
  ECase(STT_FUNC);
  ECase(STT_SECTION);
  ECase(STT_FILE);
  ECase(STT_COMMON);
  ECase(STT_TLS);
  ECase(STT_GNU_IFUNC);
#undef ECase
  IO.enumFallback<Hex8>(Value);
}


void ScalarEnumerationTraits<ELFYAML::ELF_RSS>::enumeration(
    IO &IO, ELFYAML::ELF_RSS &Value) {
#define ECase(X) IO.enumCase(Value, #X, ELF::X)
  ECase(RSS_UNDEF);
  ECase(RSS_GP);
  ECase(RSS_GP0);
  ECase(RSS_LOC);
#undef ECase
}

void ScalarEnumerationTraits<ELFYAML::ELF_REL>::enumeration(
    IO &IO, ELFYAML::ELF_REL &Value) {
  const auto *Object = static_cast<ELFYAML::Object *>(IO.getContext());
  assert(Object && "The IO context is not initialized");
#define ELF_RELOC(X, Y) IO.enumCase(Value, #X, ELF::X);
  switch (Object->getMachine()) {
  case ELF::EM_X86_64:
#include "llvm/BinaryFormat/ELFRelocs/x86_64.def"
    break;
  case ELF::EM_MIPS:
#include "llvm/BinaryFormat/ELFRelocs/Mips.def"
    break;
  case ELF::EM_HEXAGON:
#include "llvm/BinaryFormat/ELFRelocs/Hexagon.def"
    break;
  case ELF::EM_386:
  case ELF::EM_IAMCU:
#include "llvm/BinaryFormat/ELFRelocs/i386.def"
    break;
  case ELF::EM_AARCH64:
#include "llvm/BinaryFormat/ELFRelocs/AArch64.def"
    break;
  case ELF::EM_ARM:
#include "llvm/BinaryFormat/ELFRelocs/ARM.def"
    break;
  case ELF::EM_ARC:
#include "llvm/BinaryFormat/ELFRelocs/ARC.def"
    break;
  case ELF::EM_RISCV:
#include "llvm/BinaryFormat/ELFRelocs/RISCV.def"
    break;
  case ELF::EM_LANAI:
#include "llvm/BinaryFormat/ELFRelocs/Lanai.def"
    break;
  case ELF::EM_AMDGPU:
#include "llvm/BinaryFormat/ELFRelocs/AMDGPU.def"
    break;
  case ELF::EM_BPF:
#include "llvm/BinaryFormat/ELFRelocs/BPF.def"
    break;
  case ELF::EM_VE:
#include "llvm/BinaryFormat/ELFRelocs/VE.def"
    break;
  case ELF::EM_CSKY:
#include "llvm/BinaryFormat/ELFRelocs/CSKY.def"
    break;
  case ELF::EM_PPC64:
#include "llvm/BinaryFormat/ELFRelocs/PowerPC64.def"
    break;
  case ELF::EM_68K:
<<<<<<< HEAD
#include "llvm/BinaryFormat/ELFRelocs/m680x0.def"
=======
#include "llvm/BinaryFormat/ELFRelocs/m68k.def"
>>>>>>> 49068b55
    break;
  default:
    // Nothing to do.
    break;
  }
#undef ELF_RELOC
  IO.enumFallback<Hex32>(Value);
}

void ScalarEnumerationTraits<ELFYAML::ELF_DYNTAG>::enumeration(
    IO &IO, ELFYAML::ELF_DYNTAG &Value) {
  const auto *Object = static_cast<ELFYAML::Object *>(IO.getContext());
  assert(Object && "The IO context is not initialized");

// Disable architecture specific tags by default. We might enable them below.
#define AARCH64_DYNAMIC_TAG(name, value)
#define MIPS_DYNAMIC_TAG(name, value)
#define HEXAGON_DYNAMIC_TAG(name, value)
#define PPC_DYNAMIC_TAG(name, value)
#define PPC64_DYNAMIC_TAG(name, value)
// Ignore marker tags such as DT_HIOS (maps to DT_VERNEEDNUM), etc.
#define DYNAMIC_TAG_MARKER(name, value)

#define STRINGIFY(X) (#X)
#define DYNAMIC_TAG(X, Y) IO.enumCase(Value, STRINGIFY(DT_##X), ELF::DT_##X);
  switch (Object->getMachine()) {
  case ELF::EM_AARCH64:
#undef AARCH64_DYNAMIC_TAG
#define AARCH64_DYNAMIC_TAG(name, value) DYNAMIC_TAG(name, value)
#include "llvm/BinaryFormat/DynamicTags.def"
#undef AARCH64_DYNAMIC_TAG
#define AARCH64_DYNAMIC_TAG(name, value)
    break;
  case ELF::EM_MIPS:
#undef MIPS_DYNAMIC_TAG
#define MIPS_DYNAMIC_TAG(name, value) DYNAMIC_TAG(name, value)
#include "llvm/BinaryFormat/DynamicTags.def"
#undef MIPS_DYNAMIC_TAG
#define MIPS_DYNAMIC_TAG(name, value)
    break;
  case ELF::EM_HEXAGON:
#undef HEXAGON_DYNAMIC_TAG
#define HEXAGON_DYNAMIC_TAG(name, value) DYNAMIC_TAG(name, value)
#include "llvm/BinaryFormat/DynamicTags.def"
#undef HEXAGON_DYNAMIC_TAG
#define HEXAGON_DYNAMIC_TAG(name, value)
    break;
  case ELF::EM_PPC:
#undef PPC_DYNAMIC_TAG
#define PPC_DYNAMIC_TAG(name, value) DYNAMIC_TAG(name, value)
#include "llvm/BinaryFormat/DynamicTags.def"
#undef PPC_DYNAMIC_TAG
#define PPC_DYNAMIC_TAG(name, value)
    break;
  case ELF::EM_PPC64:
#undef PPC64_DYNAMIC_TAG
#define PPC64_DYNAMIC_TAG(name, value) DYNAMIC_TAG(name, value)
#include "llvm/BinaryFormat/DynamicTags.def"
#undef PPC64_DYNAMIC_TAG
#define PPC64_DYNAMIC_TAG(name, value)
    break;
  default:
#include "llvm/BinaryFormat/DynamicTags.def"
    break;
  }
#undef AARCH64_DYNAMIC_TAG
#undef MIPS_DYNAMIC_TAG
#undef HEXAGON_DYNAMIC_TAG
#undef PPC_DYNAMIC_TAG
#undef PPC64_DYNAMIC_TAG
#undef DYNAMIC_TAG_MARKER
#undef STRINGIFY
#undef DYNAMIC_TAG

  IO.enumFallback<Hex64>(Value);
}

void ScalarEnumerationTraits<ELFYAML::MIPS_AFL_REG>::enumeration(
    IO &IO, ELFYAML::MIPS_AFL_REG &Value) {
#define ECase(X) IO.enumCase(Value, #X, Mips::AFL_##X)
  ECase(REG_NONE);
  ECase(REG_32);
  ECase(REG_64);
  ECase(REG_128);
#undef ECase
}

void ScalarEnumerationTraits<ELFYAML::MIPS_ABI_FP>::enumeration(
    IO &IO, ELFYAML::MIPS_ABI_FP &Value) {
#define ECase(X) IO.enumCase(Value, #X, Mips::Val_GNU_MIPS_ABI_##X)
  ECase(FP_ANY);
  ECase(FP_DOUBLE);
  ECase(FP_SINGLE);
  ECase(FP_SOFT);
  ECase(FP_OLD_64);
  ECase(FP_XX);
  ECase(FP_64);
  ECase(FP_64A);
#undef ECase
}

void ScalarEnumerationTraits<ELFYAML::MIPS_AFL_EXT>::enumeration(
    IO &IO, ELFYAML::MIPS_AFL_EXT &Value) {
#define ECase(X) IO.enumCase(Value, #X, Mips::AFL_##X)
  ECase(EXT_NONE);
  ECase(EXT_XLR);
  ECase(EXT_OCTEON2);
  ECase(EXT_OCTEONP);
  ECase(EXT_LOONGSON_3A);
  ECase(EXT_OCTEON);
  ECase(EXT_5900);
  ECase(EXT_4650);
  ECase(EXT_4010);
  ECase(EXT_4100);
  ECase(EXT_3900);
  ECase(EXT_10000);
  ECase(EXT_SB1);
  ECase(EXT_4111);
  ECase(EXT_4120);
  ECase(EXT_5400);
  ECase(EXT_5500);
  ECase(EXT_LOONGSON_2E);
  ECase(EXT_LOONGSON_2F);
  ECase(EXT_OCTEON3);
#undef ECase
}

void ScalarEnumerationTraits<ELFYAML::MIPS_ISA>::enumeration(
    IO &IO, ELFYAML::MIPS_ISA &Value) {
  IO.enumCase(Value, "MIPS1", 1);
  IO.enumCase(Value, "MIPS2", 2);
  IO.enumCase(Value, "MIPS3", 3);
  IO.enumCase(Value, "MIPS4", 4);
  IO.enumCase(Value, "MIPS5", 5);
  IO.enumCase(Value, "MIPS32", 32);
  IO.enumCase(Value, "MIPS64", 64);
}

void ScalarBitSetTraits<ELFYAML::MIPS_AFL_ASE>::bitset(
    IO &IO, ELFYAML::MIPS_AFL_ASE &Value) {
#define BCase(X) IO.bitSetCase(Value, #X, Mips::AFL_ASE_##X)
  BCase(DSP);
  BCase(DSPR2);
  BCase(EVA);
  BCase(MCU);
  BCase(MDMX);
  BCase(MIPS3D);
  BCase(MT);
  BCase(SMARTMIPS);
  BCase(VIRT);
  BCase(MSA);
  BCase(MIPS16);
  BCase(MICROMIPS);
  BCase(XPA);
  BCase(CRC);
  BCase(GINV);
#undef BCase
}

void ScalarBitSetTraits<ELFYAML::MIPS_AFL_FLAGS1>::bitset(
    IO &IO, ELFYAML::MIPS_AFL_FLAGS1 &Value) {
#define BCase(X) IO.bitSetCase(Value, #X, Mips::AFL_FLAGS1_##X)
  BCase(ODDSPREG);
#undef BCase
}

void MappingTraits<ELFYAML::SectionHeader>::mapping(
    IO &IO, ELFYAML::SectionHeader &SHdr) {
  IO.mapRequired("Name", SHdr.Name);
}

void MappingTraits<ELFYAML::SectionHeaderTable>::mapping(
    IO &IO, ELFYAML::SectionHeaderTable &SectionHeader) {
  IO.mapOptional("Sections", SectionHeader.Sections);
  IO.mapOptional("Excluded", SectionHeader.Excluded);
  IO.mapOptional("NoHeaders", SectionHeader.NoHeaders);
}

StringRef MappingTraits<ELFYAML::SectionHeaderTable>::validate(
    IO &IO, ELFYAML::SectionHeaderTable &SecHdrTable) {
  if (SecHdrTable.NoHeaders && (SecHdrTable.Sections || SecHdrTable.Excluded))
    return "NoHeaders can't be used together with Sections/Excluded";
  if (!SecHdrTable.NoHeaders && !SecHdrTable.Sections && !SecHdrTable.Excluded)
    return "SectionHeaderTable can't be empty. Use 'NoHeaders' key to drop the "
           "section header table";
  return StringRef();
}

void MappingTraits<ELFYAML::FileHeader>::mapping(IO &IO,
                                                 ELFYAML::FileHeader &FileHdr) {
  IO.mapRequired("Class", FileHdr.Class);
  IO.mapRequired("Data", FileHdr.Data);
  IO.mapOptional("OSABI", FileHdr.OSABI, ELFYAML::ELF_ELFOSABI(0));
  IO.mapOptional("ABIVersion", FileHdr.ABIVersion, Hex8(0));
  IO.mapRequired("Type", FileHdr.Type);
  IO.mapOptional("Machine", FileHdr.Machine);
  IO.mapOptional("Flags", FileHdr.Flags, ELFYAML::ELF_EF(0));
  IO.mapOptional("Entry", FileHdr.Entry, Hex64(0));

  // obj2yaml does not dump these fields.
  assert(!IO.outputting() ||
         (!FileHdr.EPhOff && !FileHdr.EPhEntSize && !FileHdr.EPhNum));
  IO.mapOptional("EPhOff", FileHdr.EPhOff);
  IO.mapOptional("EPhEntSize", FileHdr.EPhEntSize);
  IO.mapOptional("EPhNum", FileHdr.EPhNum);
  IO.mapOptional("EShEntSize", FileHdr.EShEntSize);
  IO.mapOptional("EShOff", FileHdr.EShOff);
  IO.mapOptional("EShNum", FileHdr.EShNum);
  IO.mapOptional("EShStrNdx", FileHdr.EShStrNdx);
}

void MappingTraits<ELFYAML::ProgramHeader>::mapping(
    IO &IO, ELFYAML::ProgramHeader &Phdr) {
  IO.mapRequired("Type", Phdr.Type);
  IO.mapOptional("Flags", Phdr.Flags, ELFYAML::ELF_PF(0));
  IO.mapOptional("Sections", Phdr.Sections);
  IO.mapOptional("VAddr", Phdr.VAddr, Hex64(0));
  IO.mapOptional("PAddr", Phdr.PAddr, Phdr.VAddr);
  IO.mapOptional("Align", Phdr.Align);
  IO.mapOptional("FileSize", Phdr.FileSize);
  IO.mapOptional("MemSize", Phdr.MemSize);
  IO.mapOptional("Offset", Phdr.Offset);
}

LLVM_YAML_STRONG_TYPEDEF(StringRef, StOtherPiece)

template <> struct ScalarTraits<StOtherPiece> {
  static void output(const StOtherPiece &Val, void *, raw_ostream &Out) {
    Out << Val;
  }
  static StringRef input(StringRef Scalar, void *, StOtherPiece &Val) {
    Val = Scalar;
    return {};
  }
  static QuotingType mustQuote(StringRef) { return QuotingType::None; }
};
template <> struct SequenceElementTraits<StOtherPiece> {
  static const bool flow = true;
};

template <> struct ScalarTraits<ELFYAML::YAMLFlowString> {
  static void output(const ELFYAML::YAMLFlowString &Val, void *,
                     raw_ostream &Out) {
    Out << Val;
  }
  static StringRef input(StringRef Scalar, void *,
                         ELFYAML::YAMLFlowString &Val) {
    Val = Scalar;
    return {};
  }
  static QuotingType mustQuote(StringRef S) {
    return ScalarTraits<StringRef>::mustQuote(S);
  }
};
template <> struct SequenceElementTraits<ELFYAML::YAMLFlowString> {
  static const bool flow = true;
};

namespace {

struct NormalizedOther {
  NormalizedOther(IO &IO) : YamlIO(IO) {}
  NormalizedOther(IO &IO, Optional<uint8_t> Original) : YamlIO(IO) {
    assert(Original && "This constructor is only used for outputting YAML and "
                       "assumes a non-empty Original");
    std::vector<StOtherPiece> Ret;
    const auto *Object = static_cast<ELFYAML::Object *>(YamlIO.getContext());
    for (std::pair<StringRef, uint8_t> &P :
         getFlags(Object->getMachine()).takeVector()) {
      uint8_t FlagValue = P.second;
      if ((*Original & FlagValue) != FlagValue)
        continue;
      *Original &= ~FlagValue;
      Ret.push_back({P.first});
    }

    if (*Original != 0) {
      UnknownFlagsHolder = std::to_string(*Original);
      Ret.push_back({UnknownFlagsHolder});
    }

    if (!Ret.empty())
      Other = std::move(Ret);
  }

  uint8_t toValue(StringRef Name) {
    const auto *Object = static_cast<ELFYAML::Object *>(YamlIO.getContext());
    MapVector<StringRef, uint8_t> Flags = getFlags(Object->getMachine());

    auto It = Flags.find(Name);
    if (It != Flags.end())
      return It->second;

    uint8_t Val;
    if (to_integer(Name, Val))
      return Val;

    YamlIO.setError("an unknown value is used for symbol's 'Other' field: " +
                    Name);
    return 0;
  }

  Optional<uint8_t> denormalize(IO &) {
    if (!Other)
      return None;
    uint8_t Ret = 0;
    for (StOtherPiece &Val : *Other)
      Ret |= toValue(Val);
    return Ret;
  }

  // st_other field is used to encode symbol visibility and platform-dependent
  // flags and values. This method returns a name to value map that is used for
  // parsing and encoding this field.
  MapVector<StringRef, uint8_t> getFlags(unsigned EMachine) {
    MapVector<StringRef, uint8_t> Map;
    // STV_* values are just enumeration values. We add them in a reversed order
    // because when we convert the st_other to named constants when printing
    // YAML we want to use a maximum number of bits on each step:
    // when we have st_other == 3, we want to print it as STV_PROTECTED (3), but
    // not as STV_HIDDEN (2) + STV_INTERNAL (1).
    Map["STV_PROTECTED"] = ELF::STV_PROTECTED;
    Map["STV_HIDDEN"] = ELF::STV_HIDDEN;
    Map["STV_INTERNAL"] = ELF::STV_INTERNAL;
    // STV_DEFAULT is used to represent the default visibility and has a value
    // 0. We want to be able to read it from YAML documents, but there is no
    // reason to print it.
    if (!YamlIO.outputting())
      Map["STV_DEFAULT"] = ELF::STV_DEFAULT;

    // MIPS is not consistent. All of the STO_MIPS_* values are bit flags,
    // except STO_MIPS_MIPS16 which overlaps them. It should be checked and
    // consumed first when we print the output, because we do not want to print
    // any other flags that have the same bits instead.
    if (EMachine == ELF::EM_MIPS) {
      Map["STO_MIPS_MIPS16"] = ELF::STO_MIPS_MIPS16;
      Map["STO_MIPS_MICROMIPS"] = ELF::STO_MIPS_MICROMIPS;
      Map["STO_MIPS_PIC"] = ELF::STO_MIPS_PIC;
      Map["STO_MIPS_PLT"] = ELF::STO_MIPS_PLT;
      Map["STO_MIPS_OPTIONAL"] = ELF::STO_MIPS_OPTIONAL;
    }
    return Map;
  }

  IO &YamlIO;
  Optional<std::vector<StOtherPiece>> Other;
  std::string UnknownFlagsHolder;
};

} // end anonymous namespace

void ScalarTraits<ELFYAML::YAMLIntUInt>::output(const ELFYAML::YAMLIntUInt &Val,
                                                void *Ctx, raw_ostream &Out) {
  Out << Val;
}

StringRef ScalarTraits<ELFYAML::YAMLIntUInt>::input(StringRef Scalar, void *Ctx,
                                                    ELFYAML::YAMLIntUInt &Val) {
  const bool Is64 = static_cast<ELFYAML::Object *>(Ctx)->Header.Class ==
                    ELFYAML::ELF_ELFCLASS(ELF::ELFCLASS64);
  StringRef ErrMsg = "invalid number";
  // We do not accept negative hex numbers because their meaning is ambiguous.
  // For example, would -0xfffffffff mean 1 or INT32_MIN?
  if (Scalar.empty() || Scalar.startswith("-0x"))
    return ErrMsg;

  if (Scalar.startswith("-")) {
    const int64_t MinVal = Is64 ? INT64_MIN : INT32_MIN;
    long long Int;
    if (getAsSignedInteger(Scalar, /*Radix=*/0, Int) || (Int < MinVal))
      return ErrMsg;
    Val = Int;
    return "";
  }

  const uint64_t MaxVal = Is64 ? UINT64_MAX : UINT32_MAX;
  unsigned long long UInt;
  if (getAsUnsignedInteger(Scalar, /*Radix=*/0, UInt) || (UInt > MaxVal))
    return ErrMsg;
  Val = UInt;
  return "";
}

void MappingTraits<ELFYAML::Symbol>::mapping(IO &IO, ELFYAML::Symbol &Symbol) {
  IO.mapOptional("Name", Symbol.Name, StringRef());
  IO.mapOptional("StName", Symbol.StName);
  IO.mapOptional("Type", Symbol.Type, ELFYAML::ELF_STT(0));
  IO.mapOptional("Section", Symbol.Section, StringRef());
  IO.mapOptional("Index", Symbol.Index);
  IO.mapOptional("Binding", Symbol.Binding, ELFYAML::ELF_STB(0));
  IO.mapOptional("Value", Symbol.Value, Hex64(0));
  IO.mapOptional("Size", Symbol.Size, Hex64(0));

  // Symbol's Other field is a bit special. It is usually a field that
  // represents st_other and holds the symbol visibility. However, on some
  // platforms, it can contain bit fields and regular values, or even sometimes a
  // crazy mix of them (see comments for NormalizedOther). Because of this, we
  // need special handling.
  MappingNormalization<NormalizedOther, Optional<uint8_t>> Keys(IO,
                                                                Symbol.Other);
  IO.mapOptional("Other", Keys->Other);
}

StringRef MappingTraits<ELFYAML::Symbol>::validate(IO &IO,
                                                   ELFYAML::Symbol &Symbol) {
  if (Symbol.Index && Symbol.Section.data())
    return "Index and Section cannot both be specified for Symbol";
  return StringRef();
}

static void commonSectionMapping(IO &IO, ELFYAML::Section &Section) {
  IO.mapOptional("Name", Section.Name, StringRef());
  IO.mapRequired("Type", Section.Type);
  IO.mapOptional("Flags", Section.Flags);
  IO.mapOptional("Address", Section.Address);
  IO.mapOptional("Link", Section.Link, StringRef());
  IO.mapOptional("AddressAlign", Section.AddressAlign, Hex64(0));
  IO.mapOptional("EntSize", Section.EntSize);
  IO.mapOptional("Offset", Section.Offset);

  // obj2yaml does not dump these fields. They are expected to be empty when we
  // are producing YAML, because yaml2obj sets appropriate values for them
  // automatically when they are not explicitly defined.
  assert(!IO.outputting() ||
         (!Section.ShOffset.hasValue() && !Section.ShSize.hasValue() &&
          !Section.ShName.hasValue() && !Section.ShFlags.hasValue() &&
          !Section.ShType.hasValue()));
  IO.mapOptional("ShName", Section.ShName);
  IO.mapOptional("ShOffset", Section.ShOffset);
  IO.mapOptional("ShSize", Section.ShSize);
  IO.mapOptional("ShFlags", Section.ShFlags);
  IO.mapOptional("ShType", Section.ShType);
}

static void sectionMapping(IO &IO, ELFYAML::DynamicSection &Section) {
  commonSectionMapping(IO, Section);
  IO.mapOptional("Entries", Section.Entries);
  IO.mapOptional("Content", Section.Content);
}

static void sectionMapping(IO &IO, ELFYAML::RawContentSection &Section) {
  commonSectionMapping(IO, Section);
  IO.mapOptional("Content", Section.Content);

  // We also support reading a content as array of bytes using the ContentArray
  // key. obj2yaml never prints this field.
  assert(!IO.outputting() || !Section.ContentBuf.hasValue());
  IO.mapOptional("ContentArray", Section.ContentBuf);
  if (Section.ContentBuf) {
    if (Section.Content)
      IO.setError("Content and ContentArray can't be used together");
    Section.Content = yaml::BinaryRef(*Section.ContentBuf);
  }

  IO.mapOptional("Size", Section.Size);
  IO.mapOptional("Info", Section.Info);
}

static void sectionMapping(IO &IO, ELFYAML::StackSizesSection &Section) {
  commonSectionMapping(IO, Section);
  IO.mapOptional("Content", Section.Content);
  IO.mapOptional("Size", Section.Size);
  IO.mapOptional("Entries", Section.Entries);
}

static void sectionMapping(IO &IO, ELFYAML::HashSection &Section) {
  commonSectionMapping(IO, Section);
  IO.mapOptional("Content", Section.Content);
  IO.mapOptional("Bucket", Section.Bucket);
  IO.mapOptional("Chain", Section.Chain);
  IO.mapOptional("Size", Section.Size);

  // obj2yaml does not dump these fields. They can be used to override nchain
  // and nbucket values for creating broken sections.
  assert(!IO.outputting() ||
         (!Section.NBucket.hasValue() && !Section.NChain.hasValue()));
  IO.mapOptional("NChain", Section.NChain);
  IO.mapOptional("NBucket", Section.NBucket);
}

static void sectionMapping(IO &IO, ELFYAML::NoteSection &Section) {
  commonSectionMapping(IO, Section);
  IO.mapOptional("Content", Section.Content);
  IO.mapOptional("Size", Section.Size);
  IO.mapOptional("Notes", Section.Notes);
}


static void sectionMapping(IO &IO, ELFYAML::GnuHashSection &Section) {
  commonSectionMapping(IO, Section);
  IO.mapOptional("Content", Section.Content);
  IO.mapOptional("Header", Section.Header);
  IO.mapOptional("BloomFilter", Section.BloomFilter);
  IO.mapOptional("HashBuckets", Section.HashBuckets);
  IO.mapOptional("HashValues", Section.HashValues);
}
static void sectionMapping(IO &IO, ELFYAML::NoBitsSection &Section) {
  commonSectionMapping(IO, Section);
  IO.mapOptional("Size", Section.Size, Hex64(0));
}

static void sectionMapping(IO &IO, ELFYAML::VerdefSection &Section) {
  commonSectionMapping(IO, Section);
  IO.mapRequired("Info", Section.Info);
  IO.mapOptional("Entries", Section.Entries);
  IO.mapOptional("Content", Section.Content);
}

static void sectionMapping(IO &IO, ELFYAML::SymverSection &Section) {
  commonSectionMapping(IO, Section);
  IO.mapRequired("Entries", Section.Entries);
}

static void sectionMapping(IO &IO, ELFYAML::VerneedSection &Section) {
  commonSectionMapping(IO, Section);
  IO.mapRequired("Info", Section.Info);
  IO.mapOptional("Dependencies", Section.VerneedV);
  IO.mapOptional("Content", Section.Content);
}

static void sectionMapping(IO &IO, ELFYAML::RelocationSection &Section) {
  commonSectionMapping(IO, Section);
  IO.mapOptional("Info", Section.RelocatableSec, StringRef());
  IO.mapOptional("Relocations", Section.Relocations);
}

static void sectionMapping(IO &IO, ELFYAML::RelrSection &Section) {
  commonSectionMapping(IO, Section);
  IO.mapOptional("Entries", Section.Entries);
  IO.mapOptional("Content", Section.Content);
}

static void groupSectionMapping(IO &IO, ELFYAML::Group &Group) {
  commonSectionMapping(IO, Group);
  IO.mapOptional("Info", Group.Signature);
  IO.mapRequired("Members", Group.Members);
}

static void sectionMapping(IO &IO, ELFYAML::SymtabShndxSection &Section) {
  commonSectionMapping(IO, Section);
  IO.mapRequired("Entries", Section.Entries);
}

static void sectionMapping(IO &IO, ELFYAML::AddrsigSection &Section) {
  commonSectionMapping(IO, Section);
  IO.mapOptional("Content", Section.Content);
  IO.mapOptional("Size", Section.Size);
  IO.mapOptional("Symbols", Section.Symbols);
}

static void fillMapping(IO &IO, ELFYAML::Fill &Fill) {
  IO.mapOptional("Name", Fill.Name, StringRef());
  IO.mapOptional("Pattern", Fill.Pattern);
  IO.mapOptional("Offset", Fill.Offset);
  IO.mapRequired("Size", Fill.Size);
}

static void sectionMapping(IO &IO, ELFYAML::LinkerOptionsSection &Section) {
  commonSectionMapping(IO, Section);
  IO.mapOptional("Options", Section.Options);
  IO.mapOptional("Content", Section.Content);
}

static void sectionMapping(IO &IO,
                           ELFYAML::DependentLibrariesSection &Section) {
  commonSectionMapping(IO, Section);
  IO.mapOptional("Libraries", Section.Libs);
  IO.mapOptional("Content", Section.Content);
}

static void sectionMapping(IO &IO, ELFYAML::CallGraphProfileSection &Section) {
  commonSectionMapping(IO, Section);
  IO.mapOptional("Entries", Section.Entries);
  IO.mapOptional("Content", Section.Content);
}

void MappingTraits<ELFYAML::SectionOrType>::mapping(
    IO &IO, ELFYAML::SectionOrType &sectionOrType) {
  IO.mapRequired("SectionOrType", sectionOrType.sectionNameOrType);
}

void MappingTraits<ELFYAML::SectionName>::mapping(
    IO &IO, ELFYAML::SectionName &sectionName) {
  IO.mapRequired("Section", sectionName.Section);
}

static void sectionMapping(IO &IO, ELFYAML::MipsABIFlags &Section) {
  commonSectionMapping(IO, Section);
  IO.mapOptional("Version", Section.Version, Hex16(0));
  IO.mapRequired("ISA", Section.ISALevel);
  IO.mapOptional("ISARevision", Section.ISARevision, Hex8(0));
  IO.mapOptional("ISAExtension", Section.ISAExtension,
                 ELFYAML::MIPS_AFL_EXT(Mips::AFL_EXT_NONE));
  IO.mapOptional("ASEs", Section.ASEs, ELFYAML::MIPS_AFL_ASE(0));
  IO.mapOptional("FpABI", Section.FpABI,
                 ELFYAML::MIPS_ABI_FP(Mips::Val_GNU_MIPS_ABI_FP_ANY));
  IO.mapOptional("GPRSize", Section.GPRSize,
                 ELFYAML::MIPS_AFL_REG(Mips::AFL_REG_NONE));
  IO.mapOptional("CPR1Size", Section.CPR1Size,
                 ELFYAML::MIPS_AFL_REG(Mips::AFL_REG_NONE));
  IO.mapOptional("CPR2Size", Section.CPR2Size,
                 ELFYAML::MIPS_AFL_REG(Mips::AFL_REG_NONE));
  IO.mapOptional("Flags1", Section.Flags1, ELFYAML::MIPS_AFL_FLAGS1(0));
  IO.mapOptional("Flags2", Section.Flags2, Hex32(0));
}

void MappingTraits<std::unique_ptr<ELFYAML::Chunk>>::mapping(
    IO &IO, std::unique_ptr<ELFYAML::Chunk> &Section) {
  ELFYAML::ELF_SHT Type;
  if (IO.outputting()) {
    Type = cast<ELFYAML::Section>(Section.get())->Type;
  } else {
    // When the Type string does not have a "SHT_" prefix, we know it is not a
    // description of a regular ELF output section. Currently, we have one
    // special type named "Fill". See comments for Fill.
    StringRef StrType;
    IO.mapRequired("Type", StrType);
    if (StrType == "Fill") {
      Section.reset(new ELFYAML::Fill());
      fillMapping(IO, *cast<ELFYAML::Fill>(Section.get()));
      return;
    }

    IO.mapRequired("Type", Type);
  }

  switch (Type) {
  case ELF::SHT_DYNAMIC:
    if (!IO.outputting())
      Section.reset(new ELFYAML::DynamicSection());
    sectionMapping(IO, *cast<ELFYAML::DynamicSection>(Section.get()));
    break;
  case ELF::SHT_REL:
  case ELF::SHT_RELA:
    if (!IO.outputting())
      Section.reset(new ELFYAML::RelocationSection());
    sectionMapping(IO, *cast<ELFYAML::RelocationSection>(Section.get()));
    break;
  case ELF::SHT_RELR:
    if (!IO.outputting())
      Section.reset(new ELFYAML::RelrSection());
    sectionMapping(IO, *cast<ELFYAML::RelrSection>(Section.get()));
    break;
  case ELF::SHT_GROUP:
    if (!IO.outputting())
      Section.reset(new ELFYAML::Group());
    groupSectionMapping(IO, *cast<ELFYAML::Group>(Section.get()));
    break;
  case ELF::SHT_NOBITS:
    if (!IO.outputting())
      Section.reset(new ELFYAML::NoBitsSection());
    sectionMapping(IO, *cast<ELFYAML::NoBitsSection>(Section.get()));
    break;
  case ELF::SHT_HASH:
    if (!IO.outputting())
      Section.reset(new ELFYAML::HashSection());
    sectionMapping(IO, *cast<ELFYAML::HashSection>(Section.get()));
    break;
  case ELF::SHT_NOTE:
    if (!IO.outputting())
      Section.reset(new ELFYAML::NoteSection());
    sectionMapping(IO, *cast<ELFYAML::NoteSection>(Section.get()));
    break;
 case ELF::SHT_GNU_HASH:
    if (!IO.outputting())
      Section.reset(new ELFYAML::GnuHashSection());
    sectionMapping(IO, *cast<ELFYAML::GnuHashSection>(Section.get()));
    break;
  case ELF::SHT_MIPS_ABIFLAGS:
    if (!IO.outputting())
      Section.reset(new ELFYAML::MipsABIFlags());
    sectionMapping(IO, *cast<ELFYAML::MipsABIFlags>(Section.get()));
    break;
  case ELF::SHT_GNU_verdef:
    if (!IO.outputting())
      Section.reset(new ELFYAML::VerdefSection());
    sectionMapping(IO, *cast<ELFYAML::VerdefSection>(Section.get()));
    break;
  case ELF::SHT_GNU_versym:
    if (!IO.outputting())
      Section.reset(new ELFYAML::SymverSection());
    sectionMapping(IO, *cast<ELFYAML::SymverSection>(Section.get()));
    break;
  case ELF::SHT_GNU_verneed:
    if (!IO.outputting())
      Section.reset(new ELFYAML::VerneedSection());
    sectionMapping(IO, *cast<ELFYAML::VerneedSection>(Section.get()));
    break;
  case ELF::SHT_SYMTAB_SHNDX:
    if (!IO.outputting())
      Section.reset(new ELFYAML::SymtabShndxSection());
    sectionMapping(IO, *cast<ELFYAML::SymtabShndxSection>(Section.get()));
    break;
  case ELF::SHT_LLVM_ADDRSIG:
    if (!IO.outputting())
      Section.reset(new ELFYAML::AddrsigSection());
    sectionMapping(IO, *cast<ELFYAML::AddrsigSection>(Section.get()));
    break;
  case ELF::SHT_LLVM_LINKER_OPTIONS:
    if (!IO.outputting())
      Section.reset(new ELFYAML::LinkerOptionsSection());
    sectionMapping(IO, *cast<ELFYAML::LinkerOptionsSection>(Section.get()));
    break;
  case ELF::SHT_LLVM_DEPENDENT_LIBRARIES:
    if (!IO.outputting())
      Section.reset(new ELFYAML::DependentLibrariesSection());
    sectionMapping(IO,
                   *cast<ELFYAML::DependentLibrariesSection>(Section.get()));
    break;
  case ELF::SHT_LLVM_CALL_GRAPH_PROFILE:
    if (!IO.outputting())
      Section.reset(new ELFYAML::CallGraphProfileSection());
    sectionMapping(IO, *cast<ELFYAML::CallGraphProfileSection>(Section.get()));
    break;
  default:
    if (!IO.outputting()) {
      StringRef Name;
      IO.mapOptional("Name", Name, StringRef());
      Name = ELFYAML::dropUniqueSuffix(Name);

      if (ELFYAML::StackSizesSection::nameMatches(Name))
        Section = std::make_unique<ELFYAML::StackSizesSection>();
      else
        Section = std::make_unique<ELFYAML::RawContentSection>();
    }

    if (auto S = dyn_cast<ELFYAML::RawContentSection>(Section.get()))
      sectionMapping(IO, *S);
    else
      sectionMapping(IO, *cast<ELFYAML::StackSizesSection>(Section.get()));
  }
}

StringRef MappingTraits<std::unique_ptr<ELFYAML::Chunk>>::validate(
    IO &io, std::unique_ptr<ELFYAML::Chunk> &C) {
  if (const auto *RawSection = dyn_cast<ELFYAML::RawContentSection>(C.get())) {
    if (RawSection->Size && RawSection->Content &&
        (uint64_t)(*RawSection->Size) < RawSection->Content->binary_size())
      return "Section size must be greater than or equal to the content size";
    if (RawSection->Flags && RawSection->ShFlags)
      return "ShFlags and Flags cannot be used together";
    return {};
  }

  if (const auto *SS = dyn_cast<ELFYAML::StackSizesSection>(C.get())) {
    if (!SS->Entries && !SS->Content && !SS->Size)
      return ".stack_sizes: one of Content, Entries and Size must be specified";

    if (SS->Size && SS->Content &&
        (uint64_t)(*SS->Size) < SS->Content->binary_size())
      return ".stack_sizes: Size must be greater than or equal to the content "
             "size";

    // We accept Content, Size or both together when there are no Entries.
    if (!SS->Entries)
      return {};

    if (SS->Size)
      return ".stack_sizes: Size and Entries cannot be used together";
    if (SS->Content)
      return ".stack_sizes: Content and Entries cannot be used together";
    return {};
  }

  if (const auto *HS = dyn_cast<ELFYAML::HashSection>(C.get())) {
    if (!HS->Content && !HS->Bucket && !HS->Chain && !HS->Size)
      return "one of \"Content\", \"Size\", \"Bucket\" or \"Chain\" must be "
             "specified";

    if (HS->Content || HS->Size) {
      if (HS->Size && HS->Content &&
          (uint64_t)*HS->Size < HS->Content->binary_size())
        return "\"Size\" must be greater than or equal to the content "
               "size";

      if (HS->Bucket)
        return "\"Bucket\" cannot be used with \"Content\" or \"Size\"";
      if (HS->Chain)
        return "\"Chain\" cannot be used with \"Content\" or \"Size\"";
      return {};
    }

    if ((HS->Bucket && !HS->Chain) || (!HS->Bucket && HS->Chain))
      return "\"Bucket\" and \"Chain\" must be used together";
    return {};
  }

  if (const auto *Sec = dyn_cast<ELFYAML::AddrsigSection>(C.get())) {
    if (!Sec->Symbols && !Sec->Content && !Sec->Size)
      return "one of \"Content\", \"Size\" or \"Symbols\" must be specified";

    if (Sec->Content || Sec->Size) {
      if (Sec->Size && Sec->Content &&
          (uint64_t)*Sec->Size < Sec->Content->binary_size())
        return "\"Size\" must be greater than or equal to the content "
               "size";

      if (Sec->Symbols)
        return "\"Symbols\" cannot be used with \"Content\" or \"Size\"";
      return {};
    }

    if (!Sec->Symbols)
      return {};
    return {};
  }

  if (const auto *NS = dyn_cast<ELFYAML::NoteSection>(C.get())) {
    if (!NS->Content && !NS->Size && !NS->Notes)
      return "one of \"Content\", \"Size\" or \"Notes\" must be "
             "specified";

    if (!NS->Content && !NS->Size)
      return {};

    if (NS->Size && NS->Content &&
        (uint64_t)*NS->Size < NS->Content->binary_size())
      return "\"Size\" must be greater than or equal to the content "
             "size";

    if (NS->Notes)
      return "\"Notes\" cannot be used with \"Content\" or \"Size\"";
    return {};
  }

  if (const auto *Sec = dyn_cast<ELFYAML::GnuHashSection>(C.get())) {
    if (!Sec->Content && !Sec->Header && !Sec->BloomFilter &&
        !Sec->HashBuckets && !Sec->HashValues)
      return "either \"Content\" or \"Header\", \"BloomFilter\", "
             "\"HashBuckets\" and \"HashBuckets\" must be specified";

    if (Sec->Header || Sec->BloomFilter || Sec->HashBuckets ||
        Sec->HashValues) {
      if (!Sec->Header || !Sec->BloomFilter || !Sec->HashBuckets ||
          !Sec->HashValues)
        return "\"Header\", \"BloomFilter\", "
               "\"HashBuckets\" and \"HashValues\" must be used together";
      if (Sec->Content)
        return "\"Header\", \"BloomFilter\", "
               "\"HashBuckets\" and \"HashValues\" can't be used together with "
               "\"Content\"";
      return {};
    }

    // Only Content is specified.
    return {};
  }

  if (const auto *Sec = dyn_cast<ELFYAML::LinkerOptionsSection>(C.get())) {
    if (Sec->Options && Sec->Content)
      return "\"Options\" and \"Content\" can't be used together";
    return {};
  }

  if (const auto *Sec = dyn_cast<ELFYAML::DependentLibrariesSection>(C.get())) {
    if (Sec->Libs && Sec->Content)
      return "SHT_LLVM_DEPENDENT_LIBRARIES: \"Libraries\" and \"Content\" "
             "can't "
             "be used together";
    return {};
  }

  if (const auto *F = dyn_cast<ELFYAML::Fill>(C.get())) {
    if (!F->Pattern)
      return {};
    if (F->Pattern->binary_size() != 0 && !F->Size)
      return "\"Size\" can't be 0 when \"Pattern\" is not empty";
    return {};
  }

  if (const auto *VD = dyn_cast<ELFYAML::VerdefSection>(C.get())) {
    if (VD->Entries && VD->Content)
      return "SHT_GNU_verdef: \"Entries\" and \"Content\" can't be used "
             "together";
    return {};
  }

  if (const auto *VD = dyn_cast<ELFYAML::VerneedSection>(C.get())) {
    if (VD->VerneedV && VD->Content)
      return "SHT_GNU_verneed: \"Dependencies\" and \"Content\" can't be used "
             "together";
    return {};
  }

  if (const auto *RS = dyn_cast<ELFYAML::RelrSection>(C.get())) {
    if (RS->Entries && RS->Content)
      return "\"Entries\" and \"Content\" can't be used together";
    return {};
  }

  if (const auto *CGP = dyn_cast<ELFYAML::CallGraphProfileSection>(C.get())) {
    if (CGP->Entries && CGP->Content)
      return "\"Entries\" and \"Content\" can't be used together";
    return {};
  }

  return {};
}

namespace {

struct NormalizedMips64RelType {
  NormalizedMips64RelType(IO &)
      : Type(ELFYAML::ELF_REL(ELF::R_MIPS_NONE)),
        Type2(ELFYAML::ELF_REL(ELF::R_MIPS_NONE)),
        Type3(ELFYAML::ELF_REL(ELF::R_MIPS_NONE)),
        SpecSym(ELFYAML::ELF_REL(ELF::RSS_UNDEF)) {}
  NormalizedMips64RelType(IO &, ELFYAML::ELF_REL Original)
      : Type(Original & 0xFF), Type2(Original >> 8 & 0xFF),
        Type3(Original >> 16 & 0xFF), SpecSym(Original >> 24 & 0xFF) {}

  ELFYAML::ELF_REL denormalize(IO &) {
    ELFYAML::ELF_REL Res = Type | Type2 << 8 | Type3 << 16 | SpecSym << 24;
    return Res;
  }

  ELFYAML::ELF_REL Type;
  ELFYAML::ELF_REL Type2;
  ELFYAML::ELF_REL Type3;
  ELFYAML::ELF_RSS SpecSym;
};

} // end anonymous namespace

void MappingTraits<ELFYAML::StackSizeEntry>::mapping(
    IO &IO, ELFYAML::StackSizeEntry &E) {
  assert(IO.getContext() && "The IO context is not initialized");
  IO.mapOptional("Address", E.Address, Hex64(0));
  IO.mapRequired("Size", E.Size);
}

void MappingTraits<ELFYAML::GnuHashHeader>::mapping(IO &IO,
                                                    ELFYAML::GnuHashHeader &E) {
  assert(IO.getContext() && "The IO context is not initialized");
  IO.mapOptional("NBuckets", E.NBuckets);
  IO.mapRequired("SymNdx", E.SymNdx);
  IO.mapOptional("MaskWords", E.MaskWords);
  IO.mapRequired("Shift2", E.Shift2);
}

void MappingTraits<ELFYAML::DynamicEntry>::mapping(IO &IO,
                                                   ELFYAML::DynamicEntry &Rel) {
  assert(IO.getContext() && "The IO context is not initialized");

  IO.mapRequired("Tag", Rel.Tag);
  IO.mapRequired("Value", Rel.Val);
}

void MappingTraits<ELFYAML::NoteEntry>::mapping(IO &IO, ELFYAML::NoteEntry &N) {
  assert(IO.getContext() && "The IO context is not initialized");

  IO.mapOptional("Name", N.Name);
  IO.mapOptional("Desc", N.Desc);
  IO.mapRequired("Type", N.Type);
}

void MappingTraits<ELFYAML::VerdefEntry>::mapping(IO &IO,
                                                  ELFYAML::VerdefEntry &E) {
  assert(IO.getContext() && "The IO context is not initialized");

  IO.mapRequired("Version", E.Version);
  IO.mapRequired("Flags", E.Flags);
  IO.mapRequired("VersionNdx", E.VersionNdx);
  IO.mapRequired("Hash", E.Hash);
  IO.mapRequired("Names", E.VerNames);
}

void MappingTraits<ELFYAML::VerneedEntry>::mapping(IO &IO,
                                                   ELFYAML::VerneedEntry &E) {
  assert(IO.getContext() && "The IO context is not initialized");

  IO.mapRequired("Version", E.Version);
  IO.mapRequired("File", E.File);
  IO.mapRequired("Entries", E.AuxV);
}

void MappingTraits<ELFYAML::VernauxEntry>::mapping(IO &IO,
                                                   ELFYAML::VernauxEntry &E) {
  assert(IO.getContext() && "The IO context is not initialized");

  IO.mapRequired("Name", E.Name);
  IO.mapRequired("Hash", E.Hash);
  IO.mapRequired("Flags", E.Flags);
  IO.mapRequired("Other", E.Other);
}

void MappingTraits<ELFYAML::Relocation>::mapping(IO &IO,
                                                 ELFYAML::Relocation &Rel) {
  const auto *Object = static_cast<ELFYAML::Object *>(IO.getContext());
  assert(Object && "The IO context is not initialized");

  IO.mapOptional("Offset", Rel.Offset, (Hex64)0);
  IO.mapOptional("Symbol", Rel.Symbol);

  if (Object->getMachine() == ELFYAML::ELF_EM(ELF::EM_MIPS) &&
      Object->Header.Class == ELFYAML::ELF_ELFCLASS(ELF::ELFCLASS64)) {
    MappingNormalization<NormalizedMips64RelType, ELFYAML::ELF_REL> Key(
        IO, Rel.Type);
    IO.mapRequired("Type", Key->Type);
    IO.mapOptional("Type2", Key->Type2, ELFYAML::ELF_REL(ELF::R_MIPS_NONE));
    IO.mapOptional("Type3", Key->Type3, ELFYAML::ELF_REL(ELF::R_MIPS_NONE));
    IO.mapOptional("SpecSym", Key->SpecSym, ELFYAML::ELF_RSS(ELF::RSS_UNDEF));
  } else
    IO.mapRequired("Type", Rel.Type);

  IO.mapOptional("Addend", Rel.Addend, (ELFYAML::YAMLIntUInt)0);
}

void MappingTraits<ELFYAML::Object>::mapping(IO &IO, ELFYAML::Object &Object) {
  assert(!IO.getContext() && "The IO context is initialized already");
  IO.setContext(&Object);
  IO.mapTag("!ELF", true);
  IO.mapRequired("FileHeader", Object.Header);
  IO.mapOptional("SectionHeaderTable", Object.SectionHeaders);
  IO.mapOptional("ProgramHeaders", Object.ProgramHeaders);
  IO.mapOptional("Sections", Object.Chunks);
  IO.mapOptional("Symbols", Object.Symbols);
  IO.mapOptional("DynamicSymbols", Object.DynamicSymbols);
  IO.mapOptional("DWARF", Object.DWARF);
  if (Object.DWARF) {
    Object.DWARF->IsLittleEndian =
        Object.Header.Data == ELFYAML::ELF_ELFDATA(ELF::ELFDATA2LSB);
    Object.DWARF->Is64BitAddrSize =
        Object.Header.Class == ELFYAML::ELF_ELFCLASS(ELF::ELFCLASS64);
  }
  IO.setContext(nullptr);
}

void MappingTraits<ELFYAML::LinkerOption>::mapping(IO &IO,
                                                   ELFYAML::LinkerOption &Opt) {
  assert(IO.getContext() && "The IO context is not initialized");
  IO.mapRequired("Name", Opt.Key);
  IO.mapRequired("Value", Opt.Value);
}

void MappingTraits<ELFYAML::CallGraphEntry>::mapping(
    IO &IO, ELFYAML::CallGraphEntry &E) {
  assert(IO.getContext() && "The IO context is not initialized");
  IO.mapRequired("From", E.From);
  IO.mapRequired("To", E.To);
  IO.mapRequired("Weight", E.Weight);
}

LLVM_YAML_STRONG_TYPEDEF(uint8_t, MIPS_AFL_REG)
LLVM_YAML_STRONG_TYPEDEF(uint8_t, MIPS_ABI_FP)
LLVM_YAML_STRONG_TYPEDEF(uint32_t, MIPS_AFL_EXT)
LLVM_YAML_STRONG_TYPEDEF(uint32_t, MIPS_AFL_ASE)
LLVM_YAML_STRONG_TYPEDEF(uint32_t, MIPS_AFL_FLAGS1)

} // end namespace yaml

} // end namespace llvm<|MERGE_RESOLUTION|>--- conflicted
+++ resolved
@@ -682,11 +682,7 @@
 #include "llvm/BinaryFormat/ELFRelocs/PowerPC64.def"
     break;
   case ELF::EM_68K:
-<<<<<<< HEAD
-#include "llvm/BinaryFormat/ELFRelocs/m680x0.def"
-=======
 #include "llvm/BinaryFormat/ELFRelocs/m68k.def"
->>>>>>> 49068b55
     break;
   default:
     // Nothing to do.
