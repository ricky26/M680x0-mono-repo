--- conflicted
+++ resolved
@@ -406,11 +406,7 @@
 if (LLVM_NATIVE_ARCH MATCHES "i[2-6]86")
   set(LLVM_NATIVE_ARCH X86)
 elseif (LLVM_NATIVE_ARCH STREQUAL "m68k")
-<<<<<<< HEAD
-  set(LLVM_NATIVE_ARCH M680x0)
-=======
   set(LLVM_NATIVE_ARCH M68k)
->>>>>>> 49068b55
 elseif (LLVM_NATIVE_ARCH STREQUAL "x86")
   set(LLVM_NATIVE_ARCH X86)
 elseif (LLVM_NATIVE_ARCH STREQUAL "amd64")
