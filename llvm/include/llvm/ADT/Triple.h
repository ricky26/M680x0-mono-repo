//===-- llvm/ADT/Triple.h - Target triple helper class ----------*- C++ -*-===//
//
// Part of the LLVM Project, under the Apache License v2.0 with LLVM Exceptions.
// See https://llvm.org/LICENSE.txt for license information.
// SPDX-License-Identifier: Apache-2.0 WITH LLVM-exception
//
//===----------------------------------------------------------------------===//

#ifndef LLVM_ADT_TRIPLE_H
#define LLVM_ADT_TRIPLE_H

#include "llvm/ADT/Twine.h"

// Some system headers or GCC predefined macros conflict with identifiers in
// this file.  Undefine them here.
#undef NetBSD
#undef mips
#undef sparc

namespace llvm {

class VersionTuple;

/// Triple - Helper class for working with autoconf configuration names. For
/// historical reasons, we also call these 'triples' (they used to contain
/// exactly three fields).
///
/// Configuration names are strings in the canonical form:
///   ARCHITECTURE-VENDOR-OPERATING_SYSTEM
/// or
///   ARCHITECTURE-VENDOR-OPERATING_SYSTEM-ENVIRONMENT
///
/// This class is used for clients which want to support arbitrary
/// configuration names, but also want to implement certain special
/// behavior for particular configurations. This class isolates the mapping
/// from the components of the configuration name to well known IDs.
///
/// At its core the Triple class is designed to be a wrapper for a triple
/// string; the constructor does not change or normalize the triple string.
/// Clients that need to handle the non-canonical triples that users often
/// specify should use the normalize method.
///
/// See autoconf/config.guess for a glimpse into what configuration names
/// look like in practice.
class Triple {
public:
  enum ArchType {
    UnknownArch,

    arm,            // ARM (little endian): arm, armv.*, xscale
    armeb,          // ARM (big endian): armeb
    aarch64,        // AArch64 (little endian): aarch64
    aarch64_be,     // AArch64 (big endian): aarch64_be
    aarch64_32,     // AArch64 (little endian) ILP32: aarch64_32
    arc,            // ARC: Synopsys ARC
    avr,            // AVR: Atmel AVR microcontroller
    bpfel,          // eBPF or extended BPF or 64-bit BPF (little endian)
    bpfeb,          // eBPF or extended BPF or 64-bit BPF (big endian)
    csky,           // CSKY: csky
    hexagon,        // Hexagon: hexagon
<<<<<<< HEAD
    m680x0,         // M680x0: Motorola 680x0 family
=======
    m68k,           // M68k: Motorola 680x0 family
>>>>>>> 49068b55
    mips,           // MIPS: mips, mipsallegrex, mipsr6
    mipsel,         // MIPSEL: mipsel, mipsallegrexe, mipsr6el
    mips64,         // MIPS64: mips64, mips64r6, mipsn32, mipsn32r6
    mips64el,       // MIPS64EL: mips64el, mips64r6el, mipsn32el, mipsn32r6el
    msp430,         // MSP430: msp430
    ppc,            // PPC: powerpc
    ppc64,          // PPC64: powerpc64, ppu
    ppc64le,        // PPC64LE: powerpc64le
    r600,           // R600: AMD GPUs HD2XXX - HD6XXX
    amdgcn,         // AMDGCN: AMD GCN GPUs
    riscv32,        // RISC-V (32-bit): riscv32
    riscv64,        // RISC-V (64-bit): riscv64
    sparc,          // Sparc: sparc
    sparcv9,        // Sparcv9: Sparcv9
    sparcel,        // Sparc: (endianness = little). NB: 'Sparcle' is a CPU variant
    systemz,        // SystemZ: s390x
    tce,            // TCE (http://tce.cs.tut.fi/): tce
    tcele,          // TCE little endian (http://tce.cs.tut.fi/): tcele
    thumb,          // Thumb (little endian): thumb, thumbv.*
    thumbeb,        // Thumb (big endian): thumbeb
    x86,            // X86: i[3-9]86
    x86_64,         // X86-64: amd64, x86_64
    xcore,          // XCore: xcore
    nvptx,          // NVPTX: 32-bit
    nvptx64,        // NVPTX: 64-bit
    le32,           // le32: generic little-endian 32-bit CPU (PNaCl)
    le64,           // le64: generic little-endian 64-bit CPU (PNaCl)
    amdil,          // AMDIL
    amdil64,        // AMDIL with 64-bit pointers
    hsail,          // AMD HSAIL
    hsail64,        // AMD HSAIL with 64-bit pointers
    spir,           // SPIR: standard portable IR for OpenCL 32-bit version
    spir64,         // SPIR: standard portable IR for OpenCL 64-bit version
    kalimba,        // Kalimba: generic kalimba
    shave,          // SHAVE: Movidius vector VLIW processors
    lanai,          // Lanai: Lanai 32-bit
    wasm32,         // WebAssembly with 32-bit pointers
    wasm64,         // WebAssembly with 64-bit pointers
    renderscript32, // 32-bit RenderScript
    renderscript64, // 64-bit RenderScript
    ve,             // NEC SX-Aurora Vector Engine
    LastArchType = ve
  };
  enum SubArchType {
    NoSubArch,

    ARMSubArch_v8_6a,
    ARMSubArch_v8_5a,
    ARMSubArch_v8_4a,
    ARMSubArch_v8_3a,
    ARMSubArch_v8_2a,
    ARMSubArch_v8_1a,
    ARMSubArch_v8,
    ARMSubArch_v8r,
    ARMSubArch_v8m_baseline,
    ARMSubArch_v8m_mainline,
    ARMSubArch_v8_1m_mainline,
    ARMSubArch_v7,
    ARMSubArch_v7em,
    ARMSubArch_v7m,
    ARMSubArch_v7s,
    ARMSubArch_v7k,
    ARMSubArch_v7ve,
    ARMSubArch_v6,
    ARMSubArch_v6m,
    ARMSubArch_v6k,
    ARMSubArch_v6t2,
    ARMSubArch_v5,
    ARMSubArch_v5te,
    ARMSubArch_v4t,

    KalimbaSubArch_v3,
    KalimbaSubArch_v4,
    KalimbaSubArch_v5,

    MipsSubArch_r6,

    PPCSubArch_spe
  };
  enum VendorType {
    UnknownVendor,

    Apple,
    PC,
    SCEI,
    Freescale,
    IBM,
    ImaginationTechnologies,
    MipsTechnologies,
    NVIDIA,
    CSR,
    Myriad,
    AMD,
    Mesa,
    SUSE,
    OpenEmbedded,
    LastVendorType = OpenEmbedded
  };
  enum OSType {
    UnknownOS,

    Ananas,
    CloudABI,
    Darwin,
    DragonFly,
    FreeBSD,
    Fuchsia,
    IOS,
    KFreeBSD,
    Linux,
    Lv2,        // PS3
    MacOSX,
    NetBSD,
    OpenBSD,
    Solaris,
    Win32,
    ZOS,
    Haiku,
    Minix,
    RTEMS,
    NaCl,       // Native Client
    AIX,
    CUDA,       // NVIDIA CUDA
    NVCL,       // NVIDIA OpenCL
    AMDHSA,     // AMD HSA Runtime
    PS4,
    ELFIAMCU,
    TvOS,       // Apple tvOS
    WatchOS,    // Apple watchOS
    Mesa3D,
    Contiki,
    AMDPAL,     // AMD PAL Runtime
    HermitCore, // HermitCore Unikernel/Multikernel
    Hurd,       // GNU/Hurd
    WASI,       // Experimental WebAssembly OS
    Emscripten,
    LastOSType = Emscripten
  };
  enum EnvironmentType {
    UnknownEnvironment,

    GNU,
    GNUABIN32,
    GNUABI64,
    GNUEABI,
    GNUEABIHF,
    GNUX32,
    CODE16,
    EABI,
    EABIHF,
    Android,
    Musl,
    MuslEABI,
    MuslEABIHF,

    MSVC,
    Itanium,
    Cygnus,
    CoreCLR,
    Simulator, // Simulator variants of other systems, e.g., Apple's iOS
    MacABI, // Mac Catalyst variant of Apple's iOS deployment target.
    LastEnvironmentType = MacABI
  };
  enum ObjectFormatType {
    UnknownObjectFormat,

    COFF,
    ELF,
    GOFF,
    MachO,
    Wasm,
    XCOFF,
  };

private:
  std::string Data;

  /// The parsed arch type.
  ArchType Arch;

  /// The parsed subarchitecture type.
  SubArchType SubArch;

  /// The parsed vendor type.
  VendorType Vendor;

  /// The parsed OS type.
  OSType OS;

  /// The parsed Environment type.
  EnvironmentType Environment;

  /// The object format type.
  ObjectFormatType ObjectFormat;

public:
  /// @name Constructors
  /// @{

  /// Default constructor is the same as an empty string and leaves all
  /// triple fields unknown.
  Triple()
      : Data(), Arch(), SubArch(), Vendor(), OS(), Environment(),
        ObjectFormat() {}

  explicit Triple(const Twine &Str);
  Triple(const Twine &ArchStr, const Twine &VendorStr, const Twine &OSStr);
  Triple(const Twine &ArchStr, const Twine &VendorStr, const Twine &OSStr,
         const Twine &EnvironmentStr);

  bool operator==(const Triple &Other) const {
    return Arch == Other.Arch && SubArch == Other.SubArch &&
           Vendor == Other.Vendor && OS == Other.OS &&
           Environment == Other.Environment &&
           ObjectFormat == Other.ObjectFormat;
  }

  bool operator!=(const Triple &Other) const {
    return !(*this == Other);
  }

  /// @}
  /// @name Normalization
  /// @{

  /// normalize - Turn an arbitrary machine specification into the canonical
  /// triple form (or something sensible that the Triple class understands if
  /// nothing better can reasonably be done).  In particular, it handles the
  /// common case in which otherwise valid components are in the wrong order.
  static std::string normalize(StringRef Str);

  /// Return the normalized form of this triple's string.
  std::string normalize() const { return normalize(Data); }

  /// @}
  /// @name Typed Component Access
  /// @{

  /// getArch - Get the parsed architecture type of this triple.
  ArchType getArch() const { return Arch; }

  /// getSubArch - get the parsed subarchitecture type for this triple.
  SubArchType getSubArch() const { return SubArch; }

  /// getVendor - Get the parsed vendor type of this triple.
  VendorType getVendor() const { return Vendor; }

  /// getOS - Get the parsed operating system type of this triple.
  OSType getOS() const { return OS; }

  /// hasEnvironment - Does this triple have the optional environment
  /// (fourth) component?
  bool hasEnvironment() const {
    return getEnvironmentName() != "";
  }

  /// getEnvironment - Get the parsed environment type of this triple.
  EnvironmentType getEnvironment() const { return Environment; }

  /// Parse the version number from the OS name component of the
  /// triple, if present.
  ///
  /// For example, "fooos1.2.3" would return (1, 2, 3).
  ///
  /// If an entry is not defined, it will be returned as 0.
  void getEnvironmentVersion(unsigned &Major, unsigned &Minor,
                             unsigned &Micro) const;

  /// getFormat - Get the object format for this triple.
  ObjectFormatType getObjectFormat() const { return ObjectFormat; }

  /// getOSVersion - Parse the version number from the OS name component of the
  /// triple, if present.
  ///
  /// For example, "fooos1.2.3" would return (1, 2, 3).
  ///
  /// If an entry is not defined, it will be returned as 0.
  void getOSVersion(unsigned &Major, unsigned &Minor, unsigned &Micro) const;

  /// getOSMajorVersion - Return just the major version number, this is
  /// specialized because it is a common query.
  unsigned getOSMajorVersion() const {
    unsigned Maj, Min, Micro;
    getOSVersion(Maj, Min, Micro);
    return Maj;
  }

  /// getMacOSXVersion - Parse the version number as with getOSVersion and then
  /// translate generic "darwin" versions to the corresponding OS X versions.
  /// This may also be called with IOS triples but the OS X version number is
  /// just set to a constant 10.4.0 in that case.  Returns true if successful.
  bool getMacOSXVersion(unsigned &Major, unsigned &Minor,
                        unsigned &Micro) const;

  /// getiOSVersion - Parse the version number as with getOSVersion.  This should
  /// only be called with IOS or generic triples.
  void getiOSVersion(unsigned &Major, unsigned &Minor,
                     unsigned &Micro) const;

  /// getWatchOSVersion - Parse the version number as with getOSVersion.  This
  /// should only be called with WatchOS or generic triples.
  void getWatchOSVersion(unsigned &Major, unsigned &Minor,
                         unsigned &Micro) const;

  /// @}
  /// @name Direct Component Access
  /// @{

  const std::string &str() const { return Data; }

  const std::string &getTriple() const { return Data; }

  /// getArchName - Get the architecture (first) component of the
  /// triple.
  StringRef getArchName() const;

  /// getVendorName - Get the vendor (second) component of the triple.
  StringRef getVendorName() const;

  /// getOSName - Get the operating system (third) component of the
  /// triple.
  StringRef getOSName() const;

  /// getEnvironmentName - Get the optional environment (fourth)
  /// component of the triple, or "" if empty.
  StringRef getEnvironmentName() const;

  /// getOSAndEnvironmentName - Get the operating system and optional
  /// environment components as a single string (separated by a '-'
  /// if the environment component is present).
  StringRef getOSAndEnvironmentName() const;

  /// @}
  /// @name Convenience Predicates
  /// @{

  /// Test whether the architecture is 64-bit
  ///
  /// Note that this tests for 64-bit pointer width, and nothing else. Note
  /// that we intentionally expose only three predicates, 64-bit, 32-bit, and
  /// 16-bit. The inner details of pointer width for particular architectures
  /// is not summed up in the triple, and so only a coarse grained predicate
  /// system is provided.
  bool isArch64Bit() const;

  /// Test whether the architecture is 32-bit
  ///
  /// Note that this tests for 32-bit pointer width, and nothing else.
  bool isArch32Bit() const;

  /// Test whether the architecture is 16-bit
  ///
  /// Note that this tests for 16-bit pointer width, and nothing else.
  bool isArch16Bit() const;

  /// isOSVersionLT - Helper function for doing comparisons against version
  /// numbers included in the target triple.
  bool isOSVersionLT(unsigned Major, unsigned Minor = 0,
                     unsigned Micro = 0) const {
    unsigned LHS[3];
    getOSVersion(LHS[0], LHS[1], LHS[2]);

    if (LHS[0] != Major)
      return LHS[0] < Major;
    if (LHS[1] != Minor)
      return LHS[1] < Minor;
    if (LHS[2] != Micro)
      return LHS[2] < Micro;

    return false;
  }

  bool isOSVersionLT(const Triple &Other) const {
    unsigned RHS[3];
    Other.getOSVersion(RHS[0], RHS[1], RHS[2]);
    return isOSVersionLT(RHS[0], RHS[1], RHS[2]);
  }

  /// isMacOSXVersionLT - Comparison function for checking OS X version
  /// compatibility, which handles supporting skewed version numbering schemes
  /// used by the "darwin" triples.
  bool isMacOSXVersionLT(unsigned Major, unsigned Minor = 0,
                         unsigned Micro = 0) const;

  /// isMacOSX - Is this a Mac OS X triple. For legacy reasons, we support both
  /// "darwin" and "osx" as OS X triples.
  bool isMacOSX() const {
    return getOS() == Triple::Darwin || getOS() == Triple::MacOSX;
  }

  /// Is this an iOS triple.
  /// Note: This identifies tvOS as a variant of iOS. If that ever
  /// changes, i.e., if the two operating systems diverge or their version
  /// numbers get out of sync, that will need to be changed.
  /// watchOS has completely different version numbers so it is not included.
  bool isiOS() const {
    return getOS() == Triple::IOS || isTvOS();
  }

  /// Is this an Apple tvOS triple.
  bool isTvOS() const {
    return getOS() == Triple::TvOS;
  }

  /// Is this an Apple watchOS triple.
  bool isWatchOS() const {
    return getOS() == Triple::WatchOS;
  }

  bool isWatchABI() const {
    return getSubArch() == Triple::ARMSubArch_v7k;
  }

  bool isOSzOS() const { return getOS() == Triple::ZOS; }

  /// isOSDarwin - Is this a "Darwin" OS (macOS, iOS, tvOS or watchOS).
  bool isOSDarwin() const {
    return isMacOSX() || isiOS() || isWatchOS();
  }

  bool isSimulatorEnvironment() const {
    return getEnvironment() == Triple::Simulator;
  }

  bool isMacCatalystEnvironment() const {
    return getEnvironment() == Triple::MacABI;
  }

  bool isOSNetBSD() const {
    return getOS() == Triple::NetBSD;
  }

  bool isOSOpenBSD() const {
    return getOS() == Triple::OpenBSD;
  }

  bool isOSFreeBSD() const {
    return getOS() == Triple::FreeBSD;
  }

  bool isOSFuchsia() const {
    return getOS() == Triple::Fuchsia;
  }

  bool isOSDragonFly() const { return getOS() == Triple::DragonFly; }

  bool isOSSolaris() const {
    return getOS() == Triple::Solaris;
  }

  bool isOSIAMCU() const {
    return getOS() == Triple::ELFIAMCU;
  }

  bool isOSUnknown() const { return getOS() == Triple::UnknownOS; }

  bool isGNUEnvironment() const {
    EnvironmentType Env = getEnvironment();
    return Env == Triple::GNU || Env == Triple::GNUABIN32 ||
           Env == Triple::GNUABI64 || Env == Triple::GNUEABI ||
           Env == Triple::GNUEABIHF || Env == Triple::GNUX32;
  }

  bool isOSContiki() const {
    return getOS() == Triple::Contiki;
  }

  /// Tests whether the OS is Haiku.
  bool isOSHaiku() const {
    return getOS() == Triple::Haiku;
  }

  /// Tests whether the OS is Windows.
  bool isOSWindows() const {
    return getOS() == Triple::Win32;
  }

  /// Checks if the environment is MSVC.
  bool isKnownWindowsMSVCEnvironment() const {
    return isOSWindows() && getEnvironment() == Triple::MSVC;
  }

  /// Checks if the environment could be MSVC.
  bool isWindowsMSVCEnvironment() const {
    return isKnownWindowsMSVCEnvironment() ||
           (isOSWindows() && getEnvironment() == Triple::UnknownEnvironment);
  }

  bool isWindowsCoreCLREnvironment() const {
    return isOSWindows() && getEnvironment() == Triple::CoreCLR;
  }

  bool isWindowsItaniumEnvironment() const {
    return isOSWindows() && getEnvironment() == Triple::Itanium;
  }

  bool isWindowsCygwinEnvironment() const {
    return isOSWindows() && getEnvironment() == Triple::Cygnus;
  }

  bool isWindowsGNUEnvironment() const {
    return isOSWindows() && getEnvironment() == Triple::GNU;
  }

  /// Tests for either Cygwin or MinGW OS
  bool isOSCygMing() const {
    return isWindowsCygwinEnvironment() || isWindowsGNUEnvironment();
  }

  /// Is this a "Windows" OS targeting a "MSVCRT.dll" environment.
  bool isOSMSVCRT() const {
    return isWindowsMSVCEnvironment() || isWindowsGNUEnvironment() ||
           isWindowsItaniumEnvironment();
  }

  /// Tests whether the OS is NaCl (Native Client)
  bool isOSNaCl() const {
    return getOS() == Triple::NaCl;
  }

  /// Tests whether the OS is Linux.
  bool isOSLinux() const {
    return getOS() == Triple::Linux;
  }

  /// Tests whether the OS is kFreeBSD.
  bool isOSKFreeBSD() const {
    return getOS() == Triple::KFreeBSD;
  }

  /// Tests whether the OS is Hurd.
  bool isOSHurd() const {
    return getOS() == Triple::Hurd;
  }

  /// Tests whether the OS is WASI.
  bool isOSWASI() const {
    return getOS() == Triple::WASI;
  }

  /// Tests whether the OS is Emscripten.
  bool isOSEmscripten() const {
    return getOS() == Triple::Emscripten;
  }

  /// Tests whether the OS uses glibc.
  bool isOSGlibc() const {
    return (getOS() == Triple::Linux || getOS() == Triple::KFreeBSD ||
            getOS() == Triple::Hurd) &&
           !isAndroid();
  }

  /// Tests whether the OS is AIX.
  bool isOSAIX() const {
    return getOS() == Triple::AIX;
  }

  /// Tests whether the OS uses the ELF binary format.
  bool isOSBinFormatELF() const {
    return getObjectFormat() == Triple::ELF;
  }

  /// Tests whether the OS uses the COFF binary format.
  bool isOSBinFormatCOFF() const {
    return getObjectFormat() == Triple::COFF;
  }

  /// Tests whether the OS uses the GOFF binary format.
  bool isOSBinFormatGOFF() const { return getObjectFormat() == Triple::GOFF; }

  /// Tests whether the environment is MachO.
  bool isOSBinFormatMachO() const {
    return getObjectFormat() == Triple::MachO;
  }

  /// Tests whether the OS uses the Wasm binary format.
  bool isOSBinFormatWasm() const {
    return getObjectFormat() == Triple::Wasm;
  }

  /// Tests whether the OS uses the XCOFF binary format.
  bool isOSBinFormatXCOFF() const {
    return getObjectFormat() == Triple::XCOFF;
  }

  /// Tests whether the target is the PS4 CPU
  bool isPS4CPU() const {
    return getArch() == Triple::x86_64 &&
           getVendor() == Triple::SCEI &&
           getOS() == Triple::PS4;
  }

  /// Tests whether the target is the PS4 platform
  bool isPS4() const {
    return getVendor() == Triple::SCEI &&
           getOS() == Triple::PS4;
  }

  /// Tests whether the target is Android
  bool isAndroid() const { return getEnvironment() == Triple::Android; }

  bool isAndroidVersionLT(unsigned Major) const {
    assert(isAndroid() && "Not an Android triple!");

    unsigned Env[3];
    getEnvironmentVersion(Env[0], Env[1], Env[2]);

    // 64-bit targets did not exist before API level 21 (Lollipop).
    if (isArch64Bit() && Env[0] < 21)
      Env[0] = 21;

    return Env[0] < Major;
  }

  /// Tests whether the environment is musl-libc
  bool isMusl() const {
    return getEnvironment() == Triple::Musl ||
           getEnvironment() == Triple::MuslEABI ||
           getEnvironment() == Triple::MuslEABIHF;
  }

  /// Tests whether the target is SPIR (32- or 64-bit).
  bool isSPIR() const {
    return getArch() == Triple::spir || getArch() == Triple::spir64;
  }

  /// Tests whether the target is NVPTX (32- or 64-bit).
  bool isNVPTX() const {
    return getArch() == Triple::nvptx || getArch() == Triple::nvptx64;
  }

  /// Tests whether the target is AMDGCN
  bool isAMDGCN() const { return getArch() == Triple::amdgcn; }

  bool isAMDGPU() const {
    return getArch() == Triple::r600 || getArch() == Triple::amdgcn;
  }

  /// Tests whether the target is Thumb (little and big endian).
  bool isThumb() const {
    return getArch() == Triple::thumb || getArch() == Triple::thumbeb;
  }

  /// Tests whether the target is ARM (little and big endian).
  bool isARM() const {
    return getArch() == Triple::arm || getArch() == Triple::armeb;
  }

  /// Tests whether the target is AArch64 (little and big endian).
  bool isAArch64() const {
    return getArch() == Triple::aarch64 || getArch() == Triple::aarch64_be;
  }

  /// Tests whether the target is MIPS 32-bit (little and big endian).
  bool isMIPS32() const {
    return getArch() == Triple::mips || getArch() == Triple::mipsel;
  }

  /// Tests whether the target is MIPS 64-bit (little and big endian).
  bool isMIPS64() const {
    return getArch() == Triple::mips64 || getArch() == Triple::mips64el;
  }

  /// Tests whether the target is MIPS (little and big endian, 32- or 64-bit).
  bool isMIPS() const {
    return isMIPS32() || isMIPS64();
  }

  /// Tests whether the target is 64-bit PowerPC (little and big endian).
  bool isPPC64() const {
    return getArch() == Triple::ppc64 || getArch() == Triple::ppc64le;
  }

  /// Tests whether the target is RISC-V (32- and 64-bit).
  bool isRISCV() const {
    return getArch() == Triple::riscv32 || getArch() == Triple::riscv64;
  }

  /// Tests whether the target is SystemZ.
  bool isSystemZ() const {
    return getArch() == Triple::systemz;
  }

  /// Tests whether the target is x86 (32- or 64-bit).
  bool isX86() const {
    return getArch() == Triple::x86 || getArch() == Triple::x86_64;
  }

  /// Tests whether the target is VE
  bool isVE() const {
    return getArch() == Triple::ve;
  }

  /// Tests whether the target is wasm (32- and 64-bit).
  bool isWasm() const {
    return getArch() == Triple::wasm32 || getArch() == Triple::wasm64;
  }

  // Tests whether the target is CSKY
  bool isCSKY() const {
    return getArch() == Triple::csky;
  }

  /// Tests whether the target supports comdat
  bool supportsCOMDAT() const {
    return !(isOSBinFormatMachO() || isOSBinFormatXCOFF());
  }

  /// Tests whether the target uses emulated TLS as default.
  bool hasDefaultEmulatedTLS() const {
    return isAndroid() || isOSOpenBSD() || isWindowsCygwinEnvironment();
  }

  /// @}
  /// @name Mutators
  /// @{

  /// setArch - Set the architecture (first) component of the triple
  /// to a known type.
  void setArch(ArchType Kind);

  /// setVendor - Set the vendor (second) component of the triple to a
  /// known type.
  void setVendor(VendorType Kind);

  /// setOS - Set the operating system (third) component of the triple
  /// to a known type.
  void setOS(OSType Kind);

  /// setEnvironment - Set the environment (fourth) component of the triple
  /// to a known type.
  void setEnvironment(EnvironmentType Kind);

  /// setObjectFormat - Set the object file format
  void setObjectFormat(ObjectFormatType Kind);

  /// setTriple - Set all components to the new triple \p Str.
  void setTriple(const Twine &Str);

  /// setArchName - Set the architecture (first) component of the
  /// triple by name.
  void setArchName(StringRef Str);

  /// setVendorName - Set the vendor (second) component of the triple
  /// by name.
  void setVendorName(StringRef Str);

  /// setOSName - Set the operating system (third) component of the
  /// triple by name.
  void setOSName(StringRef Str);

  /// setEnvironmentName - Set the optional environment (fourth)
  /// component of the triple by name.
  void setEnvironmentName(StringRef Str);

  /// setOSAndEnvironmentName - Set the operating system and optional
  /// environment components with a single string.
  void setOSAndEnvironmentName(StringRef Str);

  /// @}
  /// @name Helpers to build variants of a particular triple.
  /// @{

  /// Form a triple with a 32-bit variant of the current architecture.
  ///
  /// This can be used to move across "families" of architectures where useful.
  ///
  /// \returns A new triple with a 32-bit architecture or an unknown
  ///          architecture if no such variant can be found.
  llvm::Triple get32BitArchVariant() const;

  /// Form a triple with a 64-bit variant of the current architecture.
  ///
  /// This can be used to move across "families" of architectures where useful.
  ///
  /// \returns A new triple with a 64-bit architecture or an unknown
  ///          architecture if no such variant can be found.
  llvm::Triple get64BitArchVariant() const;

  /// Form a triple with a big endian variant of the current architecture.
  ///
  /// This can be used to move across "families" of architectures where useful.
  ///
  /// \returns A new triple with a big endian architecture or an unknown
  ///          architecture if no such variant can be found.
  llvm::Triple getBigEndianArchVariant() const;

  /// Form a triple with a little endian variant of the current architecture.
  ///
  /// This can be used to move across "families" of architectures where useful.
  ///
  /// \returns A new triple with a little endian architecture or an unknown
  ///          architecture if no such variant can be found.
  llvm::Triple getLittleEndianArchVariant() const;

  /// Get the (LLVM) name of the minimum ARM CPU for the arch we are targeting.
  ///
  /// \param Arch the architecture name (e.g., "armv7s"). If it is an empty
  /// string then the triple's arch name is used.
  StringRef getARMCPUForArch(StringRef Arch = StringRef()) const;

  /// Tests whether the target triple is little endian.
  ///
  /// \returns true if the triple is little endian, false otherwise.
  bool isLittleEndian() const;

  /// Test whether target triples are compatible.
  bool isCompatibleWith(const Triple &Other) const;

  /// Merge target triples.
  std::string merge(const Triple &Other) const;

  /// Some platforms have different minimum supported OS versions that
  /// varies by the architecture specified in the triple. This function
  /// returns the minimum supported OS version for this triple if one an exists,
  /// or an invalid version tuple if this triple doesn't have one.
  VersionTuple getMinimumSupportedOSVersion() const;

  /// @}
  /// @name Static helpers for IDs.
  /// @{

  /// getArchTypeName - Get the canonical name for the \p Kind architecture.
  static StringRef getArchTypeName(ArchType Kind);

  /// getArchTypePrefix - Get the "prefix" canonical name for the \p Kind
  /// architecture. This is the prefix used by the architecture specific
  /// builtins, and is suitable for passing to \see
  /// Intrinsic::getIntrinsicForGCCBuiltin().
  ///
  /// \return - The architecture prefix, or 0 if none is defined.
  static StringRef getArchTypePrefix(ArchType Kind);

  /// getVendorTypeName - Get the canonical name for the \p Kind vendor.
  static StringRef getVendorTypeName(VendorType Kind);

  /// getOSTypeName - Get the canonical name for the \p Kind operating system.
  static StringRef getOSTypeName(OSType Kind);

  /// getEnvironmentTypeName - Get the canonical name for the \p Kind
  /// environment.
  static StringRef getEnvironmentTypeName(EnvironmentType Kind);

  /// @}
  /// @name Static helpers for converting alternate architecture names.
  /// @{

  /// getArchTypeForLLVMName - The canonical type for the given LLVM
  /// architecture name (e.g., "x86").
  static ArchType getArchTypeForLLVMName(StringRef Str);

  /// @}

  /// Returns a canonicalized OS version number for the specified OS.
  static VersionTuple getCanonicalVersionForOS(OSType OSKind,
                                               const VersionTuple &Version);
};

} // End llvm namespace


#endif<|MERGE_RESOLUTION|>--- conflicted
+++ resolved
@@ -58,11 +58,7 @@
     bpfeb,          // eBPF or extended BPF or 64-bit BPF (big endian)
     csky,           // CSKY: csky
     hexagon,        // Hexagon: hexagon
-<<<<<<< HEAD
-    m680x0,         // M680x0: Motorola 680x0 family
-=======
     m68k,           // M68k: Motorola 680x0 family
->>>>>>> 49068b55
     mips,           // MIPS: mips, mipsallegrex, mipsr6
     mipsel,         // MIPSEL: mipsel, mipsallegrexe, mipsr6el
     mips64,         // MIPS64: mips64, mips64r6, mipsn32, mipsn32r6
