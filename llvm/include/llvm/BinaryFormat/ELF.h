//===- llvm/BinaryFormat/ELF.h - ELF constants and structures ---*- C++ -*-===//
//
// Part of the LLVM Project, under the Apache License v2.0 with LLVM Exceptions.
// See https://llvm.org/LICENSE.txt for license information.
// SPDX-License-Identifier: Apache-2.0 WITH LLVM-exception
//
//===----------------------------------------------------------------------===//
//
// This header contains common, non-processor-specific data structures and
// constants for the ELF file format.
//
// The details of the ELF32 bits in this file are largely based on the Tool
// Interface Standard (TIS) Executable and Linking Format (ELF) Specification
// Version 1.2, May 1995. The ELF64 stuff is based on ELF-64 Object File Format
// Version 1.5, Draft 2, May 1998 as well as OpenBSD header files.
//
//===----------------------------------------------------------------------===//

#ifndef LLVM_BINARYFORMAT_ELF_H
#define LLVM_BINARYFORMAT_ELF_H

#include <cstdint>
#include <cstring>

namespace llvm {
namespace ELF {

using Elf32_Addr = uint32_t; // Program address
using Elf32_Off = uint32_t;  // File offset
using Elf32_Half = uint16_t;
using Elf32_Word = uint32_t;
using Elf32_Sword = int32_t;

using Elf64_Addr = uint64_t;
using Elf64_Off = uint64_t;
using Elf64_Half = uint16_t;
using Elf64_Word = uint32_t;
using Elf64_Sword = int32_t;
using Elf64_Xword = uint64_t;
using Elf64_Sxword = int64_t;

// Object file magic string.
static const char ElfMagic[] = {0x7f, 'E', 'L', 'F', '\0'};

// e_ident size and indices.
enum {
  EI_MAG0 = 0,       // File identification index.
  EI_MAG1 = 1,       // File identification index.
  EI_MAG2 = 2,       // File identification index.
  EI_MAG3 = 3,       // File identification index.
  EI_CLASS = 4,      // File class.
  EI_DATA = 5,       // Data encoding.
  EI_VERSION = 6,    // File version.
  EI_OSABI = 7,      // OS/ABI identification.
  EI_ABIVERSION = 8, // ABI version.
  EI_PAD = 9,        // Start of padding bytes.
  EI_NIDENT = 16     // Number of bytes in e_ident.
};

struct Elf32_Ehdr {
  unsigned char e_ident[EI_NIDENT]; // ELF Identification bytes
  Elf32_Half e_type;                // Type of file (see ET_* below)
  Elf32_Half e_machine;   // Required architecture for this file (see EM_*)
  Elf32_Word e_version;   // Must be equal to 1
  Elf32_Addr e_entry;     // Address to jump to in order to start program
  Elf32_Off e_phoff;      // Program header table's file offset, in bytes
  Elf32_Off e_shoff;      // Section header table's file offset, in bytes
  Elf32_Word e_flags;     // Processor-specific flags
  Elf32_Half e_ehsize;    // Size of ELF header, in bytes
  Elf32_Half e_phentsize; // Size of an entry in the program header table
  Elf32_Half e_phnum;     // Number of entries in the program header table
  Elf32_Half e_shentsize; // Size of an entry in the section header table
  Elf32_Half e_shnum;     // Number of entries in the section header table
  Elf32_Half e_shstrndx;  // Sect hdr table index of sect name string table

  bool checkMagic() const {
    return (memcmp(e_ident, ElfMagic, strlen(ElfMagic))) == 0;
  }

  unsigned char getFileClass() const { return e_ident[EI_CLASS]; }
  unsigned char getDataEncoding() const { return e_ident[EI_DATA]; }
};

// 64-bit ELF header. Fields are the same as for ELF32, but with different
// types (see above).
struct Elf64_Ehdr {
  unsigned char e_ident[EI_NIDENT];
  Elf64_Half e_type;
  Elf64_Half e_machine;
  Elf64_Word e_version;
  Elf64_Addr e_entry;
  Elf64_Off e_phoff;
  Elf64_Off e_shoff;
  Elf64_Word e_flags;
  Elf64_Half e_ehsize;
  Elf64_Half e_phentsize;
  Elf64_Half e_phnum;
  Elf64_Half e_shentsize;
  Elf64_Half e_shnum;
  Elf64_Half e_shstrndx;

  bool checkMagic() const {
    return (memcmp(e_ident, ElfMagic, strlen(ElfMagic))) == 0;
  }

  unsigned char getFileClass() const { return e_ident[EI_CLASS]; }
  unsigned char getDataEncoding() const { return e_ident[EI_DATA]; }
};

// File types
enum {
  ET_NONE = 0,        // No file type
  ET_REL = 1,         // Relocatable file
  ET_EXEC = 2,        // Executable file
  ET_DYN = 3,         // Shared object file
  ET_CORE = 4,        // Core file
  ET_LOPROC = 0xff00, // Beginning of processor-specific codes
  ET_HIPROC = 0xffff  // Processor-specific
};

// Versioning
enum { EV_NONE = 0, EV_CURRENT = 1 };

// Machine architectures
// See current registered ELF machine architectures at:
//    http://www.uxsglobal.com/developers/gabi/latest/ch4.eheader.html
enum {
  EM_NONE = 0,           // No machine
  EM_M32 = 1,            // AT&T WE 32100
  EM_SPARC = 2,          // SPARC
  EM_386 = 3,            // Intel 386
  EM_68K = 4,            // Motorola 68000
  EM_88K = 5,            // Motorola 88000
  EM_IAMCU = 6,          // Intel MCU
  EM_860 = 7,            // Intel 80860
  EM_MIPS = 8,           // MIPS R3000
  EM_S370 = 9,           // IBM System/370
  EM_MIPS_RS3_LE = 10,   // MIPS RS3000 Little-endian
  EM_PARISC = 15,        // Hewlett-Packard PA-RISC
  EM_VPP500 = 17,        // Fujitsu VPP500
  EM_SPARC32PLUS = 18,   // Enhanced instruction set SPARC
  EM_960 = 19,           // Intel 80960
  EM_PPC = 20,           // PowerPC
  EM_PPC64 = 21,         // PowerPC64
  EM_S390 = 22,          // IBM System/390
  EM_SPU = 23,           // IBM SPU/SPC
  EM_V800 = 36,          // NEC V800
  EM_FR20 = 37,          // Fujitsu FR20
  EM_RH32 = 38,          // TRW RH-32
  EM_RCE = 39,           // Motorola RCE
  EM_ARM = 40,           // ARM
  EM_ALPHA = 41,         // DEC Alpha
  EM_SH = 42,            // Hitachi SH
  EM_SPARCV9 = 43,       // SPARC V9
  EM_TRICORE = 44,       // Siemens TriCore
  EM_ARC = 45,           // Argonaut RISC Core
  EM_H8_300 = 46,        // Hitachi H8/300
  EM_H8_300H = 47,       // Hitachi H8/300H
  EM_H8S = 48,           // Hitachi H8S
  EM_H8_500 = 49,        // Hitachi H8/500
  EM_IA_64 = 50,         // Intel IA-64 processor architecture
  EM_MIPS_X = 51,        // Stanford MIPS-X
  EM_COLDFIRE = 52,      // Motorola ColdFire
  EM_68HC12 = 53,        // Motorola M68HC12
  EM_MMA = 54,           // Fujitsu MMA Multimedia Accelerator
  EM_PCP = 55,           // Siemens PCP
  EM_NCPU = 56,          // Sony nCPU embedded RISC processor
  EM_NDR1 = 57,          // Denso NDR1 microprocessor
  EM_STARCORE = 58,      // Motorola Star*Core processor
  EM_ME16 = 59,          // Toyota ME16 processor
  EM_ST100 = 60,         // STMicroelectronics ST100 processor
  EM_TINYJ = 61,         // Advanced Logic Corp. TinyJ embedded processor family
  EM_X86_64 = 62,        // AMD x86-64 architecture
  EM_PDSP = 63,          // Sony DSP Processor
  EM_PDP10 = 64,         // Digital Equipment Corp. PDP-10
  EM_PDP11 = 65,         // Digital Equipment Corp. PDP-11
  EM_FX66 = 66,          // Siemens FX66 microcontroller
  EM_ST9PLUS = 67,       // STMicroelectronics ST9+ 8/16 bit microcontroller
  EM_ST7 = 68,           // STMicroelectronics ST7 8-bit microcontroller
  EM_68HC16 = 69,        // Motorola MC68HC16 Microcontroller
  EM_68HC11 = 70,        // Motorola MC68HC11 Microcontroller
  EM_68HC08 = 71,        // Motorola MC68HC08 Microcontroller
  EM_68HC05 = 72,        // Motorola MC68HC05 Microcontroller
  EM_SVX = 73,           // Silicon Graphics SVx
  EM_ST19 = 74,          // STMicroelectronics ST19 8-bit microcontroller
  EM_VAX = 75,           // Digital VAX
  EM_CRIS = 76,          // Axis Communications 32-bit embedded processor
  EM_JAVELIN = 77,       // Infineon Technologies 32-bit embedded processor
  EM_FIREPATH = 78,      // Element 14 64-bit DSP Processor
  EM_ZSP = 79,           // LSI Logic 16-bit DSP Processor
  EM_MMIX = 80,          // Donald Knuth's educational 64-bit processor
  EM_HUANY = 81,         // Harvard University machine-independent object files
  EM_PRISM = 82,         // SiTera Prism
  EM_AVR = 83,           // Atmel AVR 8-bit microcontroller
  EM_FR30 = 84,          // Fujitsu FR30
  EM_D10V = 85,          // Mitsubishi D10V
  EM_D30V = 86,          // Mitsubishi D30V
  EM_V850 = 87,          // NEC v850
  EM_M32R = 88,          // Mitsubishi M32R
  EM_MN10300 = 89,       // Matsushita MN10300
  EM_MN10200 = 90,       // Matsushita MN10200
  EM_PJ = 91,            // picoJava
  EM_OPENRISC = 92,      // OpenRISC 32-bit embedded processor
  EM_ARC_COMPACT = 93,   // ARC International ARCompact processor (old
                         // spelling/synonym: EM_ARC_A5)
  EM_XTENSA = 94,        // Tensilica Xtensa Architecture
  EM_VIDEOCORE = 95,     // Alphamosaic VideoCore processor
  EM_TMM_GPP = 96,       // Thompson Multimedia General Purpose Processor
  EM_NS32K = 97,         // National Semiconductor 32000 series
  EM_TPC = 98,           // Tenor Network TPC processor
  EM_SNP1K = 99,         // Trebia SNP 1000 processor
  EM_ST200 = 100,        // STMicroelectronics (www.st.com) ST200
  EM_IP2K = 101,         // Ubicom IP2xxx microcontroller family
  EM_MAX = 102,          // MAX Processor
  EM_CR = 103,           // National Semiconductor CompactRISC microprocessor
  EM_F2MC16 = 104,       // Fujitsu F2MC16
  EM_MSP430 = 105,       // Texas Instruments embedded microcontroller msp430
  EM_BLACKFIN = 106,     // Analog Devices Blackfin (DSP) processor
  EM_SE_C33 = 107,       // S1C33 Family of Seiko Epson processors
  EM_SEP = 108,          // Sharp embedded microprocessor
  EM_ARCA = 109,         // Arca RISC Microprocessor
  EM_UNICORE = 110,      // Microprocessor series from PKU-Unity Ltd. and MPRC
                         // of Peking University
  EM_EXCESS = 111,       // eXcess: 16/32/64-bit configurable embedded CPU
  EM_DXP = 112,          // Icera Semiconductor Inc. Deep Execution Processor
  EM_ALTERA_NIOS2 = 113, // Altera Nios II soft-core processor
  EM_CRX = 114,          // National Semiconductor CompactRISC CRX
  EM_XGATE = 115,        // Motorola XGATE embedded processor
  EM_C166 = 116,         // Infineon C16x/XC16x processor
  EM_M16C = 117,         // Renesas M16C series microprocessors
  EM_DSPIC30F = 118,     // Microchip Technology dsPIC30F Digital Signal
                         // Controller
  EM_CE = 119,           // Freescale Communication Engine RISC core
  EM_M32C = 120,         // Renesas M32C series microprocessors
  EM_TSK3000 = 131,      // Altium TSK3000 core
  EM_RS08 = 132,         // Freescale RS08 embedded processor
  EM_SHARC = 133,        // Analog Devices SHARC family of 32-bit DSP
                         // processors
  EM_ECOG2 = 134,        // Cyan Technology eCOG2 microprocessor
  EM_SCORE7 = 135,       // Sunplus S+core7 RISC processor
  EM_DSP24 = 136,        // New Japan Radio (NJR) 24-bit DSP Processor
  EM_VIDEOCORE3 = 137,   // Broadcom VideoCore III processor
  EM_LATTICEMICO32 = 138, // RISC processor for Lattice FPGA architecture
  EM_SE_C17 = 139,        // Seiko Epson C17 family
  EM_TI_C6000 = 140,      // The Texas Instruments TMS320C6000 DSP family
  EM_TI_C2000 = 141,      // The Texas Instruments TMS320C2000 DSP family
  EM_TI_C5500 = 142,      // The Texas Instruments TMS320C55x DSP family
  EM_MMDSP_PLUS = 160,    // STMicroelectronics 64bit VLIW Data Signal Processor
  EM_CYPRESS_M8C = 161,   // Cypress M8C microprocessor
  EM_R32C = 162,          // Renesas R32C series microprocessors
  EM_TRIMEDIA = 163,      // NXP Semiconductors TriMedia architecture family
  EM_HEXAGON = 164,       // Qualcomm Hexagon processor
  EM_8051 = 165,          // Intel 8051 and variants
  EM_STXP7X = 166,        // STMicroelectronics STxP7x family of configurable
                          // and extensible RISC processors
  EM_NDS32 = 167,         // Andes Technology compact code size embedded RISC
                          // processor family
  EM_ECOG1 = 168,         // Cyan Technology eCOG1X family
  EM_ECOG1X = 168,        // Cyan Technology eCOG1X family
  EM_MAXQ30 = 169,        // Dallas Semiconductor MAXQ30 Core Micro-controllers
  EM_XIMO16 = 170,        // New Japan Radio (NJR) 16-bit DSP Processor
  EM_MANIK = 171,         // M2000 Reconfigurable RISC Microprocessor
  EM_CRAYNV2 = 172,       // Cray Inc. NV2 vector architecture
  EM_RX = 173,            // Renesas RX family
  EM_METAG = 174,         // Imagination Technologies META processor
                          // architecture
  EM_MCST_ELBRUS = 175,   // MCST Elbrus general purpose hardware architecture
  EM_ECOG16 = 176,        // Cyan Technology eCOG16 family
  EM_CR16 = 177,          // National Semiconductor CompactRISC CR16 16-bit
                          // microprocessor
  EM_ETPU = 178,          // Freescale Extended Time Processing Unit
  EM_SLE9X = 179,         // Infineon Technologies SLE9X core
  EM_L10M = 180,          // Intel L10M
  EM_K10M = 181,          // Intel K10M
  EM_AARCH64 = 183,       // ARM AArch64
  EM_AVR32 = 185,         // Atmel Corporation 32-bit microprocessor family
  EM_STM8 = 186,          // STMicroeletronics STM8 8-bit microcontroller
  EM_TILE64 = 187,        // Tilera TILE64 multicore architecture family
  EM_TILEPRO = 188,       // Tilera TILEPro multicore architecture family
  EM_CUDA = 190,          // NVIDIA CUDA architecture
  EM_TILEGX = 191,        // Tilera TILE-Gx multicore architecture family
  EM_CLOUDSHIELD = 192,   // CloudShield architecture family
  EM_COREA_1ST = 193,     // KIPO-KAIST Core-A 1st generation processor family
  EM_COREA_2ND = 194,     // KIPO-KAIST Core-A 2nd generation processor family
  EM_ARC_COMPACT2 = 195,  // Synopsys ARCompact V2
  EM_OPEN8 = 196,         // Open8 8-bit RISC soft processor core
  EM_RL78 = 197,          // Renesas RL78 family
  EM_VIDEOCORE5 = 198,    // Broadcom VideoCore V processor
  EM_78KOR = 199,         // Renesas 78KOR family
  EM_56800EX = 200,       // Freescale 56800EX Digital Signal Controller (DSC)
  EM_BA1 = 201,           // Beyond BA1 CPU architecture
  EM_BA2 = 202,           // Beyond BA2 CPU architecture
  EM_XCORE = 203,         // XMOS xCORE processor family
  EM_MCHP_PIC = 204,      // Microchip 8-bit PIC(r) family
  EM_INTEL205 = 205,      // Reserved by Intel
  EM_INTEL206 = 206,      // Reserved by Intel
  EM_INTEL207 = 207,      // Reserved by Intel
  EM_INTEL208 = 208,      // Reserved by Intel
  EM_INTEL209 = 209,      // Reserved by Intel
  EM_KM32 = 210,          // KM211 KM32 32-bit processor
  EM_KMX32 = 211,         // KM211 KMX32 32-bit processor
  EM_KMX16 = 212,         // KM211 KMX16 16-bit processor
  EM_KMX8 = 213,          // KM211 KMX8 8-bit processor
  EM_KVARC = 214,         // KM211 KVARC processor
  EM_CDP = 215,           // Paneve CDP architecture family
  EM_COGE = 216,          // Cognitive Smart Memory Processor
  EM_COOL = 217,          // iCelero CoolEngine
  EM_NORC = 218,          // Nanoradio Optimized RISC
  EM_CSR_KALIMBA = 219,   // CSR Kalimba architecture family
  EM_AMDGPU = 224,        // AMD GPU architecture
  EM_RISCV = 243,         // RISC-V
  EM_LANAI = 244,         // Lanai 32-bit processor
  EM_BPF = 247,           // Linux kernel bpf virtual machine
  EM_VE = 251,            // NEC SX-Aurora VE
  EM_CSKY = 252,          // C-SKY 32-bit processor
};

// Object file classes.
enum {
  ELFCLASSNONE = 0,
  ELFCLASS32 = 1, // 32-bit object file
  ELFCLASS64 = 2  // 64-bit object file
};

// Object file byte orderings.
enum {
  ELFDATANONE = 0, // Invalid data encoding.
  ELFDATA2LSB = 1, // Little-endian object file
  ELFDATA2MSB = 2  // Big-endian object file
};

// OS ABI identification.
enum {
  ELFOSABI_NONE = 0,           // UNIX System V ABI
  ELFOSABI_HPUX = 1,           // HP-UX operating system
  ELFOSABI_NETBSD = 2,         // NetBSD
  ELFOSABI_GNU = 3,            // GNU/Linux
  ELFOSABI_LINUX = 3,          // Historical alias for ELFOSABI_GNU.
  ELFOSABI_HURD = 4,           // GNU/Hurd
  ELFOSABI_SOLARIS = 6,        // Solaris
  ELFOSABI_AIX = 7,            // AIX
  ELFOSABI_IRIX = 8,           // IRIX
  ELFOSABI_FREEBSD = 9,        // FreeBSD
  ELFOSABI_TRU64 = 10,         // TRU64 UNIX
  ELFOSABI_MODESTO = 11,       // Novell Modesto
  ELFOSABI_OPENBSD = 12,       // OpenBSD
  ELFOSABI_OPENVMS = 13,       // OpenVMS
  ELFOSABI_NSK = 14,           // Hewlett-Packard Non-Stop Kernel
  ELFOSABI_AROS = 15,          // AROS
  ELFOSABI_FENIXOS = 16,       // FenixOS
  ELFOSABI_CLOUDABI = 17,      // Nuxi CloudABI
  ELFOSABI_FIRST_ARCH = 64,    // First architecture-specific OS ABI
  ELFOSABI_AMDGPU_HSA = 64,    // AMD HSA runtime
  ELFOSABI_AMDGPU_PAL = 65,    // AMD PAL runtime
  ELFOSABI_AMDGPU_MESA3D = 66, // AMD GCN GPUs (GFX6+) for MESA runtime
  ELFOSABI_ARM = 97,           // ARM
  ELFOSABI_C6000_ELFABI = 64,  // Bare-metal TMS320C6000
  ELFOSABI_C6000_LINUX = 65,   // Linux TMS320C6000
  ELFOSABI_STANDALONE = 255,   // Standalone (embedded) application
  ELFOSABI_LAST_ARCH = 255     // Last Architecture-specific OS ABI
};

#define ELF_RELOC(name, value) name = value,

// X86_64 relocations.
enum {
#include "ELFRelocs/x86_64.def"
};

// i386 relocations.
enum {
#include "ELFRelocs/i386.def"
};

// ELF Relocation types for PPC32
enum {
#include "ELFRelocs/PowerPC.def"
};

// Specific e_flags for PPC64
enum {
  // e_flags bits specifying ABI:
  // 1 for original ABI using function descriptors,
  // 2 for revised ABI without function descriptors,
  // 0 for unspecified or not using any features affected by the differences.
  EF_PPC64_ABI = 3
};

// Special values for the st_other field in the symbol table entry for PPC64.
enum {
  STO_PPC64_LOCAL_BIT = 5,
  STO_PPC64_LOCAL_MASK = (7 << STO_PPC64_LOCAL_BIT)
};
static inline int64_t decodePPC64LocalEntryOffset(unsigned Other) {
  unsigned Val = (Other & STO_PPC64_LOCAL_MASK) >> STO_PPC64_LOCAL_BIT;
  return ((1 << Val) >> 2) << 2;
}

// ELF Relocation types for PPC64
enum {
#include "ELFRelocs/PowerPC64.def"
};

// ELF Relocation types for AArch64
enum {
#include "ELFRelocs/AArch64.def"
};

// ARM Specific e_flags
enum : unsigned {
  EF_ARM_SOFT_FLOAT = 0x00000200U,     // Legacy pre EABI_VER5
  EF_ARM_ABI_FLOAT_SOFT = 0x00000200U, // EABI_VER5
  EF_ARM_VFP_FLOAT = 0x00000400U,      // Legacy pre EABI_VER5
  EF_ARM_ABI_FLOAT_HARD = 0x00000400U, // EABI_VER5
  EF_ARM_EABI_UNKNOWN = 0x00000000U,
  EF_ARM_EABI_VER1 = 0x01000000U,
  EF_ARM_EABI_VER2 = 0x02000000U,
  EF_ARM_EABI_VER3 = 0x03000000U,
  EF_ARM_EABI_VER4 = 0x04000000U,
  EF_ARM_EABI_VER5 = 0x05000000U,
  EF_ARM_EABIMASK = 0xFF000000U
};

// ELF Relocation types for ARM
enum {
#include "ELFRelocs/ARM.def"
};

// ARC Specific e_flags
enum : unsigned {
  EF_ARC_MACH_MSK = 0x000000ff,
  EF_ARC_OSABI_MSK = 0x00000f00,
  E_ARC_MACH_ARC600 = 0x00000002,
  E_ARC_MACH_ARC601 = 0x00000004,
  E_ARC_MACH_ARC700 = 0x00000003,
  EF_ARC_CPU_ARCV2EM = 0x00000005,
  EF_ARC_CPU_ARCV2HS = 0x00000006,
  E_ARC_OSABI_ORIG = 0x00000000,
  E_ARC_OSABI_V2 = 0x00000200,
  E_ARC_OSABI_V3 = 0x00000300,
  E_ARC_OSABI_V4 = 0x00000400,
  EF_ARC_PIC = 0x00000100
};

// ELF Relocation types for ARC
enum {
#include "ELFRelocs/ARC.def"
};

// AVR specific e_flags
enum : unsigned {
  EF_AVR_ARCH_AVR1 = 1,
  EF_AVR_ARCH_AVR2 = 2,
  EF_AVR_ARCH_AVR25 = 25,
  EF_AVR_ARCH_AVR3 = 3,
  EF_AVR_ARCH_AVR31 = 31,
  EF_AVR_ARCH_AVR35 = 35,
  EF_AVR_ARCH_AVR4 = 4,
  EF_AVR_ARCH_AVR5 = 5,
  EF_AVR_ARCH_AVR51 = 51,
  EF_AVR_ARCH_AVR6 = 6,
  EF_AVR_ARCH_AVRTINY = 100,
  EF_AVR_ARCH_XMEGA1 = 101,
  EF_AVR_ARCH_XMEGA2 = 102,
  EF_AVR_ARCH_XMEGA3 = 103,
  EF_AVR_ARCH_XMEGA4 = 104,
  EF_AVR_ARCH_XMEGA5 = 105,
  EF_AVR_ARCH_XMEGA6 = 106,
  EF_AVR_ARCH_XMEGA7 = 107
};

// ELF Relocation types for AVR
enum {
#include "ELFRelocs/AVR.def"
};

// Mips Specific e_flags
enum : unsigned {
  EF_MIPS_NOREORDER = 0x00000001, // Don't reorder instructions
  EF_MIPS_PIC = 0x00000002,       // Position independent code
  EF_MIPS_CPIC = 0x00000004,      // Call object with Position independent code
  EF_MIPS_ABI2 = 0x00000020,      // File uses N32 ABI
  EF_MIPS_32BITMODE = 0x00000100, // Code compiled for a 64-bit machine
                                  // in 32-bit mode
  EF_MIPS_FP64 = 0x00000200,      // Code compiled for a 32-bit machine
                                  // but uses 64-bit FP registers
  EF_MIPS_NAN2008 = 0x00000400,   // Uses IEE 754-2008 NaN encoding

  // ABI flags
  EF_MIPS_ABI_O32 = 0x00001000, // This file follows the first MIPS 32 bit ABI
  EF_MIPS_ABI_O64 = 0x00002000, // O32 ABI extended for 64-bit architecture.
  EF_MIPS_ABI_EABI32 = 0x00003000, // EABI in 32 bit mode.
  EF_MIPS_ABI_EABI64 = 0x00004000, // EABI in 64 bit mode.
  EF_MIPS_ABI = 0x0000f000,        // Mask for selecting EF_MIPS_ABI_ variant.

  // MIPS machine variant
  EF_MIPS_MACH_NONE = 0x00000000,    // A standard MIPS implementation.
  EF_MIPS_MACH_3900 = 0x00810000,    // Toshiba R3900
  EF_MIPS_MACH_4010 = 0x00820000,    // LSI R4010
  EF_MIPS_MACH_4100 = 0x00830000,    // NEC VR4100
  EF_MIPS_MACH_4650 = 0x00850000,    // MIPS R4650
  EF_MIPS_MACH_4120 = 0x00870000,    // NEC VR4120
  EF_MIPS_MACH_4111 = 0x00880000,    // NEC VR4111/VR4181
  EF_MIPS_MACH_SB1 = 0x008a0000,     // Broadcom SB-1
  EF_MIPS_MACH_OCTEON = 0x008b0000,  // Cavium Networks Octeon
  EF_MIPS_MACH_XLR = 0x008c0000,     // RMI Xlr
  EF_MIPS_MACH_OCTEON2 = 0x008d0000, // Cavium Networks Octeon2
  EF_MIPS_MACH_OCTEON3 = 0x008e0000, // Cavium Networks Octeon3
  EF_MIPS_MACH_5400 = 0x00910000,    // NEC VR5400
  EF_MIPS_MACH_5900 = 0x00920000,    // MIPS R5900
  EF_MIPS_MACH_5500 = 0x00980000,    // NEC VR5500
  EF_MIPS_MACH_9000 = 0x00990000,    // Unknown
  EF_MIPS_MACH_LS2E = 0x00a00000,    // ST Microelectronics Loongson 2E
  EF_MIPS_MACH_LS2F = 0x00a10000,    // ST Microelectronics Loongson 2F
  EF_MIPS_MACH_LS3A = 0x00a20000,    // Loongson 3A
  EF_MIPS_MACH = 0x00ff0000,         // EF_MIPS_MACH_xxx selection mask

  // ARCH_ASE
  EF_MIPS_MICROMIPS = 0x02000000,     // microMIPS
  EF_MIPS_ARCH_ASE_M16 = 0x04000000,  // Has Mips-16 ISA extensions
  EF_MIPS_ARCH_ASE_MDMX = 0x08000000, // Has MDMX multimedia extensions
  EF_MIPS_ARCH_ASE = 0x0f000000,      // Mask for EF_MIPS_ARCH_ASE_xxx flags

  // ARCH
  EF_MIPS_ARCH_1 = 0x00000000,    // MIPS1 instruction set
  EF_MIPS_ARCH_2 = 0x10000000,    // MIPS2 instruction set
  EF_MIPS_ARCH_3 = 0x20000000,    // MIPS3 instruction set
  EF_MIPS_ARCH_4 = 0x30000000,    // MIPS4 instruction set
  EF_MIPS_ARCH_5 = 0x40000000,    // MIPS5 instruction set
  EF_MIPS_ARCH_32 = 0x50000000,   // MIPS32 instruction set per linux not elf.h
  EF_MIPS_ARCH_64 = 0x60000000,   // MIPS64 instruction set per linux not elf.h
  EF_MIPS_ARCH_32R2 = 0x70000000, // mips32r2, mips32r3, mips32r5
  EF_MIPS_ARCH_64R2 = 0x80000000, // mips64r2, mips64r3, mips64r5
  EF_MIPS_ARCH_32R6 = 0x90000000, // mips32r6
  EF_MIPS_ARCH_64R6 = 0xa0000000, // mips64r6
  EF_MIPS_ARCH = 0xf0000000       // Mask for applying EF_MIPS_ARCH_ variant
};

// ELF Relocation types for Mips
enum {
#include "ELFRelocs/Mips.def"
};

// Special values for the st_other field in the symbol table entry for MIPS.
enum {
  STO_MIPS_OPTIONAL = 0x04,  // Symbol whose definition is optional
  STO_MIPS_PLT = 0x08,       // PLT entry related dynamic table record
  STO_MIPS_PIC = 0x20,       // PIC func in an object mixes PIC/non-PIC
  STO_MIPS_MICROMIPS = 0x80, // MIPS Specific ISA for MicroMips
  STO_MIPS_MIPS16 = 0xf0     // MIPS Specific ISA for Mips16
};

// .MIPS.options section descriptor kinds
enum {
  ODK_NULL = 0,       // Undefined
  ODK_REGINFO = 1,    // Register usage information
  ODK_EXCEPTIONS = 2, // Exception processing options
  ODK_PAD = 3,        // Section padding options
  ODK_HWPATCH = 4,    // Hardware patches applied
  ODK_FILL = 5,       // Linker fill value
  ODK_TAGS = 6,       // Space for tool identification
  ODK_HWAND = 7,      // Hardware AND patches applied
  ODK_HWOR = 8,       // Hardware OR patches applied
  ODK_GP_GROUP = 9,   // GP group to use for text/data sections
  ODK_IDENT = 10,     // ID information
  ODK_PAGESIZE = 11   // Page size information
};

// Hexagon-specific e_flags
enum {
  // Object processor version flags, bits[11:0]
  EF_HEXAGON_MACH_V2 = 0x00000001,   // Hexagon V2
  EF_HEXAGON_MACH_V3 = 0x00000002,   // Hexagon V3
  EF_HEXAGON_MACH_V4 = 0x00000003,   // Hexagon V4
  EF_HEXAGON_MACH_V5 = 0x00000004,   // Hexagon V5
  EF_HEXAGON_MACH_V55 = 0x00000005,  // Hexagon V55
  EF_HEXAGON_MACH_V60 = 0x00000060,  // Hexagon V60
  EF_HEXAGON_MACH_V62 = 0x00000062,  // Hexagon V62
  EF_HEXAGON_MACH_V65 = 0x00000065,  // Hexagon V65
  EF_HEXAGON_MACH_V66 = 0x00000066,  // Hexagon V66
  EF_HEXAGON_MACH_V67 = 0x00000067,  // Hexagon V67
  EF_HEXAGON_MACH_V67T = 0x00008067, // Hexagon V67T

  // Highest ISA version flags
  EF_HEXAGON_ISA_MACH = 0x00000000, // Same as specified in bits[11:0]
                                    // of e_flags
  EF_HEXAGON_ISA_V2 = 0x00000010,   // Hexagon V2 ISA
  EF_HEXAGON_ISA_V3 = 0x00000020,   // Hexagon V3 ISA
  EF_HEXAGON_ISA_V4 = 0x00000030,   // Hexagon V4 ISA
  EF_HEXAGON_ISA_V5 = 0x00000040,   // Hexagon V5 ISA
  EF_HEXAGON_ISA_V55 = 0x00000050,  // Hexagon V55 ISA
  EF_HEXAGON_ISA_V60 = 0x00000060,  // Hexagon V60 ISA
  EF_HEXAGON_ISA_V62 = 0x00000062,  // Hexagon V62 ISA
  EF_HEXAGON_ISA_V65 = 0x00000065,  // Hexagon V65 ISA
  EF_HEXAGON_ISA_V66 = 0x00000066,  // Hexagon V66 ISA
  EF_HEXAGON_ISA_V67 = 0x00000067,  // Hexagon V67 ISA
};

// Hexagon-specific section indexes for common small data
enum {
  SHN_HEXAGON_SCOMMON = 0xff00,   // Other access sizes
  SHN_HEXAGON_SCOMMON_1 = 0xff01, // Byte-sized access
  SHN_HEXAGON_SCOMMON_2 = 0xff02, // Half-word-sized access
  SHN_HEXAGON_SCOMMON_4 = 0xff03, // Word-sized access
  SHN_HEXAGON_SCOMMON_8 = 0xff04  // Double-word-size access
};

// ELF Relocation types for Hexagon
enum {
#include "ELFRelocs/Hexagon.def"
};

// ELF Relocation type for Lanai.
enum {
#include "ELFRelocs/Lanai.def"
};

// RISCV Specific e_flags
enum : unsigned {
  EF_RISCV_RVC = 0x0001,
  EF_RISCV_FLOAT_ABI = 0x0006,
  EF_RISCV_FLOAT_ABI_SOFT = 0x0000,
  EF_RISCV_FLOAT_ABI_SINGLE = 0x0002,
  EF_RISCV_FLOAT_ABI_DOUBLE = 0x0004,
  EF_RISCV_FLOAT_ABI_QUAD = 0x0006,
  EF_RISCV_RVE = 0x0008
};

// ELF Relocation types for RISC-V
enum {
#include "ELFRelocs/RISCV.def"
};

// ELF Relocation types for S390/zSeries
enum {
#include "ELFRelocs/SystemZ.def"
};

// ELF Relocation type for Sparc.
enum {
#include "ELFRelocs/Sparc.def"
};

// AMDGPU specific e_flags.
enum : unsigned {
  // Processor selection mask for EF_AMDGPU_MACH_* values.
  EF_AMDGPU_MACH = 0x0ff,

  // Not specified processor.
  EF_AMDGPU_MACH_NONE = 0x000,

  // R600-based processors.

  // Radeon HD 2000/3000 Series (R600).
  EF_AMDGPU_MACH_R600_R600 = 0x001,
  EF_AMDGPU_MACH_R600_R630 = 0x002,
  EF_AMDGPU_MACH_R600_RS880 = 0x003,
  EF_AMDGPU_MACH_R600_RV670 = 0x004,
  // Radeon HD 4000 Series (R700).
  EF_AMDGPU_MACH_R600_RV710 = 0x005,
  EF_AMDGPU_MACH_R600_RV730 = 0x006,
  EF_AMDGPU_MACH_R600_RV770 = 0x007,
  // Radeon HD 5000 Series (Evergreen).
  EF_AMDGPU_MACH_R600_CEDAR = 0x008,
  EF_AMDGPU_MACH_R600_CYPRESS = 0x009,
  EF_AMDGPU_MACH_R600_JUNIPER = 0x00a,
  EF_AMDGPU_MACH_R600_REDWOOD = 0x00b,
  EF_AMDGPU_MACH_R600_SUMO = 0x00c,
  // Radeon HD 6000 Series (Northern Islands).
  EF_AMDGPU_MACH_R600_BARTS = 0x00d,
  EF_AMDGPU_MACH_R600_CAICOS = 0x00e,
  EF_AMDGPU_MACH_R600_CAYMAN = 0x00f,
  EF_AMDGPU_MACH_R600_TURKS = 0x010,

  // Reserved for R600-based processors.
  EF_AMDGPU_MACH_R600_RESERVED_FIRST = 0x011,
  EF_AMDGPU_MACH_R600_RESERVED_LAST = 0x01f,

  // First/last R600-based processors.
  EF_AMDGPU_MACH_R600_FIRST = EF_AMDGPU_MACH_R600_R600,
  EF_AMDGPU_MACH_R600_LAST = EF_AMDGPU_MACH_R600_TURKS,

  // AMDGCN-based processors.

  // AMDGCN GFX6.
  EF_AMDGPU_MACH_AMDGCN_GFX600 = 0x020,
  EF_AMDGPU_MACH_AMDGCN_GFX601 = 0x021,
  // AMDGCN GFX7.
  EF_AMDGPU_MACH_AMDGCN_GFX700 = 0x022,
  EF_AMDGPU_MACH_AMDGCN_GFX701 = 0x023,
  EF_AMDGPU_MACH_AMDGCN_GFX702 = 0x024,
  EF_AMDGPU_MACH_AMDGCN_GFX703 = 0x025,
  EF_AMDGPU_MACH_AMDGCN_GFX704 = 0x026,
  // AMDGCN GFX8.
  EF_AMDGPU_MACH_AMDGCN_GFX801 = 0x028,
  EF_AMDGPU_MACH_AMDGCN_GFX802 = 0x029,
  EF_AMDGPU_MACH_AMDGCN_GFX803 = 0x02a,
  EF_AMDGPU_MACH_AMDGCN_GFX810 = 0x02b,
  // AMDGCN GFX9.
  EF_AMDGPU_MACH_AMDGCN_GFX900 = 0x02c,
  EF_AMDGPU_MACH_AMDGCN_GFX902 = 0x02d,
  EF_AMDGPU_MACH_AMDGCN_GFX904 = 0x02e,
  EF_AMDGPU_MACH_AMDGCN_GFX906 = 0x02f,
  EF_AMDGPU_MACH_AMDGCN_GFX908 = 0x030,
  EF_AMDGPU_MACH_AMDGCN_GFX909 = 0x031,
  // AMDGCN GFX10.
  EF_AMDGPU_MACH_AMDGCN_GFX1010 = 0x033,
  EF_AMDGPU_MACH_AMDGCN_GFX1011 = 0x034,
  EF_AMDGPU_MACH_AMDGCN_GFX1012 = 0x035,
  EF_AMDGPU_MACH_AMDGCN_GFX1030 = 0x036,
  EF_AMDGPU_MACH_AMDGCN_GFX1031 = 0x037,

  // Reserved for AMDGCN-based processors.
  EF_AMDGPU_MACH_AMDGCN_RESERVED0 = 0x027,
  EF_AMDGPU_MACH_AMDGCN_RESERVED1 = 0x032,

  // First/last AMDGCN-based processors.
  EF_AMDGPU_MACH_AMDGCN_FIRST = EF_AMDGPU_MACH_AMDGCN_GFX600,
  EF_AMDGPU_MACH_AMDGCN_LAST = EF_AMDGPU_MACH_AMDGCN_GFX1031,

  // Indicates if the "xnack" target feature is enabled for all code contained
  // in the object.
  EF_AMDGPU_XNACK = 0x100,
  // Indicates if the "sram-ecc" target feature is enabled for all code
  // contained in the object.
  EF_AMDGPU_SRAM_ECC = 0x200,
};

// ELF Relocation types for AMDGPU
enum {
#include "ELFRelocs/AMDGPU.def"
};

// ELF Relocation types for BPF
enum {
#include "ELFRelocs/BPF.def"
};

<<<<<<< HEAD
// ELF Relocation types for M680x0
enum {
#include "ELFRelocs/m680x0.def"
=======
// ELF Relocation types for M68k
enum {
#include "ELFRelocs/m68k.def"
>>>>>>> 49068b55
};

// MSP430 specific e_flags
enum : unsigned {
  EF_MSP430_MACH_MSP430x11 = 11,
  EF_MSP430_MACH_MSP430x11x1 = 110,
  EF_MSP430_MACH_MSP430x12 = 12,
  EF_MSP430_MACH_MSP430x13 = 13,
  EF_MSP430_MACH_MSP430x14 = 14,
  EF_MSP430_MACH_MSP430x15 = 15,
  EF_MSP430_MACH_MSP430x16 = 16,
  EF_MSP430_MACH_MSP430x20 = 20,
  EF_MSP430_MACH_MSP430x22 = 22,
  EF_MSP430_MACH_MSP430x23 = 23,
  EF_MSP430_MACH_MSP430x24 = 24,
  EF_MSP430_MACH_MSP430x26 = 26,
  EF_MSP430_MACH_MSP430x31 = 31,
  EF_MSP430_MACH_MSP430x32 = 32,
  EF_MSP430_MACH_MSP430x33 = 33,
  EF_MSP430_MACH_MSP430x41 = 41,
  EF_MSP430_MACH_MSP430x42 = 42,
  EF_MSP430_MACH_MSP430x43 = 43,
  EF_MSP430_MACH_MSP430x44 = 44,
  EF_MSP430_MACH_MSP430X = 45,
  EF_MSP430_MACH_MSP430x46 = 46,
  EF_MSP430_MACH_MSP430x47 = 47,
  EF_MSP430_MACH_MSP430x54 = 54,
};

// ELF Relocation types for MSP430
enum {
#include "ELFRelocs/MSP430.def"
};

// ELF Relocation type for VE.
enum {
#include "ELFRelocs/VE.def"
};


// ELF Relocation types for CSKY
enum {
#include "ELFRelocs/CSKY.def"
};

#undef ELF_RELOC

// Section header.
struct Elf32_Shdr {
  Elf32_Word sh_name;      // Section name (index into string table)
  Elf32_Word sh_type;      // Section type (SHT_*)
  Elf32_Word sh_flags;     // Section flags (SHF_*)
  Elf32_Addr sh_addr;      // Address where section is to be loaded
  Elf32_Off sh_offset;     // File offset of section data, in bytes
  Elf32_Word sh_size;      // Size of section, in bytes
  Elf32_Word sh_link;      // Section type-specific header table index link
  Elf32_Word sh_info;      // Section type-specific extra information
  Elf32_Word sh_addralign; // Section address alignment
  Elf32_Word sh_entsize;   // Size of records contained within the section
};

// Section header for ELF64 - same fields as ELF32, different types.
struct Elf64_Shdr {
  Elf64_Word sh_name;
  Elf64_Word sh_type;
  Elf64_Xword sh_flags;
  Elf64_Addr sh_addr;
  Elf64_Off sh_offset;
  Elf64_Xword sh_size;
  Elf64_Word sh_link;
  Elf64_Word sh_info;
  Elf64_Xword sh_addralign;
  Elf64_Xword sh_entsize;
};

// Special section indices.
enum {
  SHN_UNDEF = 0,          // Undefined, missing, irrelevant, or meaningless
  SHN_LORESERVE = 0xff00, // Lowest reserved index
  SHN_LOPROC = 0xff00,    // Lowest processor-specific index
  SHN_HIPROC = 0xff1f,    // Highest processor-specific index
  SHN_LOOS = 0xff20,      // Lowest operating system-specific index
  SHN_HIOS = 0xff3f,      // Highest operating system-specific index
  SHN_ABS = 0xfff1,       // Symbol has absolute value; does not need relocation
  SHN_COMMON = 0xfff2,    // FORTRAN COMMON or C external global variables
  SHN_XINDEX = 0xffff,    // Mark that the index is >= SHN_LORESERVE
  SHN_HIRESERVE = 0xffff  // Highest reserved index
};

// Section types.
enum : unsigned {
  SHT_NULL = 0,           // No associated section (inactive entry).
  SHT_PROGBITS = 1,       // Program-defined contents.
  SHT_SYMTAB = 2,         // Symbol table.
  SHT_STRTAB = 3,         // String table.
  SHT_RELA = 4,           // Relocation entries; explicit addends.
  SHT_HASH = 5,           // Symbol hash table.
  SHT_DYNAMIC = 6,        // Information for dynamic linking.
  SHT_NOTE = 7,           // Information about the file.
  SHT_NOBITS = 8,         // Data occupies no space in the file.
  SHT_REL = 9,            // Relocation entries; no explicit addends.
  SHT_SHLIB = 10,         // Reserved.
  SHT_DYNSYM = 11,        // Symbol table.
  SHT_INIT_ARRAY = 14,    // Pointers to initialization functions.
  SHT_FINI_ARRAY = 15,    // Pointers to termination functions.
  SHT_PREINIT_ARRAY = 16, // Pointers to pre-init functions.
  SHT_GROUP = 17,         // Section group.
  SHT_SYMTAB_SHNDX = 18,  // Indices for SHN_XINDEX entries.
  // Experimental support for SHT_RELR sections. For details, see proposal
  // at https://groups.google.com/forum/#!topic/generic-abi/bX460iggiKg
  SHT_RELR = 19,         // Relocation entries; only offsets.
  SHT_LOOS = 0x60000000, // Lowest operating system-specific type.
  // Android packed relocation section types.
  // https://android.googlesource.com/platform/bionic/+/6f12bfece5dcc01325e0abba56a46b1bcf991c69/tools/relocation_packer/src/elf_file.cc#37
  SHT_ANDROID_REL = 0x60000001,
  SHT_ANDROID_RELA = 0x60000002,
  SHT_LLVM_ODRTAB = 0x6fff4c00,             // LLVM ODR table.
  SHT_LLVM_LINKER_OPTIONS = 0x6fff4c01,     // LLVM Linker Options.
  SHT_LLVM_CALL_GRAPH_PROFILE = 0x6fff4c02, // LLVM Call Graph Profile.
  SHT_LLVM_ADDRSIG = 0x6fff4c03, // List of address-significant symbols
                                 // for safe ICF.
  SHT_LLVM_DEPENDENT_LIBRARIES =
      0x6fff4c04,                  // LLVM Dependent Library Specifiers.
  SHT_LLVM_SYMPART = 0x6fff4c05,   // Symbol partition specification.
  SHT_LLVM_PART_EHDR = 0x6fff4c06, // ELF header for loadable partition.
  SHT_LLVM_PART_PHDR = 0x6fff4c07, // Phdrs for loadable partition.
  // Android's experimental support for SHT_RELR sections.
  // https://android.googlesource.com/platform/bionic/+/b7feec74547f84559a1467aca02708ff61346d2a/libc/include/elf.h#512
  SHT_ANDROID_RELR = 0x6fffff00,   // Relocation entries; only offsets.
  SHT_GNU_ATTRIBUTES = 0x6ffffff5, // Object attributes.
  SHT_GNU_HASH = 0x6ffffff6,       // GNU-style hash table.
  SHT_GNU_verdef = 0x6ffffffd,     // GNU version definitions.
  SHT_GNU_verneed = 0x6ffffffe,    // GNU version references.
  SHT_GNU_versym = 0x6fffffff,     // GNU symbol versions table.
  SHT_HIOS = 0x6fffffff,           // Highest operating system-specific type.
  SHT_LOPROC = 0x70000000,         // Lowest processor arch-specific type.
  // Fixme: All this is duplicated in MCSectionELF. Why??
  // Exception Index table
  SHT_ARM_EXIDX = 0x70000001U,
  // BPABI DLL dynamic linking pre-emption map
  SHT_ARM_PREEMPTMAP = 0x70000002U,
  //  Object file compatibility attributes
  SHT_ARM_ATTRIBUTES = 0x70000003U,
  SHT_ARM_DEBUGOVERLAY = 0x70000004U,
  SHT_ARM_OVERLAYSECTION = 0x70000005U,
  SHT_HEX_ORDERED = 0x70000000,   // Link editor is to sort the entries in
                                  // this section based on their sizes
  SHT_X86_64_UNWIND = 0x70000001, // Unwind information

  SHT_MIPS_REGINFO = 0x70000006,  // Register usage information
  SHT_MIPS_OPTIONS = 0x7000000d,  // General options
  SHT_MIPS_DWARF = 0x7000001e,    // DWARF debugging section.
  SHT_MIPS_ABIFLAGS = 0x7000002a, // ABI information.

  SHT_MSP430_ATTRIBUTES = 0x70000003U,

  SHT_RISCV_ATTRIBUTES = 0x70000003U,

  SHT_HIPROC = 0x7fffffff, // Highest processor arch-specific type.
  SHT_LOUSER = 0x80000000, // Lowest type reserved for applications.
  SHT_HIUSER = 0xffffffff  // Highest type reserved for applications.
};

// Section flags.
enum : unsigned {
  // Section data should be writable during execution.
  SHF_WRITE = 0x1,

  // Section occupies memory during program execution.
  SHF_ALLOC = 0x2,

  // Section contains executable machine instructions.
  SHF_EXECINSTR = 0x4,

  // The data in this section may be merged.
  SHF_MERGE = 0x10,

  // The data in this section is null-terminated strings.
  SHF_STRINGS = 0x20,

  // A field in this section holds a section header table index.
  SHF_INFO_LINK = 0x40U,

  // Adds special ordering requirements for link editors.
  SHF_LINK_ORDER = 0x80U,

  // This section requires special OS-specific processing to avoid incorrect
  // behavior.
  SHF_OS_NONCONFORMING = 0x100U,

  // This section is a member of a section group.
  SHF_GROUP = 0x200U,

  // This section holds Thread-Local Storage.
  SHF_TLS = 0x400U,

  // Identifies a section containing compressed data.
  SHF_COMPRESSED = 0x800U,

  // This section is excluded from the final executable or shared library.
  SHF_EXCLUDE = 0x80000000U,

  // Start of target-specific flags.

  SHF_MASKOS = 0x0ff00000,

  // Bits indicating processor-specific flags.
  SHF_MASKPROC = 0xf0000000,

  /// All sections with the "d" flag are grouped together by the linker to form
  /// the data section and the dp register is set to the start of the section by
  /// the boot code.
  XCORE_SHF_DP_SECTION = 0x10000000,

  /// All sections with the "c" flag are grouped together by the linker to form
  /// the constant pool and the cp register is set to the start of the constant
  /// pool by the boot code.
  XCORE_SHF_CP_SECTION = 0x20000000,

  // If an object file section does not have this flag set, then it may not hold
  // more than 2GB and can be freely referred to in objects using smaller code
  // models. Otherwise, only objects using larger code models can refer to them.
  // For example, a medium code model object can refer to data in a section that
  // sets this flag besides being able to refer to data in a section that does
  // not set it; likewise, a small code model object can refer only to code in a
  // section that does not set this flag.
  SHF_X86_64_LARGE = 0x10000000,

  // All sections with the GPREL flag are grouped into a global data area
  // for faster accesses
  SHF_HEX_GPREL = 0x10000000,

  // Section contains text/data which may be replicated in other sections.
  // Linker must retain only one copy.
  SHF_MIPS_NODUPES = 0x01000000,

  // Linker must generate implicit hidden weak names.
  SHF_MIPS_NAMES = 0x02000000,

  // Section data local to process.
  SHF_MIPS_LOCAL = 0x04000000,

  // Do not strip this section.
  SHF_MIPS_NOSTRIP = 0x08000000,

  // Section must be part of global data area.
  SHF_MIPS_GPREL = 0x10000000,

  // This section should be merged.
  SHF_MIPS_MERGE = 0x20000000,

  // Address size to be inferred from section entry size.
  SHF_MIPS_ADDR = 0x40000000,

  // Section data is string data by default.
  SHF_MIPS_STRING = 0x80000000,

  // Make code section unreadable when in execute-only mode
  SHF_ARM_PURECODE = 0x20000000
};

// Section Group Flags
enum : unsigned {
  GRP_COMDAT = 0x1,
  GRP_MASKOS = 0x0ff00000,
  GRP_MASKPROC = 0xf0000000
};

// Symbol table entries for ELF32.
struct Elf32_Sym {
  Elf32_Word st_name;     // Symbol name (index into string table)
  Elf32_Addr st_value;    // Value or address associated with the symbol
  Elf32_Word st_size;     // Size of the symbol
  unsigned char st_info;  // Symbol's type and binding attributes
  unsigned char st_other; // Must be zero; reserved
  Elf32_Half st_shndx;    // Which section (header table index) it's defined in

  // These accessors and mutators correspond to the ELF32_ST_BIND,
  // ELF32_ST_TYPE, and ELF32_ST_INFO macros defined in the ELF specification:
  unsigned char getBinding() const { return st_info >> 4; }
  unsigned char getType() const { return st_info & 0x0f; }
  void setBinding(unsigned char b) { setBindingAndType(b, getType()); }
  void setType(unsigned char t) { setBindingAndType(getBinding(), t); }
  void setBindingAndType(unsigned char b, unsigned char t) {
    st_info = (b << 4) + (t & 0x0f);
  }
};

// Symbol table entries for ELF64.
struct Elf64_Sym {
  Elf64_Word st_name;     // Symbol name (index into string table)
  unsigned char st_info;  // Symbol's type and binding attributes
  unsigned char st_other; // Must be zero; reserved
  Elf64_Half st_shndx;    // Which section (header tbl index) it's defined in
  Elf64_Addr st_value;    // Value or address associated with the symbol
  Elf64_Xword st_size;    // Size of the symbol

  // These accessors and mutators are identical to those defined for ELF32
  // symbol table entries.
  unsigned char getBinding() const { return st_info >> 4; }
  unsigned char getType() const { return st_info & 0x0f; }
  void setBinding(unsigned char b) { setBindingAndType(b, getType()); }
  void setType(unsigned char t) { setBindingAndType(getBinding(), t); }
  void setBindingAndType(unsigned char b, unsigned char t) {
    st_info = (b << 4) + (t & 0x0f);
  }
};

// The size (in bytes) of symbol table entries.
enum {
  SYMENTRY_SIZE32 = 16, // 32-bit symbol entry size
  SYMENTRY_SIZE64 = 24  // 64-bit symbol entry size.
};

// Symbol bindings.
enum {
  STB_LOCAL = 0,  // Local symbol, not visible outside obj file containing def
  STB_GLOBAL = 1, // Global symbol, visible to all object files being combined
  STB_WEAK = 2,   // Weak symbol, like global but lower-precedence
  STB_GNU_UNIQUE = 10,
  STB_LOOS = 10,   // Lowest operating system-specific binding type
  STB_HIOS = 12,   // Highest operating system-specific binding type
  STB_LOPROC = 13, // Lowest processor-specific binding type
  STB_HIPROC = 15  // Highest processor-specific binding type
};

// Symbol types.
enum {
  STT_NOTYPE = 0,     // Symbol's type is not specified
  STT_OBJECT = 1,     // Symbol is a data object (variable, array, etc.)
  STT_FUNC = 2,       // Symbol is executable code (function, etc.)
  STT_SECTION = 3,    // Symbol refers to a section
  STT_FILE = 4,       // Local, absolute symbol that refers to a file
  STT_COMMON = 5,     // An uninitialized common block
  STT_TLS = 6,        // Thread local data object
  STT_GNU_IFUNC = 10, // GNU indirect function
  STT_LOOS = 10,      // Lowest operating system-specific symbol type
  STT_HIOS = 12,      // Highest operating system-specific symbol type
  STT_LOPROC = 13,    // Lowest processor-specific symbol type
  STT_HIPROC = 15,    // Highest processor-specific symbol type

  // AMDGPU symbol types
  STT_AMDGPU_HSA_KERNEL = 10
};

enum {
  STV_DEFAULT = 0,  // Visibility is specified by binding type
  STV_INTERNAL = 1, // Defined by processor supplements
  STV_HIDDEN = 2,   // Not visible to other components
  STV_PROTECTED = 3 // Visible in other components but not preemptable
};

// Symbol number.
enum { STN_UNDEF = 0 };

// Special relocation symbols used in the MIPS64 ELF relocation entries
enum {
  RSS_UNDEF = 0, // None
  RSS_GP = 1,    // Value of gp
  RSS_GP0 = 2,   // Value of gp used to create object being relocated
  RSS_LOC = 3    // Address of location being relocated
};

// Relocation entry, without explicit addend.
struct Elf32_Rel {
  Elf32_Addr r_offset; // Location (file byte offset, or program virtual addr)
  Elf32_Word r_info;   // Symbol table index and type of relocation to apply

  // These accessors and mutators correspond to the ELF32_R_SYM, ELF32_R_TYPE,
  // and ELF32_R_INFO macros defined in the ELF specification:
  Elf32_Word getSymbol() const { return (r_info >> 8); }
  unsigned char getType() const { return (unsigned char)(r_info & 0x0ff); }
  void setSymbol(Elf32_Word s) { setSymbolAndType(s, getType()); }
  void setType(unsigned char t) { setSymbolAndType(getSymbol(), t); }
  void setSymbolAndType(Elf32_Word s, unsigned char t) {
    r_info = (s << 8) + t;
  }
};

// Relocation entry with explicit addend.
struct Elf32_Rela {
  Elf32_Addr r_offset;  // Location (file byte offset, or program virtual addr)
  Elf32_Word r_info;    // Symbol table index and type of relocation to apply
  Elf32_Sword r_addend; // Compute value for relocatable field by adding this

  // These accessors and mutators correspond to the ELF32_R_SYM, ELF32_R_TYPE,
  // and ELF32_R_INFO macros defined in the ELF specification:
  Elf32_Word getSymbol() const { return (r_info >> 8); }
  unsigned char getType() const { return (unsigned char)(r_info & 0x0ff); }
  void setSymbol(Elf32_Word s) { setSymbolAndType(s, getType()); }
  void setType(unsigned char t) { setSymbolAndType(getSymbol(), t); }
  void setSymbolAndType(Elf32_Word s, unsigned char t) {
    r_info = (s << 8) + t;
  }
};

// Relocation entry without explicit addend or info (relative relocations only).
typedef Elf32_Word Elf32_Relr; // offset/bitmap for relative relocations

// Relocation entry, without explicit addend.
struct Elf64_Rel {
  Elf64_Addr r_offset; // Location (file byte offset, or program virtual addr).
  Elf64_Xword r_info;  // Symbol table index and type of relocation to apply.

  // These accessors and mutators correspond to the ELF64_R_SYM, ELF64_R_TYPE,
  // and ELF64_R_INFO macros defined in the ELF specification:
  Elf64_Word getSymbol() const { return (r_info >> 32); }
  Elf64_Word getType() const { return (Elf64_Word)(r_info & 0xffffffffL); }
  void setSymbol(Elf64_Word s) { setSymbolAndType(s, getType()); }
  void setType(Elf64_Word t) { setSymbolAndType(getSymbol(), t); }
  void setSymbolAndType(Elf64_Word s, Elf64_Word t) {
    r_info = ((Elf64_Xword)s << 32) + (t & 0xffffffffL);
  }
};

// Relocation entry with explicit addend.
struct Elf64_Rela {
  Elf64_Addr r_offset; // Location (file byte offset, or program virtual addr).
  Elf64_Xword r_info;  // Symbol table index and type of relocation to apply.
  Elf64_Sxword r_addend; // Compute value for relocatable field by adding this.

  // These accessors and mutators correspond to the ELF64_R_SYM, ELF64_R_TYPE,
  // and ELF64_R_INFO macros defined in the ELF specification:
  Elf64_Word getSymbol() const { return (r_info >> 32); }
  Elf64_Word getType() const { return (Elf64_Word)(r_info & 0xffffffffL); }
  void setSymbol(Elf64_Word s) { setSymbolAndType(s, getType()); }
  void setType(Elf64_Word t) { setSymbolAndType(getSymbol(), t); }
  void setSymbolAndType(Elf64_Word s, Elf64_Word t) {
    r_info = ((Elf64_Xword)s << 32) + (t & 0xffffffffL);
  }
};

// Relocation entry without explicit addend or info (relative relocations only).
typedef Elf64_Xword Elf64_Relr; // offset/bitmap for relative relocations

// Program header for ELF32.
struct Elf32_Phdr {
  Elf32_Word p_type;   // Type of segment
  Elf32_Off p_offset;  // File offset where segment is located, in bytes
  Elf32_Addr p_vaddr;  // Virtual address of beginning of segment
  Elf32_Addr p_paddr;  // Physical address of beginning of segment (OS-specific)
  Elf32_Word p_filesz; // Num. of bytes in file image of segment (may be zero)
  Elf32_Word p_memsz;  // Num. of bytes in mem image of segment (may be zero)
  Elf32_Word p_flags;  // Segment flags
  Elf32_Word p_align;  // Segment alignment constraint
};

// Program header for ELF64.
struct Elf64_Phdr {
  Elf64_Word p_type;    // Type of segment
  Elf64_Word p_flags;   // Segment flags
  Elf64_Off p_offset;   // File offset where segment is located, in bytes
  Elf64_Addr p_vaddr;   // Virtual address of beginning of segment
  Elf64_Addr p_paddr;   // Physical addr of beginning of segment (OS-specific)
  Elf64_Xword p_filesz; // Num. of bytes in file image of segment (may be zero)
  Elf64_Xword p_memsz;  // Num. of bytes in mem image of segment (may be zero)
  Elf64_Xword p_align;  // Segment alignment constraint
};

// Segment types.
enum {
  PT_NULL = 0,            // Unused segment.
  PT_LOAD = 1,            // Loadable segment.
  PT_DYNAMIC = 2,         // Dynamic linking information.
  PT_INTERP = 3,          // Interpreter pathname.
  PT_NOTE = 4,            // Auxiliary information.
  PT_SHLIB = 5,           // Reserved.
  PT_PHDR = 6,            // The program header table itself.
  PT_TLS = 7,             // The thread-local storage template.
  PT_LOOS = 0x60000000,   // Lowest operating system-specific pt entry type.
  PT_HIOS = 0x6fffffff,   // Highest operating system-specific pt entry type.
  PT_LOPROC = 0x70000000, // Lowest processor-specific program hdr entry type.
  PT_HIPROC = 0x7fffffff, // Highest processor-specific program hdr entry type.

  // x86-64 program header types.
  // These all contain stack unwind tables.
  PT_GNU_EH_FRAME = 0x6474e550,
  PT_SUNW_EH_FRAME = 0x6474e550,
  PT_SUNW_UNWIND = 0x6464e550,

  PT_GNU_STACK = 0x6474e551,    // Indicates stack executability.
  PT_GNU_RELRO = 0x6474e552,    // Read-only after relocation.
  PT_GNU_PROPERTY = 0x6474e553, // .note.gnu.property notes sections.

  PT_OPENBSD_RANDOMIZE = 0x65a3dbe6, // Fill with random data.
  PT_OPENBSD_WXNEEDED = 0x65a3dbe7,  // Program does W^X violations.
  PT_OPENBSD_BOOTDATA = 0x65a41be6,  // Section for boot arguments.

  // ARM program header types.
  PT_ARM_ARCHEXT = 0x70000000, // Platform architecture compatibility info
  // These all contain stack unwind tables.
  PT_ARM_EXIDX = 0x70000001,
  PT_ARM_UNWIND = 0x70000001,

  // MIPS program header types.
  PT_MIPS_REGINFO = 0x70000000,  // Register usage information.
  PT_MIPS_RTPROC = 0x70000001,   // Runtime procedure table.
  PT_MIPS_OPTIONS = 0x70000002,  // Options segment.
  PT_MIPS_ABIFLAGS = 0x70000003, // Abiflags segment.
};

// Segment flag bits.
enum : unsigned {
  PF_X = 1,                // Execute
  PF_W = 2,                // Write
  PF_R = 4,                // Read
  PF_MASKOS = 0x0ff00000,  // Bits for operating system-specific semantics.
  PF_MASKPROC = 0xf0000000 // Bits for processor-specific semantics.
};

// Dynamic table entry for ELF32.
struct Elf32_Dyn {
  Elf32_Sword d_tag; // Type of dynamic table entry.
  union {
    Elf32_Word d_val; // Integer value of entry.
    Elf32_Addr d_ptr; // Pointer value of entry.
  } d_un;
};

// Dynamic table entry for ELF64.
struct Elf64_Dyn {
  Elf64_Sxword d_tag; // Type of dynamic table entry.
  union {
    Elf64_Xword d_val; // Integer value of entry.
    Elf64_Addr d_ptr;  // Pointer value of entry.
  } d_un;
};

// Dynamic table entry tags.
enum {
#define DYNAMIC_TAG(name, value) DT_##name = value,
#include "DynamicTags.def"
#undef DYNAMIC_TAG
};

// DT_FLAGS values.
enum {
  DF_ORIGIN = 0x01,    // The object may reference $ORIGIN.
  DF_SYMBOLIC = 0x02,  // Search the shared lib before searching the exe.
  DF_TEXTREL = 0x04,   // Relocations may modify a non-writable segment.
  DF_BIND_NOW = 0x08,  // Process all relocations on load.
  DF_STATIC_TLS = 0x10 // Reject attempts to load dynamically.
};

// State flags selectable in the `d_un.d_val' element of the DT_FLAGS_1 entry.
enum {
  DF_1_NOW = 0x00000001,       // Set RTLD_NOW for this object.
  DF_1_GLOBAL = 0x00000002,    // Set RTLD_GLOBAL for this object.
  DF_1_GROUP = 0x00000004,     // Set RTLD_GROUP for this object.
  DF_1_NODELETE = 0x00000008,  // Set RTLD_NODELETE for this object.
  DF_1_LOADFLTR = 0x00000010,  // Trigger filtee loading at runtime.
  DF_1_INITFIRST = 0x00000020, // Set RTLD_INITFIRST for this object.
  DF_1_NOOPEN = 0x00000040,    // Set RTLD_NOOPEN for this object.
  DF_1_ORIGIN = 0x00000080,    // $ORIGIN must be handled.
  DF_1_DIRECT = 0x00000100,    // Direct binding enabled.
  DF_1_TRANS = 0x00000200,
  DF_1_INTERPOSE = 0x00000400,  // Object is used to interpose.
  DF_1_NODEFLIB = 0x00000800,   // Ignore default lib search path.
  DF_1_NODUMP = 0x00001000,     // Object can't be dldump'ed.
  DF_1_CONFALT = 0x00002000,    // Configuration alternative created.
  DF_1_ENDFILTEE = 0x00004000,  // Filtee terminates filters search.
  DF_1_DISPRELDNE = 0x00008000, // Disp reloc applied at build time.
  DF_1_DISPRELPND = 0x00010000, // Disp reloc applied at run-time.
  DF_1_NODIRECT = 0x00020000,   // Object has no-direct binding.
  DF_1_IGNMULDEF = 0x00040000,
  DF_1_NOKSYMS = 0x00080000,
  DF_1_NOHDR = 0x00100000,
  DF_1_EDITED = 0x00200000, // Object is modified after built.
  DF_1_NORELOC = 0x00400000,
  DF_1_SYMINTPOSE = 0x00800000, // Object has individual interposers.
  DF_1_GLOBAUDIT = 0x01000000,  // Global auditing required.
  DF_1_SINGLETON = 0x02000000,  // Singleton symbols are used.
  DF_1_PIE = 0x08000000,        // Object is a position-independent executable.
};

// DT_MIPS_FLAGS values.
enum {
  RHF_NONE = 0x00000000,                   // No flags.
  RHF_QUICKSTART = 0x00000001,             // Uses shortcut pointers.
  RHF_NOTPOT = 0x00000002,                 // Hash size is not a power of two.
  RHS_NO_LIBRARY_REPLACEMENT = 0x00000004, // Ignore LD_LIBRARY_PATH.
  RHF_NO_MOVE = 0x00000008,                // DSO address may not be relocated.
  RHF_SGI_ONLY = 0x00000010,               // SGI specific features.
  RHF_GUARANTEE_INIT = 0x00000020,         // Guarantee that .init will finish
                                           // executing before any non-init
                                           // code in DSO is called.
  RHF_DELTA_C_PLUS_PLUS = 0x00000040,      // Contains Delta C++ code.
  RHF_GUARANTEE_START_INIT = 0x00000080,   // Guarantee that .init will start
                                           // executing before any non-init
                                           // code in DSO is called.
  RHF_PIXIE = 0x00000100,                  // Generated by pixie.
  RHF_DEFAULT_DELAY_LOAD = 0x00000200,     // Delay-load DSO by default.
  RHF_REQUICKSTART = 0x00000400,           // Object may be requickstarted
  RHF_REQUICKSTARTED = 0x00000800,         // Object has been requickstarted
  RHF_CORD = 0x00001000,                   // Generated by cord.
  RHF_NO_UNRES_UNDEF = 0x00002000,         // Object contains no unresolved
                                           // undef symbols.
  RHF_RLD_ORDER_SAFE = 0x00004000          // Symbol table is in a safe order.
};

// ElfXX_VerDef structure version (GNU versioning)
enum { VER_DEF_NONE = 0, VER_DEF_CURRENT = 1 };

// VerDef Flags (ElfXX_VerDef::vd_flags)
enum { VER_FLG_BASE = 0x1, VER_FLG_WEAK = 0x2, VER_FLG_INFO = 0x4 };

// Special constants for the version table. (SHT_GNU_versym/.gnu.version)
enum {
  VER_NDX_LOCAL = 0,       // Unversioned local symbol
  VER_NDX_GLOBAL = 1,      // Unversioned global symbol
  VERSYM_VERSION = 0x7fff, // Version Index mask
  VERSYM_HIDDEN = 0x8000   // Hidden bit (non-default version)
};

// ElfXX_VerNeed structure version (GNU versioning)
enum { VER_NEED_NONE = 0, VER_NEED_CURRENT = 1 };

// SHT_NOTE section types
enum {
  NT_FREEBSD_THRMISC = 7,
  NT_FREEBSD_PROCSTAT_PROC = 8,
  NT_FREEBSD_PROCSTAT_FILES = 9,
  NT_FREEBSD_PROCSTAT_VMMAP = 10,
  NT_FREEBSD_PROCSTAT_GROUPS = 11,
  NT_FREEBSD_PROCSTAT_UMASK = 12,
  NT_FREEBSD_PROCSTAT_RLIMIT = 13,
  NT_FREEBSD_PROCSTAT_OSREL = 14,
  NT_FREEBSD_PROCSTAT_PSSTRINGS = 15,
  NT_FREEBSD_PROCSTAT_AUXV = 16,
};

// Generic note types
enum : unsigned {
  NT_VERSION = 1,
  NT_ARCH = 2,
  NT_GNU_BUILD_ATTRIBUTE_OPEN = 0x100,
  NT_GNU_BUILD_ATTRIBUTE_FUNC = 0x101,
};

// Core note types
enum : unsigned {
  NT_PRSTATUS = 1,
  NT_FPREGSET = 2,
  NT_PRPSINFO = 3,
  NT_TASKSTRUCT = 4,
  NT_AUXV = 6,
  NT_PSTATUS = 10,
  NT_FPREGS = 12,
  NT_PSINFO = 13,
  NT_LWPSTATUS = 16,
  NT_LWPSINFO = 17,
  NT_WIN32PSTATUS = 18,

  NT_PPC_VMX = 0x100,
  NT_PPC_VSX = 0x102,
  NT_PPC_TAR = 0x103,
  NT_PPC_PPR = 0x104,
  NT_PPC_DSCR = 0x105,
  NT_PPC_EBB = 0x106,
  NT_PPC_PMU = 0x107,
  NT_PPC_TM_CGPR = 0x108,
  NT_PPC_TM_CFPR = 0x109,
  NT_PPC_TM_CVMX = 0x10a,
  NT_PPC_TM_CVSX = 0x10b,
  NT_PPC_TM_SPR = 0x10c,
  NT_PPC_TM_CTAR = 0x10d,
  NT_PPC_TM_CPPR = 0x10e,
  NT_PPC_TM_CDSCR = 0x10f,

  NT_386_TLS = 0x200,
  NT_386_IOPERM = 0x201,
  NT_X86_XSTATE = 0x202,

  NT_S390_HIGH_GPRS = 0x300,
  NT_S390_TIMER = 0x301,
  NT_S390_TODCMP = 0x302,
  NT_S390_TODPREG = 0x303,
  NT_S390_CTRS = 0x304,
  NT_S390_PREFIX = 0x305,
  NT_S390_LAST_BREAK = 0x306,
  NT_S390_SYSTEM_CALL = 0x307,
  NT_S390_TDB = 0x308,
  NT_S390_VXRS_LOW = 0x309,
  NT_S390_VXRS_HIGH = 0x30a,
  NT_S390_GS_CB = 0x30b,
  NT_S390_GS_BC = 0x30c,

  NT_ARM_VFP = 0x400,
  NT_ARM_TLS = 0x401,
  NT_ARM_HW_BREAK = 0x402,
  NT_ARM_HW_WATCH = 0x403,
  NT_ARM_SVE = 0x405,
  NT_ARM_PAC_MASK = 0x406,

  NT_FILE = 0x46494c45,
  NT_PRXFPREG = 0x46e62b7f,
  NT_SIGINFO = 0x53494749,
};

// LLVM-specific notes.
enum {
  NT_LLVM_HWASAN_GLOBALS = 3,
};

// GNU note types
enum {
  NT_GNU_ABI_TAG = 1,
  NT_GNU_HWCAP = 2,
  NT_GNU_BUILD_ID = 3,
  NT_GNU_GOLD_VERSION = 4,
  NT_GNU_PROPERTY_TYPE_0 = 5,
};

// Property types used in GNU_PROPERTY_TYPE_0 notes.
enum : unsigned {
  GNU_PROPERTY_STACK_SIZE = 1,
  GNU_PROPERTY_NO_COPY_ON_PROTECTED = 2,
  GNU_PROPERTY_AARCH64_FEATURE_1_AND = 0xc0000000,
  GNU_PROPERTY_X86_FEATURE_1_AND = 0xc0000002,
  GNU_PROPERTY_X86_ISA_1_NEEDED = 0xc0008000,
  GNU_PROPERTY_X86_FEATURE_2_NEEDED = 0xc0008001,
  GNU_PROPERTY_X86_ISA_1_USED = 0xc0010000,
  GNU_PROPERTY_X86_FEATURE_2_USED = 0xc0010001,
};

// aarch64 processor feature bits.
enum : unsigned {
  GNU_PROPERTY_AARCH64_FEATURE_1_BTI = 1 << 0,
  GNU_PROPERTY_AARCH64_FEATURE_1_PAC = 1 << 1,
};

// x86 processor feature bits.
enum : unsigned {
  GNU_PROPERTY_X86_FEATURE_1_IBT = 1 << 0,
  GNU_PROPERTY_X86_FEATURE_1_SHSTK = 1 << 1,

  GNU_PROPERTY_X86_ISA_1_CMOV = 1 << 0,
  GNU_PROPERTY_X86_ISA_1_SSE = 1 << 1,
  GNU_PROPERTY_X86_ISA_1_SSE2 = 1 << 2,
  GNU_PROPERTY_X86_ISA_1_SSE3 = 1 << 3,
  GNU_PROPERTY_X86_ISA_1_SSSE3 = 1 << 4,
  GNU_PROPERTY_X86_ISA_1_SSE4_1 = 1 << 5,
  GNU_PROPERTY_X86_ISA_1_SSE4_2 = 1 << 6,
  GNU_PROPERTY_X86_ISA_1_AVX = 1 << 7,
  GNU_PROPERTY_X86_ISA_1_AVX2 = 1 << 8,
  GNU_PROPERTY_X86_ISA_1_FMA = 1 << 9,
  GNU_PROPERTY_X86_ISA_1_AVX512F = 1 << 10,
  GNU_PROPERTY_X86_ISA_1_AVX512CD = 1 << 11,
  GNU_PROPERTY_X86_ISA_1_AVX512ER = 1 << 12,
  GNU_PROPERTY_X86_ISA_1_AVX512PF = 1 << 13,
  GNU_PROPERTY_X86_ISA_1_AVX512VL = 1 << 14,
  GNU_PROPERTY_X86_ISA_1_AVX512DQ = 1 << 15,
  GNU_PROPERTY_X86_ISA_1_AVX512BW = 1 << 16,
  GNU_PROPERTY_X86_ISA_1_AVX512_4FMAPS = 1 << 17,
  GNU_PROPERTY_X86_ISA_1_AVX512_4VNNIW = 1 << 18,
  GNU_PROPERTY_X86_ISA_1_AVX512_BITALG = 1 << 19,
  GNU_PROPERTY_X86_ISA_1_AVX512_IFMA = 1 << 20,
  GNU_PROPERTY_X86_ISA_1_AVX512_VBMI = 1 << 21,
  GNU_PROPERTY_X86_ISA_1_AVX512_VBMI2 = 1 << 22,
  GNU_PROPERTY_X86_ISA_1_AVX512_VNNI = 1 << 23,

  GNU_PROPERTY_X86_FEATURE_2_X86 = 1 << 0,
  GNU_PROPERTY_X86_FEATURE_2_X87 = 1 << 1,
  GNU_PROPERTY_X86_FEATURE_2_MMX = 1 << 2,
  GNU_PROPERTY_X86_FEATURE_2_XMM = 1 << 3,
  GNU_PROPERTY_X86_FEATURE_2_YMM = 1 << 4,
  GNU_PROPERTY_X86_FEATURE_2_ZMM = 1 << 5,
  GNU_PROPERTY_X86_FEATURE_2_FXSR = 1 << 6,
  GNU_PROPERTY_X86_FEATURE_2_XSAVE = 1 << 7,
  GNU_PROPERTY_X86_FEATURE_2_XSAVEOPT = 1 << 8,
  GNU_PROPERTY_X86_FEATURE_2_XSAVEC = 1 << 9,
};

// AMDGPU-specific section indices.
enum {
  SHN_AMDGPU_LDS = 0xff00, // Variable in LDS; symbol encoded like SHN_COMMON
};

// AMD specific notes. (Code Object V2)
enum {
  // Note types with values between 0 and 9 (inclusive) are reserved.
  NT_AMD_AMDGPU_HSA_METADATA = 10,
  NT_AMD_AMDGPU_ISA = 11,
  NT_AMD_AMDGPU_PAL_METADATA = 12
};

// AMDGPU specific notes. (Code Object V3)
enum {
  // Note types with values between 0 and 31 (inclusive) are reserved.
  NT_AMDGPU_METADATA = 32
};

enum {
  GNU_ABI_TAG_LINUX = 0,
  GNU_ABI_TAG_HURD = 1,
  GNU_ABI_TAG_SOLARIS = 2,
  GNU_ABI_TAG_FREEBSD = 3,
  GNU_ABI_TAG_NETBSD = 4,
  GNU_ABI_TAG_SYLLABLE = 5,
  GNU_ABI_TAG_NACL = 6,
};

constexpr const char *ELF_NOTE_GNU = "GNU";

// Android packed relocation group flags.
enum {
  RELOCATION_GROUPED_BY_INFO_FLAG = 1,
  RELOCATION_GROUPED_BY_OFFSET_DELTA_FLAG = 2,
  RELOCATION_GROUPED_BY_ADDEND_FLAG = 4,
  RELOCATION_GROUP_HAS_ADDEND_FLAG = 8,
};

// Compressed section header for ELF32.
struct Elf32_Chdr {
  Elf32_Word ch_type;
  Elf32_Word ch_size;
  Elf32_Word ch_addralign;
};

// Compressed section header for ELF64.
struct Elf64_Chdr {
  Elf64_Word ch_type;
  Elf64_Word ch_reserved;
  Elf64_Xword ch_size;
  Elf64_Xword ch_addralign;
};

// Node header for ELF32.
struct Elf32_Nhdr {
  Elf32_Word n_namesz;
  Elf32_Word n_descsz;
  Elf32_Word n_type;
};

// Node header for ELF64.
struct Elf64_Nhdr {
  Elf64_Word n_namesz;
  Elf64_Word n_descsz;
  Elf64_Word n_type;
};

// Legal values for ch_type field of compressed section header.
enum {
  ELFCOMPRESS_ZLIB = 1,            // ZLIB/DEFLATE algorithm.
  ELFCOMPRESS_LOOS = 0x60000000,   // Start of OS-specific.
  ELFCOMPRESS_HIOS = 0x6fffffff,   // End of OS-specific.
  ELFCOMPRESS_LOPROC = 0x70000000, // Start of processor-specific.
  ELFCOMPRESS_HIPROC = 0x7fffffff  // End of processor-specific.
};

} // end namespace ELF
} // end namespace llvm

#endif // LLVM_BINARYFORMAT_ELF_H<|MERGE_RESOLUTION|>--- conflicted
+++ resolved
@@ -736,15 +736,9 @@
 #include "ELFRelocs/BPF.def"
 };
 
-<<<<<<< HEAD
-// ELF Relocation types for M680x0
-enum {
-#include "ELFRelocs/m680x0.def"
-=======
 // ELF Relocation types for M68k
 enum {
 #include "ELFRelocs/m68k.def"
->>>>>>> 49068b55
 };
 
 // MSP430 specific e_flags
