//===--- Options.td - Options for clang -----------------------------------===//
//
// Part of the LLVM Project, under the Apache License v2.0 with LLVM Exceptions.
// See https://llvm.org/LICENSE.txt for license information.
// SPDX-License-Identifier: Apache-2.0 WITH LLVM-exception
//
//===----------------------------------------------------------------------===//
//
//  This file defines the options accepted by clang.
//
//===----------------------------------------------------------------------===//

// Include the common option parsing interfaces.
include "llvm/Option/OptParser.td"

/////////
// Flags

// DriverOption - The option is a "driver" option, and should not be forwarded
// to other tools.
def DriverOption : OptionFlag;

// LinkerInput - The option is a linker input.
def LinkerInput : OptionFlag;

// NoArgumentUnused - Don't report argument unused warnings for this option; this
// is useful for options like -static or -dynamic which a user may always end up
// passing, even if the platform defaults to (or only supports) that option.
def NoArgumentUnused : OptionFlag;

// Unsupported - The option is unsupported, and the driver will reject command
// lines that use it.
def Unsupported : OptionFlag;

// Ignored - The option is unsupported, and the driver will silently ignore it.
def Ignored : OptionFlag;

// CoreOption - This is considered a "core" Clang option, available in both
// clang and clang-cl modes.
def CoreOption : OptionFlag;

// CLOption - This is a cl.exe compatibility option. Options with this flag
// are made available when the driver is running in CL compatibility mode.
def CLOption : OptionFlag;

// CC1Option - This option should be accepted by clang -cc1.
def CC1Option : OptionFlag;

// CC1AsOption - This option should be accepted by clang -cc1as.
def CC1AsOption : OptionFlag;

// NoDriverOption - This option should not be accepted by the driver.
def NoDriverOption : OptionFlag;

// If an option affects linking, but has a primary group (so Link_Group cannot
// be used), add this flag.
def LinkOption : OptionFlag;

// A short name to show in documentation. The name will be interpreted as rST.
class DocName<string name> { string DocName = name; }

// A brief description to show in documentation, interpreted as rST.
class DocBrief<code descr> { code DocBrief = descr; }

// Indicates that this group should be flattened into its parent when generating
// documentation.
class DocFlatten { bit DocFlatten = 1; }

// Indicates that this warning is ignored, but accepted with a warning for
// GCC compatibility.
class IgnoredGCCCompat : Flags<[HelpHidden]> {}

/////////
// Groups

def Action_Group : OptionGroup<"<action group>">, DocName<"Actions">,
                   DocBrief<[{The action to perform on the input.}]>;

// Meta-group for options which are only used for compilation,
// and not linking etc.
def CompileOnly_Group : OptionGroup<"<CompileOnly group>">,
                        DocName<"Compilation flags">, DocBrief<[{
Flags controlling the behavior of Clang during compilation. These flags have
no effect during actions that do not perform compilation.}]>;

def Preprocessor_Group : OptionGroup<"<Preprocessor group>">,
                         Group<CompileOnly_Group>,
                         DocName<"Preprocessor flags">, DocBrief<[{
Flags controlling the behavior of the Clang preprocessor.}]>;

def IncludePath_Group : OptionGroup<"<I/i group>">, Group<Preprocessor_Group>,
                        DocName<"Include path management">,
                        DocBrief<[{
Flags controlling how ``#include``\s are resolved to files.}]>;

def I_Group : OptionGroup<"<I group>">, Group<IncludePath_Group>, DocFlatten;
def i_Group : OptionGroup<"<i group>">, Group<IncludePath_Group>, DocFlatten;
def clang_i_Group : OptionGroup<"<clang i group>">, Group<i_Group>, DocFlatten;

def M_Group : OptionGroup<"<M group>">, Group<Preprocessor_Group>,
              DocName<"Dependency file generation">, DocBrief<[{
Flags controlling generation of a dependency file for ``make``-like build
systems.}]>;

def d_Group : OptionGroup<"<d group>">, Group<Preprocessor_Group>,
              DocName<"Dumping preprocessor state">, DocBrief<[{
Flags allowing the state of the preprocessor to be dumped in various ways.}]>;

def Diag_Group : OptionGroup<"<W/R group>">, Group<CompileOnly_Group>,
                 DocName<"Diagnostic flags">, DocBrief<[{
Flags controlling which warnings, errors, and remarks Clang will generate.
See the :doc:`full list of warning and remark flags <DiagnosticsReference>`.}]>;

def R_Group : OptionGroup<"<R group>">, Group<Diag_Group>, DocFlatten;
def R_value_Group : OptionGroup<"<R (with value) group>">, Group<R_Group>,
                    DocFlatten;
def W_Group : OptionGroup<"<W group>">, Group<Diag_Group>, DocFlatten;
def W_value_Group : OptionGroup<"<W (with value) group>">, Group<W_Group>,
                    DocFlatten;

def f_Group : OptionGroup<"<f group>">, Group<CompileOnly_Group>,
              DocName<"Target-independent compilation options">;

def f_clang_Group : OptionGroup<"<f (clang-only) group>">,
                    Group<CompileOnly_Group>, DocFlatten;
def pedantic_Group : OptionGroup<"<pedantic group>">, Group<f_Group>,
                     DocFlatten;
def opencl_Group : OptionGroup<"<opencl group>">, Group<f_Group>,
                   DocName<"OpenCL flags">;

def sycl_Group : OptionGroup<"<SYCL group>">, Group<f_Group>,
                 DocName<"SYCL flags">;

def m_Group : OptionGroup<"<m group>">, Group<CompileOnly_Group>,
              DocName<"Target-dependent compilation options">;

// Feature groups - these take command line options that correspond directly to
// target specific features and can be translated directly from command line
// options.
def m_aarch64_Features_Group : OptionGroup<"<aarch64 features group>">,
                               Group<m_Group>, DocName<"AARCH64">;
def m_amdgpu_Features_Group : OptionGroup<"<amdgpu features group>">,
                              Group<m_Group>, DocName<"AMDGPU">;
def m_arm_Features_Group : OptionGroup<"<arm features group>">,
                           Group<m_Group>, DocName<"ARM">;
def m_hexagon_Features_Group : OptionGroup<"<hexagon features group>">,
                               Group<m_Group>, DocName<"Hexagon">;
// The features added by this group will not be added to target features.
// These are explicitly handled.
def m_hexagon_Features_HVX_Group : OptionGroup<"<hexagon features group>">,
                                   Group<m_Group>, DocName<"Hexagon">;
def m_mips_Features_Group : OptionGroup<"<mips features group>">,
                            Group<m_Group>, DocName<"MIPS">;
<<<<<<< HEAD
def m_m680x0_Features_Group: OptionGroup<"<m680x0 features group>">,
                             Group<m_Group>, DocName<"M680x0">;
=======
def m_m68k_Features_Group: OptionGroup<"<m68k features group>">,
                             Group<m_Group>, DocName<"M68k">;
>>>>>>> 49068b55
def m_ppc_Features_Group : OptionGroup<"<ppc features group>">,
                           Group<m_Group>, DocName<"PowerPC">;
def m_wasm_Features_Group : OptionGroup<"<wasm features group>">,
                            Group<m_Group>, DocName<"WebAssembly">;
// The features added by this group will not be added to target features.
// These are explicitly handled.
def m_wasm_Features_Driver_Group : OptionGroup<"<wasm driver features group>">,
                                   Group<m_Group>, DocName<"WebAssembly Driver">;
def m_x86_Features_Group : OptionGroup<"<x86 features group>">,
                           Group<m_Group>, Flags<[CoreOption]>, DocName<"X86">;
def m_riscv_Features_Group : OptionGroup<"<riscv features group>">,
                             Group<m_Group>, DocName<"RISCV">;

def m_libc_Group : OptionGroup<"<m libc group>">, Group<m_mips_Features_Group>,
                   Flags<[HelpHidden]>;

def O_Group : OptionGroup<"<O group>">, Group<CompileOnly_Group>,
              DocName<"Optimization level">, DocBrief<[{
Flags controlling how much optimization should be performed.}]>;

def DebugInfo_Group : OptionGroup<"<g group>">, Group<CompileOnly_Group>,
                      DocName<"Debug information generation">, DocBrief<[{
Flags controlling how much and what kind of debug information should be
generated.}]>;

def g_Group : OptionGroup<"<g group>">, Group<DebugInfo_Group>,
              DocName<"Kind and level of debug information">;
def gN_Group : OptionGroup<"<gN group>">, Group<g_Group>,
               DocName<"Debug level">;
def ggdbN_Group : OptionGroup<"<ggdbN group>">, Group<gN_Group>, DocFlatten;
def gTune_Group : OptionGroup<"<gTune group>">, Group<g_Group>,
                  DocName<"Debugger to tune debug information for">;
def g_flags_Group : OptionGroup<"<g flags group>">, Group<DebugInfo_Group>,
                    DocName<"Debug information flags">;

def StaticAnalyzer_Group : OptionGroup<"<Static analyzer group>">,
                           DocName<"Static analyzer flags">, DocBrief<[{
Flags controlling the behavior of the Clang Static Analyzer.}]>;

// gfortran options that we recognize in the driver and pass along when
// invoking GCC to compile Fortran code.
def gfortran_Group : OptionGroup<"<gfortran group>">,
                     DocName<"Fortran compilation flags">, DocBrief<[{
Flags that will be passed onto the ``gfortran`` compiler when Clang is given
a Fortran input.}]>;

def Link_Group : OptionGroup<"<T/e/s/t/u group>">, DocName<"Linker flags">,
                 DocBrief<[{Flags that are passed on to the linker}]>;
def T_Group : OptionGroup<"<T group>">, Group<Link_Group>, DocFlatten;
def u_Group : OptionGroup<"<u group>">, Group<Link_Group>, DocFlatten;

def reserved_lib_Group : OptionGroup<"<reserved libs group>">,
                         Flags<[Unsupported]>;

// Temporary groups for clang options which we know we don't support,
// but don't want to verbosely warn the user about.
def clang_ignored_f_Group : OptionGroup<"<clang ignored f group>">,
  Group<f_Group>, Flags<[Ignored]>;
def clang_ignored_m_Group : OptionGroup<"<clang ignored m group>">,
  Group<m_Group>, Flags<[Ignored]>;

// Group for clang options in the process of deprecation.
// Please include the version that deprecated the flag as comment to allow
// easier garbage collection.
def clang_ignored_legacy_options_Group : OptionGroup<"<clang legacy flags>">,
  Group<f_Group>, Flags<[Ignored]>;

// Retired with clang-5.0
def : Flag<["-"], "fslp-vectorize-aggressive">, Group<clang_ignored_legacy_options_Group>;
def : Flag<["-"], "fno-slp-vectorize-aggressive">, Group<clang_ignored_legacy_options_Group>;

// Retired with clang-10.0. Previously controlled X86 MPX ISA.
def mmpx : Flag<["-"], "mmpx">, Group<clang_ignored_legacy_options_Group>;
def mno_mpx : Flag<["-"], "mno-mpx">, Group<clang_ignored_legacy_options_Group>;

// Group that ignores all gcc optimizations that won't be implemented
def clang_ignored_gcc_optimization_f_Group : OptionGroup<
  "<clang_ignored_gcc_optimization_f_Group>">, Group<f_Group>, Flags<[Ignored]>;

// A boolean option which is opt-in in CC1. The positive option exists in CC1 and
// Args.hasArg(OPT_ffoo) is used to check that the flag is enabled.
// This is useful if the option is usually disabled.
multiclass OptInFFlag<string name, string pos_prefix, string neg_prefix="",
                      string help="", list<OptionFlag> flags=[]> {
  def f#NAME : Flag<["-"], "f"#name>, Flags<!listconcat([CC1Option], flags)>,
               Group<f_Group>, HelpText<!strconcat(pos_prefix, help)>;
  def fno_#NAME : Flag<["-"], "fno-"#name>, Flags<flags>,
               Group<f_Group>, HelpText<!strconcat(neg_prefix, help)>;
}

// A boolean option which is opt-out in CC1. The negative option exists in CC1 and
// Args.hasArg(OPT_fno_foo) is used to check that the flag is disabled.
multiclass OptOutFFlag<string name, string pos_prefix, string neg_prefix,
                       string help="", list<OptionFlag> flags=[]> {
  def f#NAME : Flag<["-"], "f"#name>, Flags<flags>,
               Group<f_Group>, HelpText<!strconcat(pos_prefix, help)>;
  def fno_#NAME : Flag<["-"], "fno-"#name>, Flags<!listconcat([CC1Option], flags)>,
               Group<f_Group>, HelpText<!strconcat(neg_prefix, help)>;
}

/////////
// Options

// The internal option ID must be a valid C++ identifier and results in a
// clang::driver::options::OPT_XX enum constant for XX.
//
// We want to unambiguously be able to refer to options from the driver source
// code, for this reason the option name is mangled into an ID. This mangling
// isn't guaranteed to have an inverse, but for practical purposes it does.
//
// The mangling scheme is to ignore the leading '-', and perform the following
// substitutions:
//   _ => __
//   - => _
//   / => _SLASH
//   # => _HASH
//   ? => _QUESTION
//   , => _COMMA
//   = => _EQ
//   C++ => CXX
//   . => _

// Developer Driver Options

def internal_Group : OptionGroup<"<clang internal options>">, Flags<[HelpHidden]>;
def internal_driver_Group : OptionGroup<"<clang driver internal options>">,
  Group<internal_Group>, HelpText<"DRIVER OPTIONS">;
def internal_debug_Group :
  OptionGroup<"<clang debug/development internal options>">,
  Group<internal_Group>, HelpText<"DEBUG/DEVELOPMENT OPTIONS">;

class InternalDriverOpt : Group<internal_driver_Group>,
  Flags<[DriverOption, HelpHidden]>;
def driver_mode : Joined<["--"], "driver-mode=">, Group<internal_driver_Group>,
  Flags<[CoreOption, DriverOption, HelpHidden]>,
  HelpText<"Set the driver mode to either 'gcc', 'g++', 'cpp', or 'cl'">;
def rsp_quoting : Joined<["--"], "rsp-quoting=">, Group<internal_driver_Group>,
  Flags<[CoreOption, DriverOption, HelpHidden]>,
  HelpText<"Set the rsp quoting to either 'posix', or 'windows'">;
def ccc_gcc_name : Separate<["-"], "ccc-gcc-name">, InternalDriverOpt,
  HelpText<"Name for native GCC compiler">,
  MetaVarName<"<gcc-path>">;

class InternalDebugOpt : Group<internal_debug_Group>,
  Flags<[DriverOption, HelpHidden, CoreOption]>;
def ccc_install_dir : Separate<["-"], "ccc-install-dir">, InternalDebugOpt,
  HelpText<"Simulate installation in the given directory">;
def ccc_print_phases : Flag<["-"], "ccc-print-phases">, InternalDebugOpt,
  HelpText<"Dump list of actions to perform">;
def ccc_print_bindings : Flag<["-"], "ccc-print-bindings">, InternalDebugOpt,
  HelpText<"Show bindings of tools to actions">;

def ccc_arcmt_check : Flag<["-"], "ccc-arcmt-check">, InternalDriverOpt,
  HelpText<"Check for ARC migration issues that need manual handling">;
def ccc_arcmt_modify : Flag<["-"], "ccc-arcmt-modify">, InternalDriverOpt,
  HelpText<"Apply modifications to files to conform to ARC">;
def ccc_arcmt_migrate : Separate<["-"], "ccc-arcmt-migrate">, InternalDriverOpt,
  HelpText<"Apply modifications and produces temporary files that conform to ARC">;
def arcmt_migrate_report_output : Separate<["-"], "arcmt-migrate-report-output">,
  HelpText<"Output path for the plist report">,  Flags<[CC1Option]>;
def arcmt_migrate_emit_arc_errors : Flag<["-"], "arcmt-migrate-emit-errors">,
  HelpText<"Emit ARC errors even if the migrator can fix them">,
  Flags<[CC1Option]>;
def gen_reproducer: Flag<["-"], "gen-reproducer">, InternalDebugOpt,
  HelpText<"Auto-generates preprocessed source files and a reproduction script">;
def gen_cdb_fragment_path: Separate<["-"], "gen-cdb-fragment-path">, InternalDebugOpt,
  HelpText<"Emit a compilation database fragment to the specified directory">;

def _migrate : Flag<["--"], "migrate">, Flags<[DriverOption]>,
  HelpText<"Run the migrator">;
def ccc_objcmt_migrate : Separate<["-"], "ccc-objcmt-migrate">,
  InternalDriverOpt,
  HelpText<"Apply modifications and produces temporary files to migrate to "
   "modern ObjC syntax">;
def objcmt_migrate_literals : Flag<["-"], "objcmt-migrate-literals">, Flags<[CC1Option]>,
  HelpText<"Enable migration to modern ObjC literals">;
def objcmt_migrate_subscripting : Flag<["-"], "objcmt-migrate-subscripting">, Flags<[CC1Option]>,
  HelpText<"Enable migration to modern ObjC subscripting">;
def objcmt_migrate_property : Flag<["-"], "objcmt-migrate-property">, Flags<[CC1Option]>,
  HelpText<"Enable migration to modern ObjC property">;
def objcmt_migrate_all : Flag<["-"], "objcmt-migrate-all">, Flags<[CC1Option]>,
  HelpText<"Enable migration to modern ObjC">;
def objcmt_migrate_readonly_property : Flag<["-"], "objcmt-migrate-readonly-property">, Flags<[CC1Option]>,
  HelpText<"Enable migration to modern ObjC readonly property">;
def objcmt_migrate_readwrite_property : Flag<["-"], "objcmt-migrate-readwrite-property">, Flags<[CC1Option]>,
  HelpText<"Enable migration to modern ObjC readwrite property">;
def objcmt_migrate_property_dot_syntax : Flag<["-"], "objcmt-migrate-property-dot-syntax">, Flags<[CC1Option]>,
  HelpText<"Enable migration of setter/getter messages to property-dot syntax">;
def objcmt_migrate_annotation : Flag<["-"], "objcmt-migrate-annotation">, Flags<[CC1Option]>,
  HelpText<"Enable migration to property and method annotations">;
def objcmt_migrate_instancetype : Flag<["-"], "objcmt-migrate-instancetype">, Flags<[CC1Option]>,
  HelpText<"Enable migration to infer instancetype for method result type">;
def objcmt_migrate_nsmacros : Flag<["-"], "objcmt-migrate-ns-macros">, Flags<[CC1Option]>,
  HelpText<"Enable migration to NS_ENUM/NS_OPTIONS macros">;
def objcmt_migrate_protocol_conformance : Flag<["-"], "objcmt-migrate-protocol-conformance">, Flags<[CC1Option]>,
  HelpText<"Enable migration to add protocol conformance on classes">;
def objcmt_atomic_property : Flag<["-"], "objcmt-atomic-property">, Flags<[CC1Option]>,
  HelpText<"Make migration to 'atomic' properties">;
def objcmt_returns_innerpointer_property : Flag<["-"], "objcmt-returns-innerpointer-property">, Flags<[CC1Option]>,
  HelpText<"Enable migration to annotate property with NS_RETURNS_INNER_POINTER">;
def objcmt_ns_nonatomic_iosonly: Flag<["-"], "objcmt-ns-nonatomic-iosonly">, Flags<[CC1Option]>,
  HelpText<"Enable migration to use NS_NONATOMIC_IOSONLY macro for setting property's 'atomic' attribute">;
def objcmt_migrate_designated_init : Flag<["-"], "objcmt-migrate-designated-init">, Flags<[CC1Option]>,
  HelpText<"Enable migration to infer NS_DESIGNATED_INITIALIZER for initializer methods">;
def objcmt_whitelist_dir_path: Joined<["-"], "objcmt-whitelist-dir-path=">, Flags<[CC1Option]>,
  HelpText<"Only modify files with a filename contained in the provided directory path">;
// The misspelt "white-list" [sic] alias is due for removal.
def : Joined<["-"], "objcmt-white-list-dir-path=">, Flags<[CC1Option]>,
    Alias<objcmt_whitelist_dir_path>;

// Make sure all other -ccc- options are rejected.
def ccc_ : Joined<["-"], "ccc-">, Group<internal_Group>, Flags<[Unsupported]>;

// Standard Options

def _HASH_HASH_HASH : Flag<["-"], "###">, Flags<[DriverOption, CoreOption]>,
    HelpText<"Print (but do not run) the commands to run for this compilation">;
def _DASH_DASH : Option<["--"], "", KIND_REMAINING_ARGS>,
    Flags<[DriverOption, CoreOption]>;
def A : JoinedOrSeparate<["-"], "A">, Flags<[RenderJoined]>, Group<gfortran_Group>;
def B : JoinedOrSeparate<["-"], "B">, MetaVarName<"<dir>">,
    HelpText<"Add <dir> to search path for binaries and object files used implicitly">;
def CC : Flag<["-"], "CC">, Flags<[CC1Option]>, Group<Preprocessor_Group>,
    HelpText<"Include comments from within macros in preprocessed output">;
def C : Flag<["-"], "C">, Flags<[CC1Option]>, Group<Preprocessor_Group>,
    HelpText<"Include comments in preprocessed output">;
def D : JoinedOrSeparate<["-"], "D">, Group<Preprocessor_Group>,
    Flags<[CC1Option]>, MetaVarName<"<macro>=<value>">,
    HelpText<"Define <macro> to <value> (or 1 if <value> omitted)">;
def E : Flag<["-"], "E">, Flags<[DriverOption,CC1Option]>, Group<Action_Group>,
    HelpText<"Only run the preprocessor">;
def F : JoinedOrSeparate<["-"], "F">, Flags<[RenderJoined,CC1Option]>,
    HelpText<"Add directory to framework include search path">;
def G : JoinedOrSeparate<["-"], "G">, Flags<[DriverOption]>, Group<m_Group>,
    MetaVarName<"<size>">, HelpText<"Put objects of at most <size> bytes "
    "into small data section (MIPS / Hexagon)">;
def G_EQ : Joined<["-"], "G=">, Flags<[DriverOption]>, Group<m_Group>, Alias<G>;
def H : Flag<["-"], "H">, Flags<[CC1Option]>, Group<Preprocessor_Group>,
    HelpText<"Show header includes and nesting depth">;
def I_ : Flag<["-"], "I-">, Group<I_Group>,
    HelpText<"Restrict all prior -I flags to double-quoted inclusion and "
             "remove current directory from include path">;
def I : JoinedOrSeparate<["-"], "I">, Group<I_Group>,
    Flags<[CC1Option,CC1AsOption]>, MetaVarName<"<dir>">,
    HelpText<"Add directory to include search path. If there are multiple -I "
             "options, these directories are searched in the order they are "
             "given before the standard system directories are searched. "
             "If the same directory is in the SYSTEM include search paths, for "
             "example if also specified with -isystem, the -I option will be "
             "ignored">;
def L : JoinedOrSeparate<["-"], "L">, Flags<[RenderJoined]>, Group<Link_Group>,
    MetaVarName<"<dir>">, HelpText<"Add directory to library search path">;
def MD : Flag<["-"], "MD">, Group<M_Group>,
    HelpText<"Write a depfile containing user and system headers">;
def MMD : Flag<["-"], "MMD">, Group<M_Group>,
    HelpText<"Write a depfile containing user headers">;
def M : Flag<["-"], "M">, Group<M_Group>,
    HelpText<"Like -MD, but also implies -E and writes to stdout by default">;
def MM : Flag<["-"], "MM">, Group<M_Group>,
    HelpText<"Like -MMD, but also implies -E and writes to stdout by default">;
def MF : JoinedOrSeparate<["-"], "MF">, Group<M_Group>,
    HelpText<"Write depfile output from -MMD, -MD, -MM, or -M to <file>">,
    MetaVarName<"<file>">;
def MG : Flag<["-"], "MG">, Group<M_Group>, Flags<[CC1Option]>,
    HelpText<"Add missing headers to depfile">;
def MJ : JoinedOrSeparate<["-"], "MJ">, Group<M_Group>,
    HelpText<"Write a compilation database entry per input">;
def MP : Flag<["-"], "MP">, Group<M_Group>, Flags<[CC1Option]>,
    HelpText<"Create phony target for each dependency (other than main file)">;
def MQ : JoinedOrSeparate<["-"], "MQ">, Group<M_Group>, Flags<[CC1Option]>,
    HelpText<"Specify name of main file output to quote in depfile">;
def MT : JoinedOrSeparate<["-"], "MT">, Group<M_Group>, Flags<[CC1Option]>,
    HelpText<"Specify name of main file output in depfile">;
def MV : Flag<["-"], "MV">, Group<M_Group>, Flags<[CC1Option]>,
    HelpText<"Use NMake/Jom format for the depfile">;
def Mach : Flag<["-"], "Mach">, Group<Link_Group>;
def O0 : Flag<["-"], "O0">, Group<O_Group>, Flags<[CC1Option, HelpHidden]>;
def O4 : Flag<["-"], "O4">, Group<O_Group>, Flags<[CC1Option, HelpHidden]>;
def ObjCXX : Flag<["-"], "ObjC++">, Flags<[DriverOption]>,
  HelpText<"Treat source input files as Objective-C++ inputs">;
def ObjC : Flag<["-"], "ObjC">, Flags<[DriverOption]>,
  HelpText<"Treat source input files as Objective-C inputs">;
def O : Joined<["-"], "O">, Group<O_Group>, Flags<[CC1Option]>;
def O_flag : Flag<["-"], "O">, Flags<[CC1Option]>, Alias<O>, AliasArgs<["1"]>;
def Ofast : Joined<["-"], "Ofast">, Group<O_Group>, Flags<[CC1Option]>;
def P : Flag<["-"], "P">, Flags<[CC1Option]>, Group<Preprocessor_Group>,
  HelpText<"Disable linemarker output in -E mode">;
def Qy : Flag<["-"], "Qy">, Flags<[CC1Option]>,
  HelpText<"Emit metadata containing compiler name and version">;
def Qn : Flag<["-"], "Qn">, Flags<[CC1Option]>,
  HelpText<"Do not emit metadata containing compiler name and version">;
def : Flag<["-"], "fident">, Group<f_Group>, Alias<Qy>, Flags<[CC1Option]>;
def : Flag<["-"], "fno-ident">, Group<f_Group>, Alias<Qn>, Flags<[CC1Option]>;
def Qunused_arguments : Flag<["-"], "Qunused-arguments">, Flags<[DriverOption, CoreOption]>,
  HelpText<"Don't emit warning for unused driver arguments">;
def Q : Flag<["-"], "Q">, IgnoredGCCCompat;
def Rpass_EQ : Joined<["-"], "Rpass=">, Group<R_value_Group>, Flags<[CC1Option]>,
  HelpText<"Report transformations performed by optimization passes whose "
           "name matches the given POSIX regular expression">;
def Rpass_missed_EQ : Joined<["-"], "Rpass-missed=">, Group<R_value_Group>,
  Flags<[CC1Option]>,
  HelpText<"Report missed transformations by optimization passes whose "
           "name matches the given POSIX regular expression">;
def Rpass_analysis_EQ : Joined<["-"], "Rpass-analysis=">, Group<R_value_Group>,
  Flags<[CC1Option]>,
  HelpText<"Report transformation analysis from optimization passes whose "
           "name matches the given POSIX regular expression">;
def R_Joined : Joined<["-"], "R">, Group<R_Group>, Flags<[CC1Option, CoreOption]>,
  MetaVarName<"<remark>">, HelpText<"Enable the specified remark">;
def S : Flag<["-"], "S">, Flags<[DriverOption,CC1Option]>, Group<Action_Group>,
  HelpText<"Only run preprocess and compilation steps">;
def Tbss : JoinedOrSeparate<["-"], "Tbss">, Group<T_Group>,
  MetaVarName<"<addr>">, HelpText<"Set starting address of BSS to <addr>">;
def Tdata : JoinedOrSeparate<["-"], "Tdata">, Group<T_Group>,
  MetaVarName<"<addr>">, HelpText<"Set starting address of DATA to <addr>">;
def Ttext : JoinedOrSeparate<["-"], "Ttext">, Group<T_Group>,
  MetaVarName<"<addr>">, HelpText<"Set starting address of TEXT to <addr>">;
def T : JoinedOrSeparate<["-"], "T">, Group<T_Group>,
  MetaVarName<"<script>">, HelpText<"Specify <script> as linker script">;
def U : JoinedOrSeparate<["-"], "U">, Group<Preprocessor_Group>,
  Flags<[CC1Option]>, MetaVarName<"<macro>">, HelpText<"Undefine macro <macro>">;
def V : JoinedOrSeparate<["-"], "V">, Flags<[DriverOption, Unsupported]>;
def Wa_COMMA : CommaJoined<["-"], "Wa,">,
  HelpText<"Pass the comma separated arguments in <arg> to the assembler">,
  MetaVarName<"<arg>">;
def Wall : Flag<["-"], "Wall">, Group<W_Group>, Flags<[CC1Option, HelpHidden]>;
def WCL4 : Flag<["-"], "WCL4">, Group<W_Group>, Flags<[CC1Option, HelpHidden]>;
def Wdeprecated : Flag<["-"], "Wdeprecated">, Group<W_Group>, Flags<[CC1Option]>,
  HelpText<"Enable warnings for deprecated constructs and define __DEPRECATED">;
def Wno_deprecated : Flag<["-"], "Wno-deprecated">, Group<W_Group>, Flags<[CC1Option]>;
def Wl_COMMA : CommaJoined<["-"], "Wl,">, Flags<[LinkerInput, RenderAsInput]>,
  HelpText<"Pass the comma separated arguments in <arg> to the linker">,
  MetaVarName<"<arg>">, Group<Link_Group>;
// FIXME: This is broken; these should not be Joined arguments.
def Wno_nonportable_cfstrings : Joined<["-"], "Wno-nonportable-cfstrings">, Group<W_Group>,
  Flags<[CC1Option]>;
def Wnonportable_cfstrings : Joined<["-"], "Wnonportable-cfstrings">, Group<W_Group>,
  Flags<[CC1Option]>;
def Wp_COMMA : CommaJoined<["-"], "Wp,">,
  HelpText<"Pass the comma separated arguments in <arg> to the preprocessor">,
  MetaVarName<"<arg>">, Group<Preprocessor_Group>;
def Wundef_prefix_EQ : CommaJoined<["-"], "Wundef-prefix=">, Group<W_value_Group>,
  Flags<[CC1Option, CoreOption, HelpHidden]>, MetaVarName<"<arg>">,
  HelpText<"Enable warnings for undefined macros with a prefix in the comma separated list <arg>">;
def Wwrite_strings : Flag<["-"], "Wwrite-strings">, Group<W_Group>, Flags<[CC1Option, HelpHidden]>;
def Wno_write_strings : Flag<["-"], "Wno-write-strings">, Group<W_Group>, Flags<[CC1Option, HelpHidden]>;
def W_Joined : Joined<["-"], "W">, Group<W_Group>, Flags<[CC1Option, CoreOption]>,
  MetaVarName<"<warning>">, HelpText<"Enable the specified warning">;
def Xanalyzer : Separate<["-"], "Xanalyzer">,
  HelpText<"Pass <arg> to the static analyzer">, MetaVarName<"<arg>">,
  Group<StaticAnalyzer_Group>;
def Xarch__ : JoinedAndSeparate<["-"], "Xarch_">, Flags<[DriverOption]>;
def Xarch_host : Separate<["-"], "Xarch_host">, Flags<[DriverOption]>,
  HelpText<"Pass <arg> to the CUDA/HIP host compilation">, MetaVarName<"<arg>">;
def Xarch_device : Separate<["-"], "Xarch_device">, Flags<[DriverOption]>,
  HelpText<"Pass <arg> to the CUDA/HIP device compilation">, MetaVarName<"<arg>">;
def Xassembler : Separate<["-"], "Xassembler">,
  HelpText<"Pass <arg> to the assembler">, MetaVarName<"<arg>">,
  Group<CompileOnly_Group>;
def Xclang : Separate<["-"], "Xclang">,
  HelpText<"Pass <arg> to the clang compiler">, MetaVarName<"<arg>">,
  Flags<[DriverOption, CoreOption]>, Group<CompileOnly_Group>;
def Xcuda_fatbinary : Separate<["-"], "Xcuda-fatbinary">,
  HelpText<"Pass <arg> to fatbinary invocation">, MetaVarName<"<arg>">;
def Xcuda_ptxas : Separate<["-"], "Xcuda-ptxas">,
  HelpText<"Pass <arg> to the ptxas assembler">, MetaVarName<"<arg>">;
def Xopenmp_target : Separate<["-"], "Xopenmp-target">,
  HelpText<"Pass <arg> to the target offloading toolchain.">, MetaVarName<"<arg>">;
def Xopenmp_target_EQ : JoinedAndSeparate<["-"], "Xopenmp-target=">,
  HelpText<"Pass <arg> to the target offloading toolchain identified by <triple>.">,
  MetaVarName<"<triple> <arg>">;
def z : Separate<["-"], "z">, Flags<[LinkerInput, RenderAsInput]>,
  HelpText<"Pass -z <arg> to the linker">, MetaVarName<"<arg>">,
  Group<Link_Group>;
def Xlinker : Separate<["-"], "Xlinker">, Flags<[LinkerInput, RenderAsInput]>,
  HelpText<"Pass <arg> to the linker">, MetaVarName<"<arg>">,
  Group<Link_Group>;
def Xpreprocessor : Separate<["-"], "Xpreprocessor">, Group<Preprocessor_Group>,
  HelpText<"Pass <arg> to the preprocessor">, MetaVarName<"<arg>">;
def X_Flag : Flag<["-"], "X">, Group<Link_Group>;
def X_Joined : Joined<["-"], "X">, IgnoredGCCCompat;
def Z_Flag : Flag<["-"], "Z">, Group<Link_Group>;
// FIXME: All we do with this is reject it. Remove.
def Z_Joined : Joined<["-"], "Z">;
def all__load : Flag<["-"], "all_load">;
def allowable__client : Separate<["-"], "allowable_client">;
def ansi : Flag<["-", "--"], "ansi">;
def arch__errors__fatal : Flag<["-"], "arch_errors_fatal">;
def arch : Separate<["-"], "arch">, Flags<[DriverOption]>;
def arch__only : Separate<["-"], "arch_only">;
def a : Joined<["-"], "a">;
def autocomplete : Joined<["--"], "autocomplete=">;
def bind__at__load : Flag<["-"], "bind_at_load">;
def bundle__loader : Separate<["-"], "bundle_loader">;
def bundle : Flag<["-"], "bundle">;
def b : JoinedOrSeparate<["-"], "b">, Flags<[Unsupported]>;
def cl_opt_disable : Flag<["-"], "cl-opt-disable">, Group<opencl_Group>, Flags<[CC1Option]>,
  HelpText<"OpenCL only. This option disables all optimizations. By default optimizations are enabled.">;
def cl_strict_aliasing : Flag<["-"], "cl-strict-aliasing">, Group<opencl_Group>, Flags<[CC1Option]>,
  HelpText<"OpenCL only. This option is added for compatibility with OpenCL 1.0.">;
def cl_single_precision_constant : Flag<["-"], "cl-single-precision-constant">, Group<opencl_Group>, Flags<[CC1Option]>,
  HelpText<"OpenCL only. Treat double precision floating-point constant as single precision constant.">;
def cl_finite_math_only : Flag<["-"], "cl-finite-math-only">, Group<opencl_Group>, Flags<[CC1Option]>,
  HelpText<"OpenCL only. Allow floating-point optimizations that assume arguments and results are not NaNs or +-Inf.">;
def cl_kernel_arg_info : Flag<["-"], "cl-kernel-arg-info">, Group<opencl_Group>, Flags<[CC1Option]>,
  HelpText<"OpenCL only. Generate kernel argument metadata.">;
def cl_unsafe_math_optimizations : Flag<["-"], "cl-unsafe-math-optimizations">, Group<opencl_Group>, Flags<[CC1Option]>,
  HelpText<"OpenCL only. Allow unsafe floating-point optimizations.  Also implies -cl-no-signed-zeros and -cl-mad-enable.">;
def cl_fast_relaxed_math : Flag<["-"], "cl-fast-relaxed-math">, Group<opencl_Group>, Flags<[CC1Option]>,
  HelpText<"OpenCL only. Sets -cl-finite-math-only and -cl-unsafe-math-optimizations, and defines __FAST_RELAXED_MATH__.">;
def cl_mad_enable : Flag<["-"], "cl-mad-enable">, Group<opencl_Group>, Flags<[CC1Option]>,
  HelpText<"OpenCL only. Allow use of less precise MAD computations in the generated binary.">;
def cl_no_signed_zeros : Flag<["-"], "cl-no-signed-zeros">, Group<opencl_Group>, Flags<[CC1Option]>,
  HelpText<"OpenCL only. Allow use of less precise no signed zeros computations in the generated binary.">;
def cl_std_EQ : Joined<["-"], "cl-std=">, Group<opencl_Group>, Flags<[CC1Option]>,
  HelpText<"OpenCL language standard to compile for.">, Values<"cl,CL,cl1.1,CL1.1,cl1.2,CL1.2,cl2.0,CL2.0,clc++,CLC++">;
def cl_denorms_are_zero : Flag<["-"], "cl-denorms-are-zero">, Group<opencl_Group>,
  HelpText<"OpenCL only. Allow denormals to be flushed to zero.">;
def cl_fp32_correctly_rounded_divide_sqrt : Flag<["-"], "cl-fp32-correctly-rounded-divide-sqrt">, Group<opencl_Group>, Flags<[CC1Option]>,
  HelpText<"OpenCL only. Specify that single precision floating-point divide and sqrt used in the program source are correctly rounded.">;
def cl_uniform_work_group_size : Flag<["-"], "cl-uniform-work-group-size">, Group<opencl_Group>, Flags<[CC1Option]>,
  HelpText<"OpenCL only. Defines that the global work-size be a multiple of the work-group size specified to clEnqueueNDRangeKernel">;
def client__name : JoinedOrSeparate<["-"], "client_name">;
def combine : Flag<["-", "--"], "combine">, Flags<[DriverOption, Unsupported]>;
def compatibility__version : JoinedOrSeparate<["-"], "compatibility_version">;
def config : Separate<["--"], "config">, Flags<[DriverOption]>,
  HelpText<"Specifies configuration file">;
def config_system_dir_EQ : Joined<["--"], "config-system-dir=">, Flags<[DriverOption, HelpHidden]>,
  HelpText<"System directory for configuration files">;
def config_user_dir_EQ : Joined<["--"], "config-user-dir=">, Flags<[DriverOption, HelpHidden]>,
  HelpText<"User directory for configuration files">;
def coverage : Flag<["-", "--"], "coverage">, Group<Link_Group>, Flags<[CoreOption]>;
def cpp_precomp : Flag<["-"], "cpp-precomp">, Group<clang_ignored_f_Group>;
def current__version : JoinedOrSeparate<["-"], "current_version">;
def cxx_isystem : JoinedOrSeparate<["-"], "cxx-isystem">, Group<clang_i_Group>,
  HelpText<"Add directory to the C++ SYSTEM include search path">, Flags<[CC1Option]>,
  MetaVarName<"<directory>">;
def c : Flag<["-"], "c">, Flags<[DriverOption]>, Group<Action_Group>,
  HelpText<"Only run preprocess, compile, and assemble steps">;
def fconvergent_functions : Flag<["-"], "fconvergent-functions">, Group<f_Group>, Flags<[CC1Option]>,
  HelpText<"Assume functions may be convergent">;

def gpu_use_aux_triple_only : Flag<["--"], "gpu-use-aux-triple-only">,
  InternalDriverOpt, HelpText<"Prepare '-aux-triple' only without populating "
                              "'-aux-target-cpu' and '-aux-target-feature'.">;
def cuda_device_only : Flag<["--"], "cuda-device-only">,
  HelpText<"Compile CUDA code for device only">;
def cuda_host_only : Flag<["--"], "cuda-host-only">,
  HelpText<"Compile CUDA code for host only.  Has no effect on non-CUDA "
           "compilations.">;
def cuda_compile_host_device : Flag<["--"], "cuda-compile-host-device">,
  HelpText<"Compile CUDA code for both host and device (default).  Has no "
           "effect on non-CUDA compilations.">;
def cuda_include_ptx_EQ : Joined<["--"], "cuda-include-ptx=">, Flags<[DriverOption]>,
  HelpText<"Include PTX for the following GPU architecture (e.g. sm_35) or 'all'. May be specified more than once.">;
def no_cuda_include_ptx_EQ : Joined<["--"], "no-cuda-include-ptx=">, Flags<[DriverOption]>,
  HelpText<"Do not include PTX for the following GPU architecture (e.g. sm_35) or 'all'. May be specified more than once.">;
def offload_arch_EQ : Joined<["--"], "offload-arch=">, Flags<[DriverOption]>,
  HelpText<"CUDA offloading device architecture (e.g. sm_35), or HIP offloading target ID in the form of a "
           "device architecture followed by target ID features delimited by a colon. Each target ID feature "
           "is a pre-defined string followed by a plus or minus sign (e.g. gfx908:xnack+:sram-ecc-).  May be "
           "specified more than once.">;
def cuda_gpu_arch_EQ : Joined<["--"], "cuda-gpu-arch=">, Flags<[DriverOption]>,
  Alias<offload_arch_EQ>;
def hip_link : Flag<["--"], "hip-link">,
  HelpText<"Link clang-offload-bundler bundles for HIP">;
def no_offload_arch_EQ : Joined<["--"], "no-offload-arch=">, Flags<[DriverOption]>,
  HelpText<"Remove CUDA/HIP offloading device architecture (e.g. sm_35, gfx906) from the list of devices to compile for. "
           "'all' resets the list to its default value.">;
def emit_static_lib : Flag<["--"], "emit-static-lib">,
  HelpText<"Enable linker job to emit a static library.">;
def no_cuda_gpu_arch_EQ : Joined<["--"], "no-cuda-gpu-arch=">, Flags<[DriverOption]>,
  Alias<no_offload_arch_EQ>;
def cuda_noopt_device_debug : Flag<["--"], "cuda-noopt-device-debug">,
  HelpText<"Enable device-side debug info generation. Disables ptxas optimizations.">;
def no_cuda_version_check : Flag<["--"], "no-cuda-version-check">,
  HelpText<"Don't error out if the detected version of the CUDA install is "
           "too low for the requested CUDA gpu architecture.">;
def no_cuda_noopt_device_debug : Flag<["--"], "no-cuda-noopt-device-debug">;
def cuda_path_EQ : Joined<["--"], "cuda-path=">, Group<i_Group>,
  HelpText<"CUDA installation path">;
def cuda_path_ignore_env : Flag<["--"], "cuda-path-ignore-env">, Group<i_Group>,
  HelpText<"Ignore environment variables to detect CUDA installation">;
def ptxas_path_EQ : Joined<["--"], "ptxas-path=">, Group<i_Group>,
  HelpText<"Path to ptxas (used for compiling CUDA code)">;
def fcuda_flush_denormals_to_zero : Flag<["-"], "fcuda-flush-denormals-to-zero">,
  HelpText<"Flush denormal floating point values to zero in CUDA device mode.">;
def fno_cuda_flush_denormals_to_zero : Flag<["-"], "fno-cuda-flush-denormals-to-zero">;
defm cuda_approx_transcendentals : OptInFFlag<"cuda-approx-transcendentals", "Use", "Don't use",
  " approximate transcendental functions">;
defm gpu_rdc : OptInFFlag<"gpu-rdc",
  "Generate relocatable device code, also known as separate compilation mode", "", "">;
def : Flag<["-"], "fcuda-rdc">, Alias<fgpu_rdc>;
def : Flag<["-"], "fno-cuda-rdc">, Alias<fno_gpu_rdc>;
defm cuda_short_ptr : OptInFFlag<"cuda-short-ptr",
  "Use 32-bit pointers for accessing const/local/shared address spaces">;
def rocm_path_EQ : Joined<["--"], "rocm-path=">, Group<i_Group>,
  HelpText<"ROCm installation path, used for finding and automatically linking required bitcode libraries.">;
def rocm_device_lib_path_EQ : Joined<["--"], "rocm-device-lib-path=">, Group<Link_Group>,
  HelpText<"ROCm device library path. Alternative to rocm-path.">;
def : Joined<["--"], "hip-device-lib-path=">, Alias<rocm_device_lib_path_EQ>;
def hip_device_lib_EQ : Joined<["--"], "hip-device-lib=">, Group<Link_Group>,
  HelpText<"HIP device library">;
def hip_version_EQ : Joined<["--"], "hip-version=">,
  HelpText<"HIP version in the format of major.minor.patch">;
def fhip_dump_offload_linker_script : Flag<["-"], "fhip-dump-offload-linker-script">,
  Group<f_Group>, Flags<[NoArgumentUnused, HelpHidden]>;
defm hip_new_launch_api : OptInFFlag<"hip-new-launch-api",
  "Use", "Don't use", " new kernel launching API for HIP">;
defm gpu_allow_device_init : OptInFFlag<"gpu-allow-device-init",
  "Allow", "Don't allow", " device side init function in HIP">;
def gpu_max_threads_per_block_EQ : Joined<["--"], "gpu-max-threads-per-block=">,
  Flags<[CC1Option]>,
  HelpText<"Default max threads per block for kernel launch bounds for HIP">;
def libomptarget_nvptx_path_EQ : Joined<["--"], "libomptarget-nvptx-path=">, Group<i_Group>,
  HelpText<"Path to libomptarget-nvptx libraries">;
def dD : Flag<["-"], "dD">, Group<d_Group>, Flags<[CC1Option]>,
  HelpText<"Print macro definitions in -E mode in addition to normal output">;
def dI : Flag<["-"], "dI">, Group<d_Group>, Flags<[CC1Option]>,
  HelpText<"Print include directives in -E mode in addition to normal output">;
def dM : Flag<["-"], "dM">, Group<d_Group>, Flags<[CC1Option]>,
  HelpText<"Print macro definitions in -E mode instead of normal output">;
def dead__strip : Flag<["-"], "dead_strip">;
def dependency_file : Separate<["-"], "dependency-file">, Flags<[CC1Option]>,
  HelpText<"Filename (or -) to write dependency output to">;
def dependency_dot : Separate<["-"], "dependency-dot">, Flags<[CC1Option]>,
  HelpText<"Filename to write DOT-formatted header dependencies to">;
def module_dependency_dir : Separate<["-"], "module-dependency-dir">,
  Flags<[CC1Option]>, HelpText<"Directory to dump module dependencies to">;
def dsym_dir : JoinedOrSeparate<["-"], "dsym-dir">,
  Flags<[DriverOption, RenderAsInput]>,
  HelpText<"Directory to output dSYM's (if any) to">, MetaVarName<"<dir>">;
def dumpmachine : Flag<["-"], "dumpmachine">;
def dumpspecs : Flag<["-"], "dumpspecs">, Flags<[Unsupported]>;
def dumpversion : Flag<["-"], "dumpversion">;
def dylib__file : Separate<["-"], "dylib_file">;
def dylinker__install__name : JoinedOrSeparate<["-"], "dylinker_install_name">;
def dylinker : Flag<["-"], "dylinker">;
def dynamiclib : Flag<["-"], "dynamiclib">;
def dynamic : Flag<["-"], "dynamic">, Flags<[NoArgumentUnused]>;
def d_Flag : Flag<["-"], "d">, Group<d_Group>;
def d_Joined : Joined<["-"], "d">, Group<d_Group>;
def emit_ast : Flag<["-"], "emit-ast">,
  HelpText<"Emit Clang AST files for source inputs">;
def emit_llvm : Flag<["-"], "emit-llvm">, Flags<[CC1Option]>, Group<Action_Group>,
  HelpText<"Use the LLVM representation for assembler and object files">;
def emit_interface_stubs : Flag<["-"], "emit-interface-stubs">, Flags<[CC1Option]>, Group<Action_Group>,
  HelpText<"Generate Interface Stub Files.">;
def emit_merged_ifs : Flag<["-"], "emit-merged-ifs">,
  Flags<[CC1Option]>, Group<Action_Group>,
  HelpText<"Generate Interface Stub Files, emit merged text not binary.">;
def interface_stub_version_EQ : JoinedOrSeparate<["-"], "interface-stub-version=">, Flags<[CC1Option]>;
def exported__symbols__list : Separate<["-"], "exported_symbols_list">;
def e : JoinedOrSeparate<["-"], "e">, Flags<[LinkerInput]>, Group<Link_Group>;
def fmax_tokens_EQ : Joined<["-"], "fmax-tokens=">, Group<f_Group>, Flags<[CC1Option]>,
  HelpText<"Max total number of preprocessed tokens for -Wmax-tokens.">;
def fPIC : Flag<["-"], "fPIC">, Group<f_Group>;
def fno_PIC : Flag<["-"], "fno-PIC">, Group<f_Group>;
def fPIE : Flag<["-"], "fPIE">, Group<f_Group>;
def fno_PIE : Flag<["-"], "fno-PIE">, Group<f_Group>;
defm access_control : OptOutFFlag<"no-access-control", "", "Disable C++ access control">;
def falign_functions : Flag<["-"], "falign-functions">, Group<f_Group>;
def falign_functions_EQ : Joined<["-"], "falign-functions=">, Group<f_Group>;
def fno_align_functions: Flag<["-"], "fno-align-functions">, Group<f_Group>;
defm allow_editor_placeholders : OptInFFlag<"allow-editor-placeholders", "Treat editor placeholders as valid source code">;
def fallow_unsupported : Flag<["-"], "fallow-unsupported">, Group<f_Group>;
def fapple_kext : Flag<["-"], "fapple-kext">, Group<f_Group>, Flags<[CC1Option]>,
  HelpText<"Use Apple's kernel extensions ABI">;
def fapple_pragma_pack : Flag<["-"], "fapple-pragma-pack">, Group<f_Group>, Flags<[CC1Option]>,
  HelpText<"Enable Apple gcc-compatible #pragma pack handling">;
def shared_libsan : Flag<["-"], "shared-libsan">,
  HelpText<"Dynamically link the sanitizer runtime">;
def static_libsan : Flag<["-"], "static-libsan">,
  HelpText<"Statically link the sanitizer runtime">;
def : Flag<["-"], "shared-libasan">, Alias<shared_libsan>;
def fasm : Flag<["-"], "fasm">, Group<f_Group>;

defm asm_blocks : OptInFFlag<"asm-blocks", "">;

def fassume_sane_operator_new : Flag<["-"], "fassume-sane-operator-new">, Group<f_Group>;
def fastcp : Flag<["-"], "fastcp">, Group<f_Group>;
def fastf : Flag<["-"], "fastf">, Group<f_Group>;
def fast : Flag<["-"], "fast">, Group<f_Group>;
def fasynchronous_unwind_tables : Flag<["-"], "fasynchronous-unwind-tables">, Group<f_Group>;

def fdouble_square_bracket_attributes : Flag<[ "-" ], "fdouble-square-bracket-attributes">,
  Group<f_Group>, Flags<[DriverOption, CC1Option]>,
  HelpText<"Enable '[[]]' attributes in all C and C++ language modes">;
def fno_double_square_bracket_attributes : Flag<[ "-" ], "fno-double-square-bracket-attributes">,
  Group<f_Group>, Flags<[DriverOption, CC1Option]>,
  HelpText<"Disable '[[]]' attributes in all C and C++ language modes">;

defm autolink : OptOutFFlag<"autolink", "", "Disable generation of linker directives for automatic library linking">;

// C++ Coroutines TS
defm coroutines_ts : OptInFFlag<"coroutines-ts", "Enable support for the C++ Coroutines TS">;

def fembed_bitcode_EQ : Joined<["-"], "fembed-bitcode=">,
    Group<f_Group>, Flags<[DriverOption, CC1Option, CC1AsOption]>, MetaVarName<"<option>">,
    HelpText<"Embed LLVM bitcode (option: off, all, bitcode, marker)">;
def fembed_bitcode : Flag<["-"], "fembed-bitcode">, Group<f_Group>,
  Alias<fembed_bitcode_EQ>, AliasArgs<["all"]>,
  HelpText<"Embed LLVM IR bitcode as data">;
def fembed_bitcode_marker : Flag<["-"], "fembed-bitcode-marker">,
  Alias<fembed_bitcode_EQ>, AliasArgs<["marker"]>,
  HelpText<"Embed placeholder LLVM IR data as a marker">;
defm gnu_inline_asm : OptOutFFlag<"gnu-inline-asm", "", "Disable GNU style inline asm">;

def fprofile_sample_use : Flag<["-"], "fprofile-sample-use">, Group<f_Group>,
    Flags<[CoreOption]>;
def fno_profile_sample_use : Flag<["-"], "fno-profile-sample-use">, Group<f_Group>,
    Flags<[CoreOption]>;
def fprofile_sample_use_EQ : Joined<["-"], "fprofile-sample-use=">,
    Group<f_Group>, Flags<[DriverOption, CC1Option]>,
    HelpText<"Enable sample-based profile guided optimizations">;
def fprofile_sample_accurate : Flag<["-"], "fprofile-sample-accurate">,
    Group<f_Group>, Flags<[DriverOption, CC1Option]>,
    HelpText<"Specifies that the sample profile is accurate">,
    DocBrief<[{Specifies that the sample profile is accurate. If the sample
               profile is accurate, callsites without profile samples are marked
               as cold. Otherwise, treat callsites without profile samples as if
               we have no profile}]>;
def fno_profile_sample_accurate : Flag<["-"], "fno-profile-sample-accurate">,
  Group<f_Group>, Flags<[DriverOption]>;
def fauto_profile : Flag<["-"], "fauto-profile">, Group<f_Group>,
    Alias<fprofile_sample_use>;
def fno_auto_profile : Flag<["-"], "fno-auto-profile">, Group<f_Group>,
    Alias<fno_profile_sample_use>;
def fauto_profile_EQ : Joined<["-"], "fauto-profile=">,
    Alias<fprofile_sample_use_EQ>;
def fauto_profile_accurate : Flag<["-"], "fauto-profile-accurate">,
    Group<f_Group>, Alias<fprofile_sample_accurate>;
def fno_auto_profile_accurate : Flag<["-"], "fno-auto-profile-accurate">,
    Group<f_Group>, Alias<fno_profile_sample_accurate>;
def fdebug_compilation_dir : Separate<["-"], "fdebug-compilation-dir">,
    Group<f_Group>, Flags<[CC1Option, CC1AsOption, CoreOption]>,
    HelpText<"The compilation directory to embed in the debug info.">;
def fdebug_compilation_dir_EQ : Joined<["-"], "fdebug-compilation-dir=">,
    Group<f_Group>, Flags<[CC1Option, CC1AsOption, CoreOption]>,
    Alias<fdebug_compilation_dir>;
defm debug_info_for_profiling : OptInFFlag<"debug-info-for-profiling",
  "Emit extra debug info to make sample profile more accurate">;
def fprofile_instr_generate : Flag<["-"], "fprofile-instr-generate">,
    Group<f_Group>, Flags<[CoreOption]>,
    HelpText<"Generate instrumented code to collect execution counts into default.profraw file (overridden by '=' form of option or LLVM_PROFILE_FILE env var)">;
def fprofile_instr_generate_EQ : Joined<["-"], "fprofile-instr-generate=">,
    Group<f_Group>, Flags<[CoreOption]>, MetaVarName<"<file>">,
    HelpText<"Generate instrumented code to collect execution counts into <file> (overridden by LLVM_PROFILE_FILE env var)">;
def fprofile_instr_use : Flag<["-"], "fprofile-instr-use">, Group<f_Group>,
    Flags<[CoreOption]>;
def fprofile_instr_use_EQ : Joined<["-"], "fprofile-instr-use=">,
    Group<f_Group>, Flags<[CoreOption]>,
    HelpText<"Use instrumentation data for profile-guided optimization">;
def fprofile_remapping_file_EQ : Joined<["-"], "fprofile-remapping-file=">,
    Group<f_Group>, Flags<[CC1Option, CoreOption]>, MetaVarName<"<file>">,
    HelpText<"Use the remappings described in <file> to match the profile data against names in the program">;
def fprofile_remapping_file : Separate<["-"], "fprofile-remapping-file">,
    Group<f_Group>, Flags<[CoreOption]>, Alias<fprofile_remapping_file_EQ>;
defm coverage_mapping : OptInFFlag<"coverage-mapping",
  "Generate coverage mapping to enable code coverage analysis", "Disable code coverage analysis", "",
  [CoreOption]>;
def fprofile_generate : Flag<["-"], "fprofile-generate">,
    Group<f_Group>, Flags<[CoreOption]>,
    HelpText<"Generate instrumented code to collect execution counts into default.profraw (overridden by LLVM_PROFILE_FILE env var)">;
def fprofile_generate_EQ : Joined<["-"], "fprofile-generate=">,
    Group<f_Group>, Flags<[CoreOption]>, MetaVarName<"<directory>">,
    HelpText<"Generate instrumented code to collect execution counts into <directory>/default.profraw (overridden by LLVM_PROFILE_FILE env var)">;
def fcs_profile_generate : Flag<["-"], "fcs-profile-generate">,
    Group<f_Group>, Flags<[CoreOption]>,
    HelpText<"Generate instrumented code to collect context sensitive execution counts into default.profraw (overridden by LLVM_PROFILE_FILE env var)">;
def fcs_profile_generate_EQ : Joined<["-"], "fcs-profile-generate=">,
    Group<f_Group>, Flags<[CoreOption]>, MetaVarName<"<directory>">,
    HelpText<"Generate instrumented code to collect context sensitive execution counts into <directory>/default.profraw (overridden by LLVM_PROFILE_FILE env var)">;
def fprofile_use : Flag<["-"], "fprofile-use">, Group<f_Group>,
    Alias<fprofile_instr_use>;
def fprofile_use_EQ : Joined<["-"], "fprofile-use=">,
    Group<f_Group>, Flags<[DriverOption]>, MetaVarName<"<pathname>">,
    HelpText<"Use instrumentation data for profile-guided optimization. If pathname is a directory, it reads from <pathname>/default.profdata. Otherwise, it reads from file <pathname>.">;
def fno_profile_instr_generate : Flag<["-"], "fno-profile-instr-generate">,
    Group<f_Group>, Flags<[CoreOption]>,
    HelpText<"Disable generation of profile instrumentation.">;
def fno_profile_generate : Flag<["-"], "fno-profile-generate">,
    Group<f_Group>, Flags<[CoreOption]>,
    HelpText<"Disable generation of profile instrumentation.">;
def fno_profile_instr_use : Flag<["-"], "fno-profile-instr-use">,
    Group<f_Group>, Flags<[CoreOption]>,
    HelpText<"Disable using instrumentation data for profile-guided optimization">;
def fno_profile_use : Flag<["-"], "fno-profile-use">,
    Alias<fno_profile_instr_use>;
def fprofile_filter_files_EQ : Joined<["-"], "fprofile-filter-files=">,
    Group<f_Group>, Flags<[CC1Option, CoreOption]>,
    HelpText<"Instrument only functions from files where names match any regex separated by a semi-colon">;
def fprofile_exclude_files_EQ : Joined<["-"], "fprofile-exclude-files=">,
    Group<f_Group>, Flags<[CC1Option, CoreOption]>,
    HelpText<"Instrument only functions from files where names don't match all the regexes separated by a semi-colon">;
def forder_file_instrumentation : Flag<["-"], "forder-file-instrumentation">,
    Group<f_Group>, Flags<[CC1Option, CoreOption]>,
    HelpText<"Generate instrumented code to collect order file into default.profraw file (overridden by '=' form of option or LLVM_PROFILE_FILE env var)">;

defm addrsig : OptInFFlag<"addrsig", "Emit", "Don't emit", " an address-significance table", [CoreOption]>;
defm blocks : OptInFFlag<"blocks", "Enable the 'blocks' language feature", "", "", [CoreOption]>;
def fbootclasspath_EQ : Joined<["-"], "fbootclasspath=">, Group<f_Group>;
def fborland_extensions : Flag<["-"], "fborland-extensions">, Group<f_Group>, Flags<[CC1Option]>,
  HelpText<"Accept non-standard constructs supported by the Borland compiler">;
def fbuiltin : Flag<["-"], "fbuiltin">, Group<f_Group>, Flags<[CoreOption]>;
def fbuiltin_module_map : Flag <["-"], "fbuiltin-module-map">, Group<f_Group>,
  Flags<[DriverOption]>, HelpText<"Load the clang builtins module map file.">;
defm caret_diagnostics : OptOutFFlag<"caret-diagnostics", "", "">;
def fclang_abi_compat_EQ : Joined<["-"], "fclang-abi-compat=">, Group<f_clang_Group>,
  Flags<[CC1Option]>, MetaVarName<"<version>">, Values<"<major>.<minor>,latest">,
  HelpText<"Attempt to match the ABI of Clang <version>">;
def fclasspath_EQ : Joined<["-"], "fclasspath=">, Group<f_Group>;
defm color_diagnostics : OptInFFlag<"color-diagnostics", "Enable", "Disable", " colors in diagnostics", [CoreOption]>;
def fdiagnostics_color : Flag<["-"], "fdiagnostics-color">, Group<f_Group>,
  Flags<[CoreOption, DriverOption]>;
def fdiagnostics_color_EQ : Joined<["-"], "fdiagnostics-color=">, Group<f_Group>;
def fansi_escape_codes : Flag<["-"], "fansi-escape-codes">, Group<f_Group>,
  Flags<[CoreOption, CC1Option]>, HelpText<"Use ANSI escape codes for diagnostics">,
  MarshallingInfoFlag<"DiagnosticOpts->UseANSIEscapeCodes", "false">;
def fcomment_block_commands : CommaJoined<["-"], "fcomment-block-commands=">, Group<f_clang_Group>, Flags<[CC1Option]>,
  HelpText<"Treat each comma separated argument in <arg> as a documentation comment block command">,
  MetaVarName<"<arg>">;
def fparse_all_comments : Flag<["-"], "fparse-all-comments">, Group<f_clang_Group>, Flags<[CC1Option]>;
def frecord_command_line : Flag<["-"], "frecord-command-line">,
  Group<f_clang_Group>;
def fno_record_command_line : Flag<["-"], "fno-record-command-line">,
  Group<f_clang_Group>;
def : Flag<["-"], "frecord-gcc-switches">, Alias<frecord_command_line>;
def : Flag<["-"], "fno-record-gcc-switches">, Alias<fno_record_command_line>;
def fcommon : Flag<["-"], "fcommon">, Group<f_Group>,
  Flags<[CoreOption, CC1Option]>, HelpText<"Place uninitialized global variables in a common block">;
def fcompile_resource_EQ : Joined<["-"], "fcompile-resource=">, Group<f_Group>;
def fcomplete_member_pointers : Flag<["-"], "fcomplete-member-pointers">, Group<f_clang_Group>,
   Flags<[CoreOption, CC1Option]>,
   HelpText<"Require member pointer base types to be complete if they would be significant under the Microsoft ABI">;
def fno_complete_member_pointers : Flag<["-"], "fno-complete-member-pointers">, Group<f_clang_Group>,
   Flags<[CoreOption]>,
   HelpText<"Do not require member pointer base types to be complete if they would be significant under the Microsoft ABI">;
def fcf_runtime_abi_EQ : Joined<["-"], "fcf-runtime-abi=">, Group<f_Group>,
    Flags<[CC1Option]>;
def fconstant_cfstrings : Flag<["-"], "fconstant-cfstrings">, Group<f_Group>;
def fconstant_string_class_EQ : Joined<["-"], "fconstant-string-class=">, Group<f_Group>;
def fconstexpr_depth_EQ : Joined<["-"], "fconstexpr-depth=">, Group<f_Group>;
def fconstexpr_steps_EQ : Joined<["-"], "fconstexpr-steps=">, Group<f_Group>;
def fexperimental_new_constant_interpreter : Flag<["-"], "fexperimental-new-constant-interpreter">, Group<f_Group>,
  HelpText<"Enable the experimental new constant interpreter">, Flags<[CC1Option]>;
def fconstexpr_backtrace_limit_EQ : Joined<["-"], "fconstexpr-backtrace-limit=">,
                                    Group<f_Group>;
def fno_crash_diagnostics : Flag<["-"], "fno-crash-diagnostics">, Group<f_clang_Group>, Flags<[NoArgumentUnused, CoreOption]>,
  HelpText<"Disable auto-generation of preprocessed source files and a script for reproduction during a clang crash">;
def fcrash_diagnostics_dir : Joined<["-"], "fcrash-diagnostics-dir=">, Group<f_clang_Group>, Flags<[NoArgumentUnused, CoreOption]>;
def fcreate_profile : Flag<["-"], "fcreate-profile">, Group<f_Group>;
defm cxx_exceptions: OptInFFlag<"cxx-exceptions", "Enable C++ exceptions">;
def fcxx_modules : Flag <["-"], "fcxx-modules">, Group<f_Group>,
  Flags<[DriverOption]>;
def fdebug_pass_arguments : Flag<["-"], "fdebug-pass-arguments">, Group<f_Group>;
def fdebug_pass_structure : Flag<["-"], "fdebug-pass-structure">, Group<f_Group>;
def fdepfile_entry : Joined<["-"], "fdepfile-entry=">,
    Group<f_clang_Group>, Flags<[CC1Option]>;
def fdiagnostics_fixit_info : Flag<["-"], "fdiagnostics-fixit-info">, Group<f_clang_Group>;
def fdiagnostics_parseable_fixits : Flag<["-"], "fdiagnostics-parseable-fixits">, Group<f_clang_Group>,
    Flags<[CoreOption, CC1Option]>, HelpText<"Print fix-its in machine parseable form">;
def fdiagnostics_print_source_range_info : Flag<["-"], "fdiagnostics-print-source-range-info">,
    Group<f_clang_Group>,  Flags<[CC1Option]>,
    HelpText<"Print source range spans in numeric form">;
def fdiagnostics_show_hotness : Flag<["-"], "fdiagnostics-show-hotness">, Group<f_Group>,
    Flags<[CC1Option]>, HelpText<"Enable profile hotness information in diagnostic line">;
def fdiagnostics_hotness_threshold_EQ : Joined<["-"], "fdiagnostics-hotness-threshold=">,
    Group<f_Group>, Flags<[CC1Option]>, MetaVarName<"<number>">,
    HelpText<"Prevent optimization remarks from being output if they do not have at least this profile count">;
def fdiagnostics_show_option : Flag<["-"], "fdiagnostics-show-option">, Group<f_Group>,
    HelpText<"Print option name with mappable diagnostics">;
def fdiagnostics_show_note_include_stack : Flag<["-"], "fdiagnostics-show-note-include-stack">,
    Group<f_Group>, Flags<[CC1Option]>, HelpText<"Display include stacks for diagnostic notes">;
def fdiagnostics_format_EQ : Joined<["-"], "fdiagnostics-format=">, Group<f_clang_Group>;
def fdiagnostics_show_category_EQ : Joined<["-"], "fdiagnostics-show-category=">, Group<f_clang_Group>;
def fdiagnostics_show_template_tree : Flag<["-"], "fdiagnostics-show-template-tree">,
    Group<f_Group>, Flags<[CC1Option]>,
    HelpText<"Print a template comparison tree for differing templates">;
def fdeclspec : Flag<["-"], "fdeclspec">, Group<f_clang_Group>,
  HelpText<"Allow __declspec as a keyword">, Flags<[CC1Option]>;
def fdiscard_value_names : Flag<["-"], "fdiscard-value-names">, Group<f_clang_Group>,
  HelpText<"Discard value names in LLVM IR">, Flags<[DriverOption]>;
def fno_discard_value_names : Flag<["-"], "fno-discard-value-names">, Group<f_clang_Group>,
  HelpText<"Do not discard value names in LLVM IR">, Flags<[DriverOption]>;
def fdollars_in_identifiers : Flag<["-"], "fdollars-in-identifiers">, Group<f_Group>,
  HelpText<"Allow '$' in identifiers">, Flags<[CC1Option]>;
def fdwarf2_cfi_asm : Flag<["-"], "fdwarf2-cfi-asm">, Group<clang_ignored_f_Group>;
def fno_dwarf2_cfi_asm : Flag<["-"], "fno-dwarf2-cfi-asm">, Group<clang_ignored_f_Group>;
defm dwarf_directory_asm : OptOutFFlag<"dwarf-directory-asm", "", "">;
def felide_constructors : Flag<["-"], "felide-constructors">, Group<f_Group>;
def fno_elide_type : Flag<["-"], "fno-elide-type">, Group<f_Group>,
    Flags<[CC1Option]>,
    HelpText<"Do not elide types when printing diagnostics">;
def feliminate_unused_debug_symbols : Flag<["-"], "feliminate-unused-debug-symbols">, Group<f_Group>;
defm eliminate_unused_debug_types : OptOutFFlag<"eliminate-unused-debug-types",
  "Do not emit ", "Emit ", " debug info for defined but unused types">;
def femit_all_decls : Flag<["-"], "femit-all-decls">, Group<f_Group>, Flags<[CC1Option]>,
  HelpText<"Emit all declarations, even if unused">;
def femulated_tls : Flag<["-"], "femulated-tls">, Group<f_Group>, Flags<[CC1Option]>,
  HelpText<"Use emutls functions to access thread_local variables">;
def fno_emulated_tls : Flag<["-"], "fno-emulated-tls">, Group<f_Group>, Flags<[CC1Option]>;
def fencoding_EQ : Joined<["-"], "fencoding=">, Group<f_Group>;
def ferror_limit_EQ : Joined<["-"], "ferror-limit=">, Group<f_Group>, Flags<[CoreOption]>;
defm exceptions : OptInFFlag<"exceptions", "Enable", "Disable", " support for exception handling">;
def fdwarf_exceptions : Flag<["-"], "fdwarf-exceptions">, Group<f_Group>,
  Flags<[CC1Option]>, HelpText<"Use DWARF style exceptions">;
def fsjlj_exceptions : Flag<["-"], "fsjlj-exceptions">, Group<f_Group>,
  Flags<[CC1Option]>, HelpText<"Use SjLj style exceptions">;
def fseh_exceptions : Flag<["-"], "fseh-exceptions">, Group<f_Group>,
  Flags<[CC1Option]>, HelpText<"Use SEH style exceptions">;
def fwasm_exceptions : Flag<["-"], "fwasm-exceptions">, Group<f_Group>,
  Flags<[CC1Option]>, HelpText<"Use WebAssembly style exceptions">;
def fignore_exceptions : Flag<["-"], "fignore-exceptions">, Group<f_Group>, Flags<[CC1Option]>,
  HelpText<"Enable support for ignoring exception handling constructs">;
def fexcess_precision_EQ : Joined<["-"], "fexcess-precision=">,
    Group<clang_ignored_gcc_optimization_f_Group>;
def : Flag<["-"], "fexpensive-optimizations">, Group<clang_ignored_gcc_optimization_f_Group>;
def : Flag<["-"], "fno-expensive-optimizations">, Group<clang_ignored_gcc_optimization_f_Group>;
def fextdirs_EQ : Joined<["-"], "fextdirs=">, Group<f_Group>;
def : Flag<["-"], "fdefer-pop">, Group<clang_ignored_gcc_optimization_f_Group>;
def : Flag<["-"], "fno-defer-pop">, Group<clang_ignored_gcc_optimization_f_Group>;
def : Flag<["-"], "fextended-identifiers">, Group<clang_ignored_f_Group>;
def : Flag<["-"], "fno-extended-identifiers">, Group<f_Group>, Flags<[Unsupported]>;
def fhosted : Flag<["-"], "fhosted">, Group<f_Group>;
def fdenormal_fp_math_EQ : Joined<["-"], "fdenormal-fp-math=">, Group<f_Group>, Flags<[CC1Option]>;
def ffp_model_EQ : Joined<["-"], "ffp-model=">, Group<f_Group>, Flags<[DriverOption]>,
  HelpText<"Controls the semantics of floating-point calculations.">;
def ffp_exception_behavior_EQ : Joined<["-"], "ffp-exception-behavior=">, Group<f_Group>, Flags<[CC1Option]>,
  HelpText<"Specifies the exception behavior of floating-point operations.">;
defm fast_math : OptInFFlag<"fast-math", "Allow aggressive, lossy floating-point optimizations">;
defm math_errno : OptInFFlag<"math-errno", "Require math functions to indicate errors by setting errno">;
def fbracket_depth_EQ : Joined<["-"], "fbracket-depth=">, Group<f_Group>, Flags<[CoreOption]>;
def fsignaling_math : Flag<["-"], "fsignaling-math">, Group<f_Group>;
def fno_signaling_math : Flag<["-"], "fno-signaling-math">, Group<f_Group>;
defm jump_tables : OptOutFFlag<"jump-tables", "Use", "Do not use", " jump tables for lowering switches">;
defm force_enable_int128 : OptInFFlag<"force-enable-int128", "Enable", "Disable", " support for int128_t type">;
defm keep_static_consts : OptInFFlag<"keep-static-consts", "Keep", "Don't keep", " static const variables if unused", [DriverOption]>;
defm fixed_point : OptInFFlag<"fixed-point", "Enable", "Disable", " fixed point types">;
defm cxx_static_destructors : OptOutFFlag<"c++-static-destructors", "",
  "Disable C++ static destructor registration">;
def fsymbol_partition_EQ : Joined<["-"], "fsymbol-partition=">, Group<f_Group>,
  Flags<[CC1Option]>;

defm memory_profile : OptInFFlag<"memory-profile", "Enable", "Disable", " heap memory profiling">;

// Begin sanitizer flags. These should all be core options exposed in all driver
// modes.
let Flags = [CC1Option, CoreOption] in {

def fsanitize_EQ : CommaJoined<["-"], "fsanitize=">, Group<f_clang_Group>,
                   MetaVarName<"<check>">,
                   HelpText<"Turn on runtime checks for various forms of undefined "
                            "or suspicious behavior. See user manual for available checks">;
def fno_sanitize_EQ : CommaJoined<["-"], "fno-sanitize=">, Group<f_clang_Group>,
                      Flags<[CoreOption, DriverOption]>;
def fsanitize_blacklist : Joined<["-"], "fsanitize-blacklist=">,
                          Group<f_clang_Group>,
                          HelpText<"Path to blacklist file for sanitizers">;
def fsanitize_system_blacklist : Joined<["-"], "fsanitize-system-blacklist=">,
  HelpText<"Path to system blacklist file for sanitizers">,
  Flags<[CC1Option]>;
def fno_sanitize_blacklist : Flag<["-"], "fno-sanitize-blacklist">,
                             Group<f_clang_Group>,
                             HelpText<"Don't use blacklist file for sanitizers">;
def fsanitize_coverage
    : CommaJoined<["-"], "fsanitize-coverage=">,
      Group<f_clang_Group>,
      HelpText<"Specify the type of coverage instrumentation for Sanitizers">;
def fno_sanitize_coverage
    : CommaJoined<["-"], "fno-sanitize-coverage=">,
      Group<f_clang_Group>, Flags<[CoreOption, DriverOption]>,
      HelpText<"Disable specified features of coverage instrumentation for "
               "Sanitizers">, Values<"func,bb,edge,indirect-calls,trace-bb,trace-cmp,trace-div,trace-gep,8bit-counters,trace-pc,trace-pc-guard,no-prune,inline-8bit-counters,inline-bool-flag">;
def fsanitize_coverage_allowlist : Joined<["-"], "fsanitize-coverage-allowlist=">,
    Group<f_clang_Group>, Flags<[CoreOption, DriverOption]>,
    HelpText<"Restrict sanitizer coverage instrumentation exclusively to modules and functions that match the provided special case list, except the blocked ones">;
def : Joined<["-"], "fsanitize-coverage-whitelist=">,
  Group<f_clang_Group>, Flags<[CoreOption, HelpHidden]>, Alias<fsanitize_coverage_allowlist>,
  HelpText<"Deprecated, use -fsanitize-coverage-allowlist= instead">;
def fsanitize_coverage_blocklist : Joined<["-"], "fsanitize-coverage-blocklist=">,
    Group<f_clang_Group>, Flags<[CoreOption, DriverOption]>,
    HelpText<"Disable sanitizer coverage instrumentation for modules and functions that match the provided special case list, even the allowed ones">;
def : Joined<["-"], "fsanitize-coverage-blacklist=">,
  Group<f_clang_Group>, Flags<[CoreOption, HelpHidden]>, Alias<fsanitize_coverage_blocklist>,
  HelpText<"Deprecated, use -fsanitize-coverage-blocklist= instead">;
def fsanitize_memory_track_origins_EQ : Joined<["-"], "fsanitize-memory-track-origins=">,
                                        Group<f_clang_Group>,
                                        HelpText<"Enable origins tracking in MemorySanitizer">;
def fsanitize_memory_track_origins : Flag<["-"], "fsanitize-memory-track-origins">,
                                     Group<f_clang_Group>,
                                     HelpText<"Enable origins tracking in MemorySanitizer">;
def fno_sanitize_memory_track_origins : Flag<["-"], "fno-sanitize-memory-track-origins">,
                                        Group<f_clang_Group>,
                                        Flags<[CoreOption, DriverOption]>,
                                        HelpText<"Disable origins tracking in MemorySanitizer">;
def fsanitize_memory_use_after_dtor : Flag<["-"], "fsanitize-memory-use-after-dtor">,
                                     Group<f_clang_Group>,
                                     HelpText<"Enable use-after-destroy detection in MemorySanitizer">;
def fno_sanitize_memory_use_after_dtor : Flag<["-"], "fno-sanitize-memory-use-after-dtor">,
                                     Group<f_clang_Group>,
                                     HelpText<"Disable use-after-destroy detection in MemorySanitizer">;
def fsanitize_address_field_padding : Joined<["-"], "fsanitize-address-field-padding=">,
                                        Group<f_clang_Group>,
                                        HelpText<"Level of field padding for AddressSanitizer">;
def fsanitize_address_use_after_scope : Flag<["-"], "fsanitize-address-use-after-scope">,
                                        Group<f_clang_Group>,
                                        HelpText<"Enable use-after-scope detection in AddressSanitizer">;
def fno_sanitize_address_use_after_scope : Flag<["-"], "fno-sanitize-address-use-after-scope">,
                                           Group<f_clang_Group>,
                                           Flags<[CoreOption, DriverOption]>,
                                           HelpText<"Disable use-after-scope detection in AddressSanitizer">;
def fsanitize_address_poison_custom_array_cookie
    : Flag<[ "-" ], "fsanitize-address-poison-custom-array-cookie">,
      Group<f_clang_Group>,
      HelpText<"Enable poisoning array cookies when using custom operator new[] in AddressSanitizer">;
def fno_sanitize_address_poison_custom_array_cookie
    : Flag<[ "-" ], "fno-sanitize-address-poison-custom-array-cookie">,
      Group<f_clang_Group>,
      HelpText<"Disable poisoning array cookies when using custom operator new[] in AddressSanitizer">;
def fsanitize_address_globals_dead_stripping : Flag<["-"], "fsanitize-address-globals-dead-stripping">,
                                        Group<f_clang_Group>,
                                        HelpText<"Enable linker dead stripping of globals in AddressSanitizer">;
def fsanitize_address_use_odr_indicator
    : Flag<["-"], "fsanitize-address-use-odr-indicator">,
      Group<f_clang_Group>,
      HelpText<"Enable ODR indicator globals to avoid false ODR violation reports in partially sanitized programs at the cost of an increase in binary size">;
def fno_sanitize_address_use_odr_indicator
    : Flag<["-"], "fno-sanitize-address-use-odr-indicator">,
      Group<f_clang_Group>,
      HelpText<"Disable ODR indicator globals">;
// Note: This flag was introduced when it was necessary to distinguish between
//       ABI for correct codegen.  This is no longer needed, but the flag is
//       not removed since targeting either ABI will behave the same.
//       This way we cause no disturbance to existing scripts & code, and if we
//       want to use this flag in the future we will cause no disturbance then
//       either.
def fsanitize_hwaddress_abi_EQ
    : Joined<["-"], "fsanitize-hwaddress-abi=">,
      Group<f_clang_Group>,
      HelpText<"Select the HWAddressSanitizer ABI to target (interceptor or platform, default interceptor). This option is currently unused.">;
def fsanitize_recover_EQ : CommaJoined<["-"], "fsanitize-recover=">,
                           Group<f_clang_Group>,
                           HelpText<"Enable recovery for specified sanitizers">;
def fno_sanitize_recover_EQ : CommaJoined<["-"], "fno-sanitize-recover=">,
                              Group<f_clang_Group>, Flags<[CoreOption, DriverOption]>,
                              HelpText<"Disable recovery for specified sanitizers">;
def fsanitize_recover : Flag<["-"], "fsanitize-recover">, Group<f_clang_Group>,
                        Alias<fsanitize_recover_EQ>, AliasArgs<["all"]>;
def fno_sanitize_recover : Flag<["-"], "fno-sanitize-recover">,
                           Flags<[CoreOption, DriverOption]>, Group<f_clang_Group>,
                           Alias<fno_sanitize_recover_EQ>, AliasArgs<["all"]>;
def fsanitize_trap_EQ : CommaJoined<["-"], "fsanitize-trap=">, Group<f_clang_Group>,
                        HelpText<"Enable trapping for specified sanitizers">;
def fno_sanitize_trap_EQ : CommaJoined<["-"], "fno-sanitize-trap=">, Group<f_clang_Group>,
                           Flags<[CoreOption, DriverOption]>,
                           HelpText<"Disable trapping for specified sanitizers">;
def fsanitize_trap : Flag<["-"], "fsanitize-trap">, Group<f_clang_Group>,
                     Alias<fsanitize_trap_EQ>, AliasArgs<["all"]>,
                     HelpText<"Enable trapping for all sanitizers">;
def fno_sanitize_trap : Flag<["-"], "fno-sanitize-trap">, Group<f_clang_Group>,
                        Alias<fno_sanitize_trap_EQ>, AliasArgs<["all"]>,
                        Flags<[CoreOption, DriverOption]>,
                        HelpText<"Disable trapping for all sanitizers">;
def fsanitize_undefined_trap_on_error
    : Flag<["-"], "fsanitize-undefined-trap-on-error">, Group<f_clang_Group>,
      Alias<fsanitize_trap_EQ>, AliasArgs<["undefined"]>;
def fno_sanitize_undefined_trap_on_error
    : Flag<["-"], "fno-sanitize-undefined-trap-on-error">, Group<f_clang_Group>,
      Alias<fno_sanitize_trap_EQ>, AliasArgs<["undefined"]>;
def fsanitize_minimal_runtime : Flag<["-"], "fsanitize-minimal-runtime">,
                                        Group<f_clang_Group>;
def fno_sanitize_minimal_runtime : Flag<["-"], "fno-sanitize-minimal-runtime">,
                                        Group<f_clang_Group>;
def fsanitize_link_runtime : Flag<["-"], "fsanitize-link-runtime">,
                           Group<f_clang_Group>;
def fno_sanitize_link_runtime : Flag<["-"], "fno-sanitize-link-runtime">,
                              Group<f_clang_Group>;
def fsanitize_link_cxx_runtime : Flag<["-"], "fsanitize-link-c++-runtime">,
                                 Group<f_clang_Group>;
def fno_sanitize_link_cxx_runtime : Flag<["-"], "fno-sanitize-link-c++-runtime">,
                                    Group<f_clang_Group>;
def fsanitize_cfi_cross_dso : Flag<["-"], "fsanitize-cfi-cross-dso">,
                              Group<f_clang_Group>,
                              HelpText<"Enable control flow integrity (CFI) checks for cross-DSO calls.">;
def fno_sanitize_cfi_cross_dso : Flag<["-"], "fno-sanitize-cfi-cross-dso">,
                                 Flags<[CoreOption, DriverOption]>,
                                 Group<f_clang_Group>,
                                 HelpText<"Disable control flow integrity (CFI) checks for cross-DSO calls.">;
def fsanitize_cfi_icall_generalize_pointers : Flag<["-"], "fsanitize-cfi-icall-generalize-pointers">,
                                              Group<f_clang_Group>,
                                              HelpText<"Generalize pointers in CFI indirect call type signature checks">;
def fsanitize_cfi_canonical_jump_tables : Flag<["-"], "fsanitize-cfi-canonical-jump-tables">,
                                          Group<f_clang_Group>,
                                          HelpText<"Make the jump table addresses canonical in the symbol table">;
def fno_sanitize_cfi_canonical_jump_tables : Flag<["-"], "fno-sanitize-cfi-canonical-jump-tables">,
                                             Group<f_clang_Group>,
                                             Flags<[CoreOption, DriverOption]>,
                                             HelpText<"Do not make the jump table addresses canonical in the symbol table">;
def fsanitize_stats : Flag<["-"], "fsanitize-stats">,
                              Group<f_clang_Group>,
                              HelpText<"Enable sanitizer statistics gathering.">;
def fno_sanitize_stats : Flag<["-"], "fno-sanitize-stats">,
                                 Group<f_clang_Group>,
                                 Flags<[CoreOption, DriverOption]>,
                                 HelpText<"Disable sanitizer statistics gathering.">;
def fsanitize_thread_memory_access : Flag<["-"], "fsanitize-thread-memory-access">,
                                     Group<f_clang_Group>,
                                     HelpText<"Enable memory access instrumentation in ThreadSanitizer (default)">;
def fno_sanitize_thread_memory_access : Flag<["-"], "fno-sanitize-thread-memory-access">,
                                        Group<f_clang_Group>,
                                        Flags<[CoreOption, DriverOption]>,
                                        HelpText<"Disable memory access instrumentation in ThreadSanitizer">;
def fsanitize_thread_func_entry_exit : Flag<["-"], "fsanitize-thread-func-entry-exit">,
                                       Group<f_clang_Group>,
                                       HelpText<"Enable function entry/exit instrumentation in ThreadSanitizer (default)">;
def fno_sanitize_thread_func_entry_exit : Flag<["-"], "fno-sanitize-thread-func-entry-exit">,
                                          Group<f_clang_Group>,
                                          Flags<[CoreOption, DriverOption]>,
                                          HelpText<"Disable function entry/exit instrumentation in ThreadSanitizer">;
def fsanitize_thread_atomics : Flag<["-"], "fsanitize-thread-atomics">,
                               Group<f_clang_Group>,
                               HelpText<"Enable atomic operations instrumentation in ThreadSanitizer (default)">;
def fno_sanitize_thread_atomics : Flag<["-"], "fno-sanitize-thread-atomics">,
                                  Group<f_clang_Group>,
                                  Flags<[CoreOption, DriverOption]>,
                                  HelpText<"Disable atomic operations instrumentation in ThreadSanitizer">;
def fsanitize_undefined_strip_path_components_EQ : Joined<["-"], "fsanitize-undefined-strip-path-components=">,
  Group<f_clang_Group>, MetaVarName<"<number>">,
  HelpText<"Strip (or keep only, if negative) a given number of path components "
           "when emitting check metadata.">;

} // end -f[no-]sanitize* flags

def funsafe_math_optimizations : Flag<["-"], "funsafe-math-optimizations">,
  Group<f_Group>;
def fno_unsafe_math_optimizations : Flag<["-"], "fno-unsafe-math-optimizations">,
  Group<f_Group>;
def fassociative_math : Flag<["-"], "fassociative-math">, Group<f_Group>;
def fno_associative_math : Flag<["-"], "fno-associative-math">, Group<f_Group>;
def freciprocal_math :
  Flag<["-"], "freciprocal-math">, Group<f_Group>, Flags<[CC1Option]>,
  HelpText<"Allow division operations to be reassociated">;
def fno_reciprocal_math : Flag<["-"], "fno-reciprocal-math">, Group<f_Group>;
def ffinite_math_only : Flag<["-"], "ffinite-math-only">, Group<f_Group>, Flags<[CC1Option]>;
def fno_finite_math_only : Flag<["-"], "fno-finite-math-only">, Group<f_Group>;
def fsigned_zeros : Flag<["-"], "fsigned-zeros">, Group<f_Group>;
def fno_signed_zeros :
  Flag<["-"], "fno-signed-zeros">, Group<f_Group>, Flags<[CC1Option]>,
  HelpText<"Allow optimizations that ignore the sign of floating point zeros">;
def fhonor_nans : Flag<["-"], "fhonor-nans">, Group<f_Group>;
def fno_honor_nans : Flag<["-"], "fno-honor-nans">, Group<f_Group>;
def fhonor_infinities : Flag<["-"], "fhonor-infinities">, Group<f_Group>;
def fno_honor_infinities : Flag<["-"], "fno-honor-infinities">, Group<f_Group>;
// This option was originally misspelt "infinites" [sic].
def : Flag<["-"], "fhonor-infinites">, Alias<fhonor_infinities>;
def : Flag<["-"], "fno-honor-infinites">, Alias<fno_honor_infinities>;
def frounding_math : Flag<["-"], "frounding-math">, Group<f_Group>, Flags<[CC1Option]>;
def fno_rounding_math : Flag<["-"], "fno-rounding-math">, Group<f_Group>, Flags<[CC1Option]>;
def ftrapping_math : Flag<["-"], "ftrapping-math">, Group<f_Group>, Flags<[CC1Option]>;
def fno_trapping_math : Flag<["-"], "fno-trapping-math">, Group<f_Group>, Flags<[CC1Option]>;
def ffp_contract : Joined<["-"], "ffp-contract=">, Group<f_Group>,
  Flags<[CC1Option]>, HelpText<"Form fused FP ops (e.g. FMAs): fast (everywhere)"
  " | on (according to FP_CONTRACT pragma) | off (never fuse). Default"
  " is 'fast' for CUDA/HIP and 'on' otherwise.">, Values<"fast,on,off">;

defm strict_float_cast_overflow : OptOutFFlag<"strict-float-cast-overflow",
  "Assume that overflowing float-to-int casts are undefined (default)",
  "Relax language rules and try to match the behavior of the target's native float-to-int conversion instructions">;

def ffor_scope : Flag<["-"], "ffor-scope">, Group<f_Group>;
def fno_for_scope : Flag<["-"], "fno-for-scope">, Group<f_Group>;

defm rewrite_imports : OptInFFlag<"rewrite-imports", "">;
defm rewrite_includes : OptInFFlag<"rewrite-includes", "">;

defm delete_null_pointer_checks : OptOutFFlag<"delete-null-pointer-checks",
  "Treat usage of null pointers as undefined behavior (default)",
  "Do not treat usage of null pointers as undefined behavior">;

def frewrite_map_file : Separate<["-"], "frewrite-map-file">,
                        Group<f_Group>,
                        Flags<[ DriverOption, CC1Option ]>;
def frewrite_map_file_EQ : Joined<["-"], "frewrite-map-file=">,
                           Group<f_Group>,
                           Flags<[DriverOption]>;

defm use_line_directives : OptInFFlag<"use-line-directives", "Use #line in preprocessed output">;

def ffreestanding : Flag<["-"], "ffreestanding">, Group<f_Group>, Flags<[CC1Option]>,
  HelpText<"Assert that the compilation takes place in a freestanding environment">;
def fgnuc_version_EQ : Joined<["-"], "fgnuc-version=">, Group<f_Group>,
  HelpText<"Sets various macros to claim compatibility with the given GCC version (default is 4.2.1)">,
  Flags<[CC1Option, CoreOption]>;
def fgnu_keywords : Flag<["-"], "fgnu-keywords">, Group<f_Group>, Flags<[CC1Option]>,
  HelpText<"Allow GNU-extension keywords regardless of language standard">;
defm gnu89_inline : OptInFFlag<"gnu89-inline", "Use the gnu89 inline semantics">;
def fgnu_runtime : Flag<["-"], "fgnu-runtime">, Group<f_Group>,
  HelpText<"Generate output compatible with the standard GNU Objective-C runtime">;
def fheinous_gnu_extensions : Flag<["-"], "fheinous-gnu-extensions">, Flags<[CC1Option]>;
def filelist : Separate<["-"], "filelist">, Flags<[LinkerInput]>,
               Group<Link_Group>;
def : Flag<["-"], "findirect-virtual-calls">, Alias<fapple_kext>;
def finline_functions : Flag<["-"], "finline-functions">, Group<f_clang_Group>, Flags<[CC1Option]>,
  HelpText<"Inline suitable functions">;
def finline_hint_functions: Flag<["-"], "finline-hint-functions">, Group<f_clang_Group>, Flags<[CC1Option]>,
  HelpText<"Inline functions which are (explicitly or implicitly) marked inline">;
def finline : Flag<["-"], "finline">, Group<clang_ignored_f_Group>;
def fglobal_isel : Flag<["-"], "fglobal-isel">, Group<f_clang_Group>,
  HelpText<"Enables the global instruction selector">;
def fexperimental_isel : Flag<["-"], "fexperimental-isel">, Group<f_clang_Group>,
  Alias<fglobal_isel>;
def fexperimental_new_pass_manager : Flag<["-"], "fexperimental-new-pass-manager">,
  Group<f_clang_Group>, Flags<[CC1Option]>,
  HelpText<"Enables an experimental new pass manager in LLVM.">;
def fexperimental_strict_floating_point : Flag<["-"], "fexperimental-strict-floating-point">,
  Group<f_clang_Group>, Flags<[CC1Option]>,
  HelpText<"Enables experimental strict floating point in LLVM.">;
def finput_charset_EQ : Joined<["-"], "finput-charset=">, Group<f_Group>;
def fexec_charset_EQ : Joined<["-"], "fexec-charset=">, Group<f_Group>;
def finstrument_functions : Flag<["-"], "finstrument-functions">, Group<f_Group>, Flags<[CC1Option]>,
  HelpText<"Generate calls to instrument function entry and exit">;
def finstrument_functions_after_inlining : Flag<["-"], "finstrument-functions-after-inlining">, Group<f_Group>, Flags<[CC1Option]>,
  HelpText<"Like -finstrument-functions, but insert the calls after inlining">;
def finstrument_function_entry_bare : Flag<["-"], "finstrument-function-entry-bare">, Group<f_Group>, Flags<[CC1Option]>,
  HelpText<"Instrument function entry only, after inlining, without arguments to the instrumentation call">;
def fcf_protection_EQ : Joined<["-"], "fcf-protection=">, Flags<[CoreOption, CC1Option]>, Group<f_Group>,
  HelpText<"Instrument control-flow architecture protection. Options: return, branch, full, none.">, Values<"return,branch,full,none">;
def fcf_protection : Flag<["-"], "fcf-protection">, Group<f_Group>, Flags<[CoreOption, CC1Option]>,
  Alias<fcf_protection_EQ>, AliasArgs<["full"]>,
  HelpText<"Enable cf-protection in 'full' mode">;

defm xray_instrument : OptInFFlag<"xray-instrument", "Generate XRay instrumentation sleds on function entry and exit">;

def fxray_instruction_threshold_EQ :
  JoinedOrSeparate<["-"], "fxray-instruction-threshold=">,
  Group<f_Group>, Flags<[CC1Option]>,
  HelpText<"Sets the minimum function size to instrument with XRay">;
def fxray_instruction_threshold_ :
  JoinedOrSeparate<["-"], "fxray-instruction-threshold">,
  Group<f_Group>, Flags<[CC1Option]>;

def fxray_always_instrument :
  JoinedOrSeparate<["-"], "fxray-always-instrument=">,
  Group<f_Group>, Flags<[CC1Option]>,
  HelpText<"DEPRECATED: Filename defining the whitelist for imbuing the 'always instrument' XRay attribute.">;
def fxray_never_instrument :
  JoinedOrSeparate<["-"], "fxray-never-instrument=">,
  Group<f_Group>, Flags<[CC1Option]>,
  HelpText<"DEPRECATED: Filename defining the whitelist for imbuing the 'never instrument' XRay attribute.">;
def fxray_attr_list :
  JoinedOrSeparate<["-"], "fxray-attr-list=">,
  Group<f_Group>, Flags<[CC1Option]>,
  HelpText<"Filename defining the list of functions/types for imbuing XRay attributes.">;
def fxray_modes :
  JoinedOrSeparate<["-"], "fxray-modes=">,
  Group<f_Group>, Flags<[CC1Option]>,
  HelpText<"List of modes to link in by default into XRay instrumented binaries.">;

defm xray_always_emit_customevents : OptInFFlag<"xray-always-emit-customevents",
  "Always emit __xray_customevent(...) calls even if the containing function is not always instrumented">;

defm xray_always_emit_typedevents : OptInFFlag<"xray-always-emit-typedevents",
  "Always emit __xray_typedevent(...) calls even if the containing function is not always instrumented">;

defm xray_ignore_loops : OptInFFlag<"xray-ignore-loops",
  "Don't instrument functions with loops unless they also meet the minimum function size">;
defm xray_function_index : OptOutFFlag<"xray-function-index", "",
  "Omit function index section at the expense of single-function patching performance">;

def fxray_link_deps : Flag<["-"], "fxray-link-deps">, Group<f_Group>,
  Flags<[CC1Option]>,
  HelpText<"Tells clang to add the link dependencies for XRay.">;
def fnoxray_link_deps : Flag<["-"], "fnoxray-link-deps">, Group<f_Group>,
  Flags<[CC1Option]>;

def fxray_instrumentation_bundle :
  JoinedOrSeparate<["-"], "fxray-instrumentation-bundle=">,
  Group<f_Group>, Flags<[CC1Option]>,
  HelpText<"Select which XRay instrumentation points to emit. Options: all, none, function-entry, function-exit, function, custom. Default is 'all'.  'function' includes both 'function-entry' and 'function-exit'.">;

def ffine_grained_bitfield_accesses : Flag<["-"],
  "ffine-grained-bitfield-accesses">, Group<f_clang_Group>, Flags<[CC1Option]>,
  HelpText<"Use separate accesses for consecutive bitfield runs with legal widths and alignments.">;
def fno_fine_grained_bitfield_accesses : Flag<["-"],
  "fno-fine-grained-bitfield-accesses">, Group<f_clang_Group>, Flags<[CC1Option]>,
  HelpText<"Use large-integer access for consecutive bitfield runs.">;

def fexperimental_relative_cxx_abi_vtables : Flag<["-"], "fexperimental-relative-c++-abi-vtables">,
  Group<f_Group>, Flags<[CC1Option]>,
  HelpText<"Use the experimental C++ class ABI for classes with virtual tables">;
def fno_experimental_relative_cxx_abi_vtables : Flag<["-"], "fno-experimental-relative-c++-abi-vtables">,
  Group<f_Group>, Flags<[CC1Option]>,
  HelpText<"Do not use the experimental C++ class ABI for classes with virtual tables">;

def flat__namespace : Flag<["-"], "flat_namespace">;
def flax_vector_conversions_EQ : Joined<["-"], "flax-vector-conversions=">, Group<f_Group>,
  HelpText<"Enable implicit vector bit-casts">, Values<"none,integer,all">, Flags<[CC1Option]>;
def flax_vector_conversions : Flag<["-"], "flax-vector-conversions">, Group<f_Group>,
  Alias<flax_vector_conversions_EQ>, AliasArgs<["integer"]>;
def flimited_precision_EQ : Joined<["-"], "flimited-precision=">, Group<f_Group>;
def fapple_link_rtlib : Flag<["-"], "fapple-link-rtlib">, Group<f_Group>,
  HelpText<"Force linking the clang builtins runtime library">;
def flto_EQ : Joined<["-"], "flto=">, Flags<[CoreOption, CC1Option]>, Group<f_Group>,
  HelpText<"Set LTO mode to either 'full' or 'thin'">, Values<"thin,full">;
def flto : Flag<["-"], "flto">, Flags<[CoreOption, CC1Option]>, Group<f_Group>,
  HelpText<"Enable LTO in 'full' mode">;
def fno_lto : Flag<["-"], "fno-lto">, Flags<[CoreOption, CC1Option]>, Group<f_Group>,
  HelpText<"Disable LTO mode (default)">;
def flto_jobs_EQ : Joined<["-"], "flto-jobs=">,
  Flags<[CC1Option]>, Group<f_Group>,
  HelpText<"Controls the backend parallelism of -flto=thin (default "
           "of 0 means the number of threads will be derived from "
           "the number of CPUs detected)">;
def fthinlto_index_EQ : Joined<["-"], "fthinlto-index=">,
  Flags<[CoreOption, CC1Option]>, Group<f_Group>,
  HelpText<"Perform ThinLTO importing using provided function summary index">;
def fthin_link_bitcode_EQ : Joined<["-"], "fthin-link-bitcode=">,
  Flags<[CoreOption, CC1Option]>, Group<f_Group>,
  HelpText<"Write minimized bitcode to <file> for the ThinLTO thin link only">;
def fmacro_backtrace_limit_EQ : Joined<["-"], "fmacro-backtrace-limit=">,
                                Group<f_Group>, Flags<[DriverOption, CoreOption]>;
def fmerge_all_constants : Flag<["-"], "fmerge-all-constants">, Group<f_Group>,
  Flags<[CC1Option, CoreOption]>, HelpText<"Allow merging of constants">;
def fmessage_length_EQ : Joined<["-"], "fmessage-length=">, Group<f_Group>, Flags<[CC1Option]>,
  HelpText<"Format message diagnostics so that they fit within N columns">;
def fms_extensions : Flag<["-"], "fms-extensions">, Group<f_Group>, Flags<[CC1Option, CoreOption]>,
  HelpText<"Accept some non-standard constructs supported by the Microsoft compiler">;
def fms_compatibility : Flag<["-"], "fms-compatibility">, Group<f_Group>, Flags<[CC1Option, CoreOption]>,
  HelpText<"Enable full Microsoft Visual C++ compatibility">;
def fms_volatile : Flag<["-"], "fms-volatile">, Group<f_Group>, Flags<[CC1Option]>;
def fmsc_version : Joined<["-"], "fmsc-version=">, Group<f_Group>, Flags<[DriverOption, CoreOption]>,
  HelpText<"Microsoft compiler version number to report in _MSC_VER (0 = don't define it (default))">;
def fms_compatibility_version
    : Joined<["-"], "fms-compatibility-version=">,
      Group<f_Group>,
      Flags<[ CC1Option, CoreOption ]>,
      HelpText<"Dot-separated value representing the Microsoft compiler "
               "version number to report in _MSC_VER (0 = don't define it "
               "(default))">;
def fdelayed_template_parsing : Flag<["-"], "fdelayed-template-parsing">, Group<f_Group>,
  HelpText<"Parse templated function definitions at the end of the "
           "translation unit">,  Flags<[CC1Option, CoreOption]>;
def fms_memptr_rep_EQ : Joined<["-"], "fms-memptr-rep=">, Group<f_Group>, Flags<[CC1Option]>;
def fmodules_cache_path : Joined<["-"], "fmodules-cache-path=">, Group<i_Group>,
  Flags<[DriverOption, CC1Option]>, MetaVarName<"<directory>">,
  HelpText<"Specify the module cache path">;
def fmodules_user_build_path : Separate<["-"], "fmodules-user-build-path">, Group<i_Group>,
  Flags<[DriverOption, CC1Option]>, MetaVarName<"<directory>">,
  HelpText<"Specify the module user build path">;
def fprebuilt_module_path : Joined<["-"], "fprebuilt-module-path=">, Group<i_Group>,
  Flags<[DriverOption, CC1Option]>, MetaVarName<"<directory>">,
  HelpText<"Specify the prebuilt module path">;
def fmodules_prune_interval : Joined<["-"], "fmodules-prune-interval=">, Group<i_Group>,
  Flags<[CC1Option]>, MetaVarName<"<seconds>">,
  HelpText<"Specify the interval (in seconds) between attempts to prune the module cache">;
def fmodules_prune_after : Joined<["-"], "fmodules-prune-after=">, Group<i_Group>,
  Flags<[CC1Option]>, MetaVarName<"<seconds>">,
  HelpText<"Specify the interval (in seconds) after which a module file will be considered unused">;
def fmodules_search_all : Flag <["-"], "fmodules-search-all">, Group<f_Group>,
  Flags<[DriverOption, CC1Option]>,
  HelpText<"Search even non-imported modules to resolve references">;
def fbuild_session_timestamp : Joined<["-"], "fbuild-session-timestamp=">,
  Group<i_Group>, Flags<[CC1Option]>, MetaVarName<"<time since Epoch in seconds>">,
  HelpText<"Time when the current build session started">;
def fbuild_session_file : Joined<["-"], "fbuild-session-file=">,
  Group<i_Group>, MetaVarName<"<file>">,
  HelpText<"Use the last modification time of <file> as the build session timestamp">;
def fmodules_validate_once_per_build_session : Flag<["-"], "fmodules-validate-once-per-build-session">,
  Group<i_Group>, Flags<[CC1Option]>,
  HelpText<"Don't verify input files for the modules if the module has been "
           "successfully validated or loaded during this build session">;
def fmodules_disable_diagnostic_validation : Flag<["-"], "fmodules-disable-diagnostic-validation">,
  Group<i_Group>, Flags<[CC1Option]>,
  HelpText<"Disable validation of the diagnostic options when loading the module">;
def fmodules_validate_system_headers : Flag<["-"], "fmodules-validate-system-headers">,
  Group<i_Group>, Flags<[CC1Option]>,
  HelpText<"Validate the system headers that a module depends on when loading the module">;
def fno_modules_validate_system_headers : Flag<["-"], "fno-modules-validate-system-headers">,
  Group<i_Group>, Flags<[DriverOption]>;

def fvalidate_ast_input_files_content:
  Flag <["-"], "fvalidate-ast-input-files-content">,
  Group<f_Group>, Flags<[CC1Option]>,
  HelpText<"Compute and store the hash of input files used to build an AST."
           " Files with mismatching mtime's are considered valid"
           " if both contents is identical">;
def fmodules_validate_input_files_content:
  Flag <["-"], "fmodules-validate-input-files-content">,
  Group<f_Group>, Flags<[DriverOption]>,
  HelpText<"Validate PCM input files based on content if mtime differs">;
def fno_modules_validate_input_files_content:
  Flag <["-"], "fno_modules-validate-input-files-content">,
  Group<f_Group>, Flags<[DriverOption]>;
def fpch_validate_input_files_content:
  Flag <["-"], "fpch-validate-input-files-content">,
  Group<f_Group>, Flags<[DriverOption]>,
  HelpText<"Validate PCH input files based on content if mtime differs">;
def fno_pch_validate_input_files_content:
  Flag <["-"], "fno_pch-validate-input-files-content">,
  Group<f_Group>, Flags<[DriverOption]>;
def fpch_instantiate_templates:
  Flag <["-"], "fpch-instantiate-templates">,
  Group<f_Group>, Flags<[CC1Option]>,
  HelpText<"Instantiate templates already while building a PCH">;
def fno_pch_instantiate_templates:
  Flag <["-"], "fno-pch-instantiate-templates">,
  Group<f_Group>, Flags<[CC1Option]>;
defm pch_codegen: OptInFFlag<"pch-codegen", "Generate ", "Do not generate ",
  "code for uses of this PCH that assumes an explicit object file will be built for the PCH">;
defm pch_debuginfo: OptInFFlag<"pch-debuginfo", "Generate ", "Do not generate ",
  "debug info for types in an object file built from this PCH and do not generate them elsewhere">;

def fmodules : Flag <["-"], "fmodules">, Group<f_Group>,
  Flags<[DriverOption, CC1Option]>,
  HelpText<"Enable the 'modules' language feature">;
def fimplicit_module_maps : Flag <["-"], "fimplicit-module-maps">, Group<f_Group>,
  Flags<[DriverOption, CC1Option]>,
  HelpText<"Implicitly search the file system for module map files.">;
def fmodules_ts : Flag <["-"], "fmodules-ts">, Group<f_Group>,
  Flags<[CC1Option]>, HelpText<"Enable support for the C++ Modules TS">;
def fmodule_maps : Flag <["-"], "fmodule-maps">, Alias<fimplicit_module_maps>;
def fmodule_name_EQ : Joined<["-"], "fmodule-name=">, Group<f_Group>,
  Flags<[DriverOption,CC1Option]>, MetaVarName<"<name>">,
  HelpText<"Specify the name of the module to build">;
def fmodule_name : Separate<["-"], "fmodule-name">, Alias<fmodule_name_EQ>;
def fmodule_implementation_of : Separate<["-"], "fmodule-implementation-of">,
  Flags<[CC1Option]>, Alias<fmodule_name_EQ>;
def fsystem_module : Flag<["-"], "fsystem-module">, Flags<[CC1Option]>,
  HelpText<"Build this module as a system module. Only used with -emit-module">;
def fmodule_map_file : Joined<["-"], "fmodule-map-file=">,
  Group<f_Group>, Flags<[DriverOption,CC1Option]>, MetaVarName<"<file>">,
  HelpText<"Load this module map file">;
def fmodule_file : Joined<["-"], "fmodule-file=">,
  Group<i_Group>, Flags<[DriverOption,CC1Option]>, MetaVarName<"[<name>=]<file>">,
  HelpText<"Specify the mapping of module name to precompiled module file, or load a module file if name is omitted.">;
def fmodules_ignore_macro : Joined<["-"], "fmodules-ignore-macro=">, Group<f_Group>, Flags<[CC1Option]>,
  HelpText<"Ignore the definition of the given macro when building and loading modules">;
def fmodules_decluse : Flag <["-"], "fmodules-decluse">, Group<f_Group>,
  Flags<[DriverOption,CC1Option]>,
  HelpText<"Require declaration of modules used within a module">;
def fmodules_strict_decluse : Flag <["-"], "fmodules-strict-decluse">, Group<f_Group>,
  Flags<[DriverOption,CC1Option]>,
  HelpText<"Like -fmodules-decluse but requires all headers to be in modules">;
def fno_modules_search_all : Flag <["-"], "fno-modules-search-all">, Group<f_Group>,
  Flags<[DriverOption, CC1Option]>;
def fno_implicit_modules :
  Flag <["-"], "fno-implicit-modules">,
  Group<f_Group>, Flags<[DriverOption, CC1Option]>;
def fretain_comments_from_system_headers : Flag<["-"], "fretain-comments-from-system-headers">, Group<f_Group>, Flags<[CC1Option]>;

def fmudflapth : Flag<["-"], "fmudflapth">, Group<f_Group>;
def fmudflap : Flag<["-"], "fmudflap">, Group<f_Group>;
def fnested_functions : Flag<["-"], "fnested-functions">, Group<f_Group>;
def fnext_runtime : Flag<["-"], "fnext-runtime">, Group<f_Group>;
def fno_apple_pragma_pack : Flag<["-"], "fno-apple-pragma-pack">, Group<f_Group>;
def fno_asm : Flag<["-"], "fno-asm">, Group<f_Group>;
def fno_asynchronous_unwind_tables : Flag<["-"], "fno-asynchronous-unwind-tables">, Group<f_Group>;
def fno_assume_sane_operator_new : Flag<["-"], "fno-assume-sane-operator-new">, Group<f_Group>,
  HelpText<"Don't assume that C++'s global operator new can't alias any pointer">,
  Flags<[CC1Option]>;
def fno_borland_extensions : Flag<["-"], "fno-borland-extensions">, Group<f_Group>;
def fno_builtin : Flag<["-"], "fno-builtin">, Group<f_Group>, Flags<[CC1Option, CoreOption]>,
  HelpText<"Disable implicit builtin knowledge of functions">;
def fno_builtin_ : Joined<["-"], "fno-builtin-">, Group<f_Group>, Flags<[CC1Option, CoreOption]>,
  HelpText<"Disable implicit builtin knowledge of a specific function">;
def fno_diagnostics_color : Flag<["-"], "fno-diagnostics-color">, Group<f_Group>,
  Flags<[CoreOption, DriverOption]>;
def fno_common : Flag<["-"], "fno-common">, Group<f_Group>, Flags<[CC1Option]>,
    HelpText<"Compile common globals like normal definitions">;
def fno_constant_cfstrings : Flag<["-"], "fno-constant-cfstrings">, Group<f_Group>,
  Flags<[CC1Option]>,
  HelpText<"Disable creation of CodeFoundation-type constant strings">;
def fno_cxx_modules : Flag <["-"], "fno-cxx-modules">, Group<f_Group>,
  Flags<[DriverOption]>;
def fno_diagnostics_fixit_info : Flag<["-"], "fno-diagnostics-fixit-info">, Group<f_Group>,
  Flags<[CC1Option]>, HelpText<"Do not include fixit information in diagnostics">;
def fno_diagnostics_show_hotness : Flag<["-"], "fno-diagnostics-show-hotness">, Group<f_Group>;
def fno_diagnostics_show_option : Flag<["-"], "fno-diagnostics-show-option">, Group<f_Group>, Flags<[CC1Option]>;
def fno_diagnostics_show_note_include_stack : Flag<["-"], "fno-diagnostics-show-note-include-stack">,
    Flags<[CC1Option]>, Group<f_Group>;
def fdigraphs : Flag<["-"], "fdigraphs">, Group<f_Group>, Flags<[CC1Option]>,
  HelpText<"Enable alternative token representations '<:', ':>', '<%', '%>', '%:', '%:%:' (default)">;
def fno_digraphs : Flag<["-"], "fno-digraphs">, Group<f_Group>, Flags<[CC1Option]>,
  HelpText<"Disallow alternative token representations '<:', ':>', '<%', '%>', '%:', '%:%:'">;
def fno_declspec : Flag<["-"], "fno-declspec">, Group<f_clang_Group>,
  HelpText<"Disallow __declspec as a keyword">, Flags<[CC1Option]>;
def fno_dollars_in_identifiers : Flag<["-"], "fno-dollars-in-identifiers">, Group<f_Group>,
  HelpText<"Disallow '$' in identifiers">, Flags<[CC1Option]>;
def fno_elide_constructors : Flag<["-"], "fno-elide-constructors">, Group<f_Group>,
  HelpText<"Disable C++ copy constructor elision">, Flags<[CC1Option]>;
def fno_eliminate_unused_debug_symbols : Flag<["-"], "fno-eliminate-unused-debug-symbols">, Group<f_Group>;
def fno_gnu_keywords : Flag<["-"], "fno-gnu-keywords">, Group<f_Group>, Flags<[CC1Option]>;
def fno_inline_functions : Flag<["-"], "fno-inline-functions">, Group<f_clang_Group>, Flags<[CC1Option]>;
def fno_inline : Flag<["-"], "fno-inline">, Group<f_clang_Group>, Flags<[CC1Option]>;
def fno_global_isel : Flag<["-"], "fno-global-isel">, Group<f_clang_Group>,
  HelpText<"Disables the global instruction selector">;
def fno_experimental_isel : Flag<["-"], "fno-experimental-isel">, Group<f_clang_Group>,
  Alias<fno_global_isel>;
def fno_experimental_new_pass_manager : Flag<["-"], "fno-experimental-new-pass-manager">,
  Group<f_clang_Group>, Flags<[CC1Option]>,
  HelpText<"Disables an experimental new pass manager in LLVM.">;
def fveclib : Joined<["-"], "fveclib=">, Group<f_Group>, Flags<[CC1Option]>,
    HelpText<"Use the given vector functions library">, Values<"Accelerate,MASSV,SVML,none">;
def fno_lax_vector_conversions : Flag<["-"], "fno-lax-vector-conversions">, Group<f_Group>,
  Alias<flax_vector_conversions_EQ>, AliasArgs<["none"]>;
def fno_merge_all_constants : Flag<["-"], "fno-merge-all-constants">, Group<f_Group>,
  HelpText<"Disallow merging of constants">;
def fno_modules : Flag <["-"], "fno-modules">, Group<f_Group>,
  Flags<[DriverOption]>;
def fno_implicit_module_maps : Flag <["-"], "fno-implicit-module-maps">, Group<f_Group>,
  Flags<[DriverOption]>;
def fno_module_maps : Flag <["-"], "fno-module-maps">, Alias<fno_implicit_module_maps>;
def fno_modules_decluse : Flag <["-"], "fno-modules-decluse">, Group<f_Group>,
  Flags<[DriverOption]>;
def fno_modules_strict_decluse : Flag <["-"], "fno-strict-modules-decluse">, Group<f_Group>,
  Flags<[DriverOption]>;
def fimplicit_modules : Flag <["-"], "fimplicit-modules">, Group<f_Group>,
  Flags<[DriverOption]>;
def fmodule_file_deps : Flag <["-"], "fmodule-file-deps">, Group<f_Group>,
  Flags<[DriverOption]>;
def fno_module_file_deps : Flag <["-"], "fno-module-file-deps">, Group<f_Group>,
  Flags<[DriverOption]>;
def fno_ms_extensions : Flag<["-"], "fno-ms-extensions">, Group<f_Group>,
  Flags<[CoreOption]>;
def fno_ms_compatibility : Flag<["-"], "fno-ms-compatibility">, Group<f_Group>,
  Flags<[CoreOption]>;
def fno_delayed_template_parsing : Flag<["-"], "fno-delayed-template-parsing">, Group<f_Group>,
  HelpText<"Disable delayed template parsing">,
  Flags<[DriverOption, CoreOption]>;
def fno_objc_exceptions: Flag<["-"], "fno-objc-exceptions">, Group<f_Group>;
def fno_objc_legacy_dispatch : Flag<["-"], "fno-objc-legacy-dispatch">, Group<f_Group>;
def fno_objc_weak : Flag<["-"], "fno-objc-weak">, Group<f_Group>, Flags<[CC1Option]>;
def fno_omit_frame_pointer : Flag<["-"], "fno-omit-frame-pointer">, Group<f_Group>;
def fno_operator_names : Flag<["-"], "fno-operator-names">, Group<f_Group>,
  HelpText<"Do not treat C++ operator name keywords as synonyms for operators">,
  Flags<[CC1Option]>;
def fno_pascal_strings : Flag<["-"], "fno-pascal-strings">, Group<f_Group>;
def fno_short_enums : Flag<["-"], "fno-short-enums">, Group<f_Group>;
def fno_show_source_location : Flag<["-"], "fno-show-source-location">, Group<f_Group>,
  Flags<[CC1Option]>, HelpText<"Do not include source location information with diagnostics">;
def fdiagnostics_absolute_paths : Flag<["-"], "fdiagnostics-absolute-paths">, Group<f_Group>,
  Flags<[CC1Option, CoreOption]>, HelpText<"Print absolute paths in diagnostics">;
def fno_spell_checking : Flag<["-"], "fno-spell-checking">, Group<f_Group>,
  Flags<[CC1Option]>, HelpText<"Disable spell-checking">;
def fno_stack_protector : Flag<["-"], "fno-stack-protector">, Group<f_Group>,
  HelpText<"Disable the use of stack protectors">;
def fno_strict_aliasing : Flag<["-"], "fno-strict-aliasing">, Group<f_Group>,
  Flags<[DriverOption, CoreOption]>;
def fstruct_path_tbaa : Flag<["-"], "fstruct-path-tbaa">, Group<f_Group>;
def fno_struct_path_tbaa : Flag<["-"], "fno-struct-path-tbaa">, Group<f_Group>;
def fno_strict_enums : Flag<["-"], "fno-strict-enums">, Group<f_Group>;
def fno_strict_vtable_pointers: Flag<["-"], "fno-strict-vtable-pointers">,
  Group<f_Group>;
def fno_strict_overflow : Flag<["-"], "fno-strict-overflow">, Group<f_Group>;
def fno_temp_file : Flag<["-"], "fno-temp-file">, Group<f_Group>,
  Flags<[CC1Option, CoreOption]>, HelpText<
  "Directly create compilation output files. This may lead to incorrect incremental builds if the compiler crashes">;
def fno_threadsafe_statics : Flag<["-"], "fno-threadsafe-statics">, Group<f_Group>,
  Flags<[CC1Option]>, HelpText<"Do not emit code to make initialization of local statics thread safe">;
def fno_use_cxa_atexit : Flag<["-"], "fno-use-cxa-atexit">, Group<f_Group>, Flags<[CC1Option]>,
  HelpText<"Don't use __cxa_atexit for calling destructors">;
def fno_register_global_dtors_with_atexit : Flag<["-"], "fno-register-global-dtors-with-atexit">, Group<f_Group>,
  HelpText<"Don't use atexit or __cxa_atexit to register global destructors">;
def fno_unit_at_a_time : Flag<["-"], "fno-unit-at-a-time">, Group<f_Group>;
def fno_unwind_tables : Flag<["-"], "fno-unwind-tables">, Group<f_Group>;
def fno_verbose_asm : Flag<["-"], "fno-verbose-asm">, Group<f_Group>, Flags<[CC1Option]>;
def fno_working_directory : Flag<["-"], "fno-working-directory">, Group<f_Group>;
def fno_wrapv : Flag<["-"], "fno-wrapv">, Group<f_Group>;
def fobjc_arc : Flag<["-"], "fobjc-arc">, Group<f_Group>, Flags<[CC1Option]>,
  HelpText<"Synthesize retain and release calls for Objective-C pointers">;
def fno_objc_arc : Flag<["-"], "fno-objc-arc">, Group<f_Group>;
def fobjc_convert_messages_to_runtime_calls :
  Flag<["-"], "fobjc-convert-messages-to-runtime-calls">, Group<f_Group>;
def fno_objc_convert_messages_to_runtime_calls :
  Flag<["-"], "fno-objc-convert-messages-to-runtime-calls">, Group<f_Group>, Flags<[CC1Option]>;
def fobjc_arc_exceptions : Flag<["-"], "fobjc-arc-exceptions">, Group<f_Group>, Flags<[CC1Option]>,
  HelpText<"Use EH-safe code when synthesizing retains and releases in -fobjc-arc">;
def fno_objc_arc_exceptions : Flag<["-"], "fno-objc-arc-exceptions">, Group<f_Group>;
def fobjc_atdefs : Flag<["-"], "fobjc-atdefs">, Group<clang_ignored_f_Group>;
def fobjc_call_cxx_cdtors : Flag<["-"], "fobjc-call-cxx-cdtors">, Group<clang_ignored_f_Group>;
def fobjc_exceptions: Flag<["-"], "fobjc-exceptions">, Group<f_Group>,
  HelpText<"Enable Objective-C exceptions">, Flags<[CC1Option]>;
def fapplication_extension : Flag<["-"], "fapplication-extension">,
  Group<f_Group>, Flags<[CC1Option]>,
  HelpText<"Restrict code to those available for App Extensions">;
def fno_application_extension : Flag<["-"], "fno-application-extension">,
  Group<f_Group>;
def frelaxed_template_template_args : Flag<["-"], "frelaxed-template-template-args">,
  Flags<[CC1Option]>, HelpText<"Enable C++17 relaxed template template argument matching">,
  Group<f_Group>;
def fno_relaxed_template_template_args : Flag<["-"], "fno-relaxed-template-template-args">,
  Group<f_Group>;
def fsized_deallocation : Flag<["-"], "fsized-deallocation">, Flags<[CC1Option]>,
  HelpText<"Enable C++14 sized global deallocation functions">, Group<f_Group>;
def fno_sized_deallocation: Flag<["-"], "fno-sized-deallocation">, Group<f_Group>;
def faligned_allocation : Flag<["-"], "faligned-allocation">, Flags<[CC1Option]>,
  HelpText<"Enable C++17 aligned allocation functions">, Group<f_Group>;
def fno_aligned_allocation: Flag<["-"], "fno-aligned-allocation">,
  Group<f_Group>, Flags<[CC1Option]>;
def fnew_alignment_EQ : Joined<["-"], "fnew-alignment=">,
  HelpText<"Specifies the largest alignment guaranteed by '::operator new(size_t)'">,
  MetaVarName<"<align>">, Group<f_Group>, Flags<[CC1Option]>;
def : Separate<["-"], "fnew-alignment">, Alias<fnew_alignment_EQ>;
def : Flag<["-"], "faligned-new">, Alias<faligned_allocation>;
def : Flag<["-"], "fno-aligned-new">, Alias<fno_aligned_allocation>;
def faligned_new_EQ : Joined<["-"], "faligned-new=">;

def fobjc_legacy_dispatch : Flag<["-"], "fobjc-legacy-dispatch">, Group<f_Group>;
def fobjc_new_property : Flag<["-"], "fobjc-new-property">, Group<clang_ignored_f_Group>;
def fobjc_infer_related_result_type : Flag<["-"], "fobjc-infer-related-result-type">,
                                      Group<f_Group>;
def fno_objc_infer_related_result_type : Flag<["-"],
  "fno-objc-infer-related-result-type">, Group<f_Group>,
  HelpText<
    "do not infer Objective-C related result type based on method family">,
  Flags<[CC1Option]>;
def fobjc_link_runtime: Flag<["-"], "fobjc-link-runtime">, Group<f_Group>;
def fobjc_weak : Flag<["-"], "fobjc-weak">, Group<f_Group>, Flags<[CC1Option]>,
  HelpText<"Enable ARC-style weak references in Objective-C">;

// Objective-C ABI options.
def fobjc_runtime_EQ : Joined<["-"], "fobjc-runtime=">, Group<f_Group>, Flags<[CC1Option, CoreOption]>,
  HelpText<"Specify the target Objective-C runtime kind and version">;
def fobjc_abi_version_EQ : Joined<["-"], "fobjc-abi-version=">, Group<f_Group>;
def fobjc_nonfragile_abi_version_EQ : Joined<["-"], "fobjc-nonfragile-abi-version=">, Group<f_Group>;
def fobjc_nonfragile_abi : Flag<["-"], "fobjc-nonfragile-abi">, Group<f_Group>;
def fno_objc_nonfragile_abi : Flag<["-"], "fno-objc-nonfragile-abi">, Group<f_Group>;

def fobjc_sender_dependent_dispatch : Flag<["-"], "fobjc-sender-dependent-dispatch">, Group<f_Group>;
def fomit_frame_pointer : Flag<["-"], "fomit-frame-pointer">, Group<f_Group>;
def fopenmp : Flag<["-"], "fopenmp">, Group<f_Group>, Flags<[CC1Option, NoArgumentUnused]>,
  HelpText<"Parse OpenMP pragmas and generate parallel code.">;
def fno_openmp : Flag<["-"], "fno-openmp">, Group<f_Group>, Flags<[NoArgumentUnused]>;
def fopenmp_version_EQ : Joined<["-"], "fopenmp-version=">, Group<f_Group>, Flags<[CC1Option, NoArgumentUnused]>;
def fopenmp_EQ : Joined<["-"], "fopenmp=">, Group<f_Group>;
def fopenmp_use_tls : Flag<["-"], "fopenmp-use-tls">, Group<f_Group>,
  Flags<[NoArgumentUnused, HelpHidden]>;
def fnoopenmp_use_tls : Flag<["-"], "fnoopenmp-use-tls">, Group<f_Group>,
  Flags<[CC1Option, NoArgumentUnused, HelpHidden]>;
def fopenmp_targets_EQ : CommaJoined<["-"], "fopenmp-targets=">, Flags<[DriverOption, CC1Option]>,
  HelpText<"Specify comma-separated list of triples OpenMP offloading targets to be supported">;
def fopenmp_relocatable_target : Flag<["-"], "fopenmp-relocatable-target">,
  Group<f_Group>, Flags<[CC1Option, NoArgumentUnused, HelpHidden]>;
def fnoopenmp_relocatable_target : Flag<["-"], "fnoopenmp-relocatable-target">,
  Group<f_Group>, Flags<[CC1Option, NoArgumentUnused, HelpHidden]>;
def fopenmp_simd : Flag<["-"], "fopenmp-simd">, Group<f_Group>, Flags<[CC1Option, NoArgumentUnused]>,
  HelpText<"Emit OpenMP code only for SIMD-based constructs.">;
def fopenmp_enable_irbuilder : Flag<["-"], "fopenmp-enable-irbuilder">, Group<f_Group>, Flags<[CC1Option, NoArgumentUnused, HelpHidden]>,
  HelpText<"Use the experimental OpenMP-IR-Builder codegen path.">;
def fno_openmp_simd : Flag<["-"], "fno-openmp-simd">, Group<f_Group>, Flags<[CC1Option, NoArgumentUnused]>;
def fopenmp_cuda_mode : Flag<["-"], "fopenmp-cuda-mode">, Group<f_Group>,
  Flags<[CC1Option, NoArgumentUnused, HelpHidden]>;
def fno_openmp_cuda_mode : Flag<["-"], "fno-openmp-cuda-mode">, Group<f_Group>,
  Flags<[NoArgumentUnused, HelpHidden]>;
def fopenmp_cuda_force_full_runtime : Flag<["-"], "fopenmp-cuda-force-full-runtime">, Group<f_Group>,
  Flags<[CC1Option, NoArgumentUnused, HelpHidden]>;
def fno_openmp_cuda_force_full_runtime : Flag<["-"], "fno-openmp-cuda-force-full-runtime">, Group<f_Group>,
  Flags<[NoArgumentUnused, HelpHidden]>;
def fopenmp_cuda_number_of_sm_EQ : Joined<["-"], "fopenmp-cuda-number-of-sm=">, Group<f_Group>,
  Flags<[CC1Option, NoArgumentUnused, HelpHidden]>;
def fopenmp_cuda_blocks_per_sm_EQ : Joined<["-"], "fopenmp-cuda-blocks-per-sm=">, Group<f_Group>,
  Flags<[CC1Option, NoArgumentUnused, HelpHidden]>;
def fopenmp_cuda_teams_reduction_recs_num_EQ : Joined<["-"], "fopenmp-cuda-teams-reduction-recs-num=">, Group<f_Group>,
  Flags<[CC1Option, NoArgumentUnused, HelpHidden]>;
def fopenmp_optimistic_collapse : Flag<["-"], "fopenmp-optimistic-collapse">, Group<f_Group>,
  Flags<[CC1Option, NoArgumentUnused, HelpHidden]>;
def fno_openmp_optimistic_collapse : Flag<["-"], "fno-openmp-optimistic-collapse">, Group<f_Group>,
  Flags<[NoArgumentUnused, HelpHidden]>;
def fopenmp_cuda_parallel_target_regions : Flag<["-"], "fopenmp-cuda-parallel-target-regions">, Group<f_Group>,
  Flags<[CC1Option, NoArgumentUnused, HelpHidden]>,
  HelpText<"Support parallel execution of target regions on Cuda-based devices.">;
def fno_openmp_cuda_parallel_target_regions : Flag<["-"], "fno-openmp-cuda-parallel-target-regions">, Group<f_Group>,
  Flags<[NoArgumentUnused, HelpHidden]>,
  HelpText<"Support only serial execution of target regions on Cuda-based devices.">;
def static_openmp: Flag<["-"], "static-openmp">,
  HelpText<"Use the static host OpenMP runtime while linking.">;
def fno_optimize_sibling_calls : Flag<["-"], "fno-optimize-sibling-calls">, Group<f_Group>;
def foptimize_sibling_calls : Flag<["-"], "foptimize-sibling-calls">, Group<f_Group>;
def fno_escaping_block_tail_calls : Flag<["-"], "fno-escaping-block-tail-calls">, Group<f_Group>, Flags<[CC1Option]>;
def fescaping_block_tail_calls : Flag<["-"], "fescaping-block-tail-calls">, Group<f_Group>;
def force__cpusubtype__ALL : Flag<["-"], "force_cpusubtype_ALL">;
def force__flat__namespace : Flag<["-"], "force_flat_namespace">;
def force__load : Separate<["-"], "force_load">;
def force_addr : Joined<["-"], "fforce-addr">, Group<clang_ignored_f_Group>;
def foutput_class_dir_EQ : Joined<["-"], "foutput-class-dir=">, Group<f_Group>;
def fpack_struct : Flag<["-"], "fpack-struct">, Group<f_Group>;
def fno_pack_struct : Flag<["-"], "fno-pack-struct">, Group<f_Group>;
def fpack_struct_EQ : Joined<["-"], "fpack-struct=">, Group<f_Group>, Flags<[CC1Option]>,
  HelpText<"Specify the default maximum struct packing alignment">;
def fmax_type_align_EQ : Joined<["-"], "fmax-type-align=">, Group<f_Group>, Flags<[CC1Option]>,
  HelpText<"Specify the maximum alignment to enforce on pointers lacking an explicit alignment">;
def fno_max_type_align : Flag<["-"], "fno-max-type-align">, Group<f_Group>;
def fpascal_strings : Flag<["-"], "fpascal-strings">, Group<f_Group>, Flags<[CC1Option]>,
  HelpText<"Recognize and construct Pascal-style string literals">;
def fpatchable_function_entry_EQ : Joined<["-"], "fpatchable-function-entry=">, Group<f_Group>, Flags<[CC1Option]>,
  MetaVarName<"<N,M>">, HelpText<"Generate M NOPs before function entry and N-M NOPs after function entry">;
def fpcc_struct_return : Flag<["-"], "fpcc-struct-return">, Group<f_Group>, Flags<[CC1Option]>,
  HelpText<"Override the default ABI to return all structs on the stack">;
def fpch_preprocess : Flag<["-"], "fpch-preprocess">, Group<f_Group>;
def fpic : Flag<["-"], "fpic">, Group<f_Group>;
def fno_pic : Flag<["-"], "fno-pic">, Group<f_Group>;
def fpie : Flag<["-"], "fpie">, Group<f_Group>;
def fno_pie : Flag<["-"], "fno-pie">, Group<f_Group>;
defm plt : OptOutFFlag<"plt", "",
  "Use GOT indirection instead of PLT to make external function calls (x86 only)">;
defm ropi : OptInFFlag<"ropi", "Generate read-only position independent code (ARM only)">;
defm rwpi : OptInFFlag<"rwpi", "Generate read-write position independent code (ARM only)">;
def fplugin_EQ : Joined<["-"], "fplugin=">, Group<f_Group>, Flags<[DriverOption]>, MetaVarName<"<dsopath>">,
  HelpText<"Load the named plugin (dynamic shared object)">;
def fpass_plugin_EQ : Joined<["-"], "fpass-plugin=">,
  Group<f_Group>, Flags<[CC1Option]>, MetaVarName<"<dsopath>">,
  HelpText<"Load pass plugin from a dynamic shared object file (only with new pass manager).">;
defm preserve_as_comments : OptOutFFlag<"preserve-as-comments", "",
  "Do not preserve comments in inline assembly">;
def fprofile_arcs : Flag<["-"], "fprofile-arcs">, Group<f_Group>, Flags<[LinkOption]>;
def fno_profile_arcs : Flag<["-"], "fno-profile-arcs">, Group<f_Group>;
def framework : Separate<["-"], "framework">, Flags<[LinkerInput]>;
def frandom_seed_EQ : Joined<["-"], "frandom-seed=">, Group<clang_ignored_f_Group>;
def freg_struct_return : Flag<["-"], "freg-struct-return">, Group<f_Group>, Flags<[CC1Option]>,
  HelpText<"Override the default ABI to return small structs in registers">;
defm rtti : OptOutFFlag<"rtti", "", "Disable generation of rtti information">;
defm rtti_data : OptOutFFlag<"rtti-data", "", "Disable generation of RTTI data">;
def : Flag<["-"], "fsched-interblock">, Group<clang_ignored_f_Group>;
def fshort_enums : Flag<["-"], "fshort-enums">, Group<f_Group>, Flags<[CC1Option]>,
  HelpText<"Allocate to an enum type only as many bytes as it needs for the declared range of possible values">;
def fchar8__t : Flag<["-"], "fchar8_t">, Group<f_Group>, Flags<[CC1Option]>,
  HelpText<"Enable C++ builtin type char8_t">;
def fno_char8__t : Flag<["-"], "fno-char8_t">, Group<f_Group>, Flags<[CC1Option]>,
  HelpText<"Disable C++ builtin type char8_t">;
def fshort_wchar : Flag<["-"], "fshort-wchar">, Group<f_Group>,
  HelpText<"Force wchar_t to be a short unsigned int">;
def fno_short_wchar : Flag<["-"], "fno-short-wchar">, Group<f_Group>,
  HelpText<"Force wchar_t to be an unsigned int">;
def fshow_overloads_EQ : Joined<["-"], "fshow-overloads=">, Group<f_Group>, Flags<[CC1Option]>,
  HelpText<"Which overload candidates to show when overload resolution fails: "
           "best|all; defaults to all">, Values<"best,all">;
defm show_column : OptOutFFlag<"show-column", "", "Do not include column number on diagnostics">;
def fshow_source_location : Flag<["-"], "fshow-source-location">, Group<f_Group>;
def fspell_checking : Flag<["-"], "fspell-checking">, Group<f_Group>;
def fspell_checking_limit_EQ : Joined<["-"], "fspell-checking-limit=">, Group<f_Group>;
def fsigned_bitfields : Flag<["-"], "fsigned-bitfields">, Group<f_Group>;
defm signed_char : OptOutFFlag<"signed-char", "char is signed", "char is unsigned">;
def fsplit_stack : Flag<["-"], "fsplit-stack">, Group<f_Group>;
def fstack_protector_all : Flag<["-"], "fstack-protector-all">, Group<f_Group>,
  HelpText<"Enable stack protectors for all functions">;
def fstack_clash_protection : Flag<["-"], "fstack-clash-protection">, Group<f_Group>, Flags<[CC1Option]>,
  HelpText<"Enable stack clash protection">;
def fno_stack_clash_protection : Flag<["-"], "fno-stack-clash-protection">, Group<f_Group>,
  HelpText<"Disable stack clash protection">;
def fstack_protector_strong : Flag<["-"], "fstack-protector-strong">, Group<f_Group>,
  HelpText<"Enable stack protectors for some functions vulnerable to stack smashing. "
           "Compared to -fstack-protector, this uses a stronger heuristic "
           "that includes functions containing arrays of any size (and any type), "
           "as well as any calls to alloca or the taking of an address from a local variable">;
def fstack_protector : Flag<["-"], "fstack-protector">, Group<f_Group>,
  HelpText<"Enable stack protectors for some functions vulnerable to stack smashing. "
           "This uses a loose heuristic which considers functions vulnerable if they "
           "contain a char (or 8bit integer) array or constant sized calls to alloca "
           ", which are of greater size than ssp-buffer-size (default: 8 bytes). All "
           "variable sized calls to alloca are considered vulnerable. A function with "
           "a stack protector has a guard value added to the stack frame that is "
           "checked on function exit. The guard value must be positioned in the "
           "stack frame such that a buffer overflow from a vulnerable variable will "
           "overwrite the guard value before overwriting the function's return "
           "address. The reference stack guard value is stored in a global variable.">;
def ftrivial_auto_var_init : Joined<["-"], "ftrivial-auto-var-init=">, Group<f_Group>,
  Flags<[CC1Option, CoreOption]>, HelpText<"Initialize trivial automatic stack variables: uninitialized (default)"
  " | pattern">, Values<"uninitialized,pattern">;
def enable_trivial_var_init_zero : Flag<["-"], "enable-trivial-auto-var-init-zero-knowing-it-will-be-removed-from-clang">,
  Flags<[CC1Option, CoreOption]>,
  HelpText<"Trivial automatic variable initialization to zero is only here for benchmarks, it'll eventually be removed, and I'm OK with that because I'm only using it to benchmark">;
def ftrivial_auto_var_init_stop_after : Joined<["-"], "ftrivial-auto-var-init-stop-after=">, Group<f_Group>,
  Flags<[CC1Option, CoreOption]>, HelpText<"Stop initializing trivial automatic stack variables after the specified number of instances">;
def fstandalone_debug : Flag<["-"], "fstandalone-debug">, Group<f_Group>, Flags<[CoreOption]>,
  HelpText<"Emit full debug info for all types used by the program">;
def fno_standalone_debug : Flag<["-"], "fno-standalone-debug">, Group<f_Group>, Flags<[CoreOption]>,
  HelpText<"Limit debug information produced to reduce size of debug binary">;
def flimit_debug_info : Flag<["-"], "flimit-debug-info">, Flags<[CoreOption]>, Alias<fno_standalone_debug>;
def fno_limit_debug_info : Flag<["-"], "fno-limit-debug-info">, Flags<[CoreOption]>, Alias<fstandalone_debug>;
def fdebug_macro : Flag<["-"], "fdebug-macro">, Group<f_Group>, Flags<[CoreOption]>,
  HelpText<"Emit macro debug information">;
def fno_debug_macro : Flag<["-"], "fno-debug-macro">, Group<f_Group>, Flags<[CoreOption]>,
  HelpText<"Do not emit macro debug information">;
def fstrict_aliasing : Flag<["-"], "fstrict-aliasing">, Group<f_Group>,
  Flags<[DriverOption, CoreOption]>;
def fstrict_enums : Flag<["-"], "fstrict-enums">, Group<f_Group>, Flags<[CC1Option]>,
  HelpText<"Enable optimizations based on the strict definition of an enum's "
           "value range">;
def fstrict_vtable_pointers: Flag<["-"], "fstrict-vtable-pointers">,
  Group<f_Group>, Flags<[CC1Option]>,
  HelpText<"Enable optimizations based on the strict rules for overwriting "
             "polymorphic C++ objects">;
def fstrict_overflow : Flag<["-"], "fstrict-overflow">, Group<f_Group>;
def fsyntax_only : Flag<["-"], "fsyntax-only">,
  Flags<[DriverOption,CoreOption,CC1Option]>, Group<Action_Group>;
def ftabstop_EQ : Joined<["-"], "ftabstop=">, Group<f_Group>;
def ftemplate_depth_EQ : Joined<["-"], "ftemplate-depth=">, Group<f_Group>;
def ftemplate_depth_ : Joined<["-"], "ftemplate-depth-">, Group<f_Group>;
def ftemplate_backtrace_limit_EQ : Joined<["-"], "ftemplate-backtrace-limit=">,
                                   Group<f_Group>;
def foperator_arrow_depth_EQ : Joined<["-"], "foperator-arrow-depth=">,
                               Group<f_Group>;

def fsave_optimization_record : Flag<["-"], "fsave-optimization-record">,
  Group<f_Group>, HelpText<"Generate a YAML optimization record file">;
def fsave_optimization_record_EQ : Joined<["-"], "fsave-optimization-record=">,
  Group<f_Group>, HelpText<"Generate an optimization record file in a specific format">,
  MetaVarName<"<format>">;
def fno_save_optimization_record : Flag<["-"], "fno-save-optimization-record">,
  Group<f_Group>, Flags<[NoArgumentUnused]>;
def foptimization_record_file_EQ : Joined<["-"], "foptimization-record-file=">,
  Group<f_Group>,
  HelpText<"Specify the output name of the file containing the optimization remarks. Implies -fsave-optimization-record. On Darwin platforms, this cannot be used with multiple -arch <arch> options.">,
  MetaVarName<"<file>">;
def foptimization_record_passes_EQ : Joined<["-"], "foptimization-record-passes=">,
  Group<f_Group>,
  HelpText<"Only include passes which match a specified regular expression in the generated optimization record (by default, include all passes)">,
  MetaVarName<"<regex>">;

def ftest_coverage : Flag<["-"], "ftest-coverage">, Group<f_Group>;
def fno_test_coverage : Flag<["-"], "fno-test-coverage">, Group<f_Group>;
def fvectorize : Flag<["-"], "fvectorize">, Group<f_Group>,
  HelpText<"Enable the loop vectorization passes">;
def fno_vectorize : Flag<["-"], "fno-vectorize">, Group<f_Group>;
def : Flag<["-"], "ftree-vectorize">, Alias<fvectorize>;
def : Flag<["-"], "fno-tree-vectorize">, Alias<fno_vectorize>;
def fslp_vectorize : Flag<["-"], "fslp-vectorize">, Group<f_Group>,
  HelpText<"Enable the superword-level parallelism vectorization passes">;
def fno_slp_vectorize : Flag<["-"], "fno-slp-vectorize">, Group<f_Group>;
def : Flag<["-"], "ftree-slp-vectorize">, Alias<fslp_vectorize>;
def : Flag<["-"], "fno-tree-slp-vectorize">, Alias<fno_slp_vectorize>;
def Wlarge_by_value_copy_def : Flag<["-"], "Wlarge-by-value-copy">,
  HelpText<"Warn if a function definition returns or accepts an object larger "
           "in bytes than a given value">, Flags<[HelpHidden]>;
def Wlarge_by_value_copy_EQ : Joined<["-"], "Wlarge-by-value-copy=">, Flags<[CC1Option]>;

// These "special" warning flags are effectively processed as f_Group flags by the driver:
// Just silence warnings about -Wlarger-than for now.
def Wlarger_than_EQ : Joined<["-"], "Wlarger-than=">, Group<clang_ignored_f_Group>;
def Wlarger_than_ : Joined<["-"], "Wlarger-than-">, Alias<Wlarger_than_EQ>;
def Wframe_larger_than_EQ : Joined<["-"], "Wframe-larger-than=">, Group<f_Group>, Flags<[DriverOption]>;

def : Flag<["-"], "fterminated-vtables">, Alias<fapple_kext>;
def fthreadsafe_statics : Flag<["-"], "fthreadsafe-statics">, Group<f_Group>;
def ftime_report : Flag<["-"], "ftime-report">, Group<f_Group>, Flags<[CC1Option]>;
def ftime_trace : Flag<["-"], "ftime-trace">, Group<f_Group>,
  HelpText<"Turn on time profiler. Generates JSON file based on output filename.">,
  DocBrief<[{
Turn on time profiler. Generates JSON file based on output filename. Results
can be analyzed with chrome://tracing or `Speedscope App
<https://www.speedscope.app>`_ for flamegraph visualization.}]>,
  Flags<[CC1Option, CoreOption]>;
def ftime_trace_granularity_EQ : Joined<["-"], "ftime-trace-granularity=">, Group<f_Group>,
  HelpText<"Minimum time granularity (in microseconds) traced by time profiler">,
  Flags<[CC1Option, CoreOption]>;
def ftlsmodel_EQ : Joined<["-"], "ftls-model=">, Group<f_Group>, Flags<[CC1Option]>;
def ftrapv : Flag<["-"], "ftrapv">, Group<f_Group>, Flags<[CC1Option]>,
  HelpText<"Trap on integer overflow">;
def ftrapv_handler_EQ : Joined<["-"], "ftrapv-handler=">, Group<f_Group>,
  MetaVarName<"<function name>">,
  HelpText<"Specify the function to be called on overflow">;
def ftrapv_handler : Separate<["-"], "ftrapv-handler">, Group<f_Group>, Flags<[CC1Option]>;
def ftrap_function_EQ : Joined<["-"], "ftrap-function=">, Group<f_Group>, Flags<[CC1Option]>,
  HelpText<"Issue call to specified function rather than a trap instruction">;
def funit_at_a_time : Flag<["-"], "funit-at-a-time">, Group<f_Group>;
def funroll_loops : Flag<["-"], "funroll-loops">, Group<f_Group>,
  HelpText<"Turn on loop unroller">, Flags<[CC1Option]>;
def fno_unroll_loops : Flag<["-"], "fno-unroll-loops">, Group<f_Group>,
  HelpText<"Turn off loop unroller">, Flags<[CC1Option]>;
defm reroll_loops : OptInFFlag<"reroll-loops", "Turn on loop reroller">;
def ftrigraphs : Flag<["-"], "ftrigraphs">, Group<f_Group>,
  HelpText<"Process trigraph sequences">, Flags<[CC1Option]>;
def fno_trigraphs : Flag<["-"], "fno-trigraphs">, Group<f_Group>,
  HelpText<"Do not process trigraph sequences">, Flags<[CC1Option]>;
def funsigned_bitfields : Flag<["-"], "funsigned-bitfields">, Group<f_Group>;
def funsigned_char : Flag<["-"], "funsigned-char">, Group<f_Group>;
def fno_unsigned_char : Flag<["-"], "fno-unsigned-char">;
def funwind_tables : Flag<["-"], "funwind-tables">, Group<f_Group>;
def fuse_cxa_atexit : Flag<["-"], "fuse-cxa-atexit">, Group<f_Group>;
def fregister_global_dtors_with_atexit : Flag<["-"], "fregister-global-dtors-with-atexit">, Group<f_Group>, Flags<[CC1Option]>,
  HelpText<"Use atexit or __cxa_atexit to register global destructors">;
defm use_init_array : OptOutFFlag<"use-init-array", "", "Use .ctors/.dtors instead of .init_array/.fini_array">;
def fno_var_tracking : Flag<["-"], "fno-var-tracking">, Group<clang_ignored_f_Group>;
def fverbose_asm : Flag<["-"], "fverbose-asm">, Group<f_Group>,
  HelpText<"Generate verbose assembly output">;
def dA : Flag<["-"], "dA">, Alias<fverbose_asm>;
def fvisibility_EQ : Joined<["-"], "fvisibility=">, Group<f_Group>,
  HelpText<"Set the default symbol visibility for all global declarations">, Values<"hidden,default">;
def fvisibility_inlines_hidden : Flag<["-"], "fvisibility-inlines-hidden">, Group<f_Group>,
  HelpText<"Give inline C++ member functions hidden visibility by default">,
  Flags<[CC1Option]>;
def fvisibility_inlines_hidden_static_local_var :
  Flag<["-"], "fvisibility-inlines-hidden-static-local-var">, Group<f_Group>,
  HelpText<"When -fvisibility-inlines-hidden is enabled, static variables in "
           "inline C++ member functions will also be given hidden visibility "
           "by default">,
  Flags<[CC1Option]>;
def fno_visibility_inlines_hidden_static_local_var :
  Flag<["-"], "fno-visibility-inlines-hidden-static-local-var">, Group<f_Group>,
  HelpText<"Disables -fvisibility-inlines-hidden-static-local-var "
           "(this is the default on non-darwin targets)">,
  Flags<[CC1Option]>;
def fvisibility_ms_compat : Flag<["-"], "fvisibility-ms-compat">, Group<f_Group>,
  HelpText<"Give global types 'default' visibility and global functions and "
           "variables 'hidden' visibility by default">;
def fvisibility_global_new_delete_hidden : Flag<["-"], "fvisibility-global-new-delete-hidden">, Group<f_Group>,
  HelpText<"Give global C++ operator new and delete declarations hidden visibility">, Flags<[CC1Option]>;
defm whole_program_vtables : OptInFFlag<"whole-program-vtables",
  "Enables whole-program vtable optimization. Requires -flto", "", "", [CoreOption]>;
defm split_lto_unit : OptInFFlag<"split-lto-unit",
  "Enables splitting of the LTO unit", "", "", [CoreOption]>;
defm force_emit_vtables : OptInFFlag<"force-emit-vtables",
  "Emits more virtual tables to improve devirtualization", "", "", [CoreOption]>;
defm virtual_function_elimination : OptInFFlag<"virtual-function-elimination",
  "Enables dead virtual function elimination optimization. Requires -flto=full", "", "", [CoreOption]>;

def fwrapv : Flag<["-"], "fwrapv">, Group<f_Group>, Flags<[CC1Option]>,
  HelpText<"Treat signed integer overflow as two's complement">;
def fwritable_strings : Flag<["-"], "fwritable-strings">, Group<f_Group>, Flags<[CC1Option]>,
  HelpText<"Store string literals as writable data">;
defm zero_initialized_in_bss : OptOutFFlag<"zero-initialized-in-bss", "", "Don't place zero initialized data in BSS">;
defm function_sections : OptInFFlag<"function-sections", "Place each function in its own section">;
def fbasic_block_sections_EQ : Joined<["-"], "fbasic-block-sections=">, Group<f_Group>,
  Flags<[CC1Option, CC1AsOption]>,
  HelpText<"Place each function's basic blocks in unique sections (ELF Only) : all | labels | none | list=<file>">,
  DocBrief<[{Generate labels for each basic block or place each basic block or a subset of basic blocks in its own section.}]>,
  Values<"all,labels,none,list=">;
defm data_sections : OptInFFlag<"data-sections", "Place each data in its own section">;
defm stack_size_section : OptInFFlag<"stack-size-section", "Emit section containing metadata on function stack sizes">;

defm unique_basic_block_section_names : OptInFFlag<"unique-basic-block-section-names",
 "Use unique names for basic block sections (ELF Only)">;
defm unique_internal_linkage_names : OptInFFlag<"unique-internal-linkage-names",
 "Uniqueify Internal Linkage Symbol Names by appending the MD5 hash of the module path">;
defm unique_section_names : OptOutFFlag<"unique-section-names",
  "", "Don't use unique names for text and data sections">;

defm strict_return : OptOutFFlag<"strict-return", "",
  "Don't treat control flow paths that fall off the end of a non-void function as unreachable">;

def fenable_matrix : Flag<["-"], "fenable-matrix">, Group<f_Group>,
    Flags<[CC1Option]>,
    HelpText<"Enable matrix data type and related builtin functions">;


def fdebug_types_section: Flag <["-"], "fdebug-types-section">, Group<f_Group>,
  HelpText<"Place debug types in their own section (ELF Only)">;
def fno_debug_types_section: Flag<["-"], "fno-debug-types-section">, Group<f_Group>;
defm debug_ranges_base_address : OptInFFlag<"debug-ranges-base-address",
  "Use DWARF base address selection entries in .debug_ranges">;
def fsplit_dwarf_inlining: Flag <["-"], "fsplit-dwarf-inlining">, Group<f_Group>,
  HelpText<"Provide minimal debug info in the object/executable to facilitate online symbolication/stack traces in the absence of .dwo/.dwp files when using Split DWARF">;
def fno_split_dwarf_inlining: Flag<["-"], "fno-split-dwarf-inlining">, Group<f_Group>,
  Flags<[CC1Option]>;
def fdebug_default_version: Joined<["-"], "fdebug-default-version=">, Group<f_Group>,
  HelpText<"Default DWARF version to use, if a -g option caused DWARF debug info to be produced">;
def fdebug_prefix_map_EQ
  : Joined<["-"], "fdebug-prefix-map=">, Group<f_Group>,
    Flags<[CC1Option,CC1AsOption]>,
    HelpText<"remap file source paths in debug info">;
def ffile_prefix_map_EQ
  : Joined<["-"], "ffile-prefix-map=">, Group<f_Group>,
    HelpText<"remap file source paths in debug info and predefined preprocessor macros">;
def fmacro_prefix_map_EQ
  : Joined<["-"], "fmacro-prefix-map=">, Group<Preprocessor_Group>, Flags<[CC1Option]>,
    HelpText<"remap file source paths in predefined preprocessor macros">;
defm force_dwarf_frame : OptInFFlag<"force-dwarf-frame", "Always emit a debug frame section">;
def g_Flag : Flag<["-"], "g">, Group<g_Group>,
  HelpText<"Generate source-level debug information">;
def gline_tables_only : Flag<["-"], "gline-tables-only">, Group<gN_Group>,
  Flags<[CoreOption]>, HelpText<"Emit debug line number tables only">;
def gline_directives_only : Flag<["-"], "gline-directives-only">, Group<gN_Group>,
  Flags<[CoreOption]>, HelpText<"Emit debug line info directives only">;
def gmlt : Flag<["-"], "gmlt">, Alias<gline_tables_only>;
def g0 : Flag<["-"], "g0">, Group<gN_Group>;
def g1 : Flag<["-"], "g1">, Group<gN_Group>, Alias<gline_tables_only>;
def g2 : Flag<["-"], "g2">, Group<gN_Group>;
def g3 : Flag<["-"], "g3">, Group<gN_Group>;
def ggdb : Flag<["-"], "ggdb">, Group<gTune_Group>;
def ggdb0 : Flag<["-"], "ggdb0">, Group<ggdbN_Group>;
def ggdb1 : Flag<["-"], "ggdb1">, Group<ggdbN_Group>;
def ggdb2 : Flag<["-"], "ggdb2">, Group<ggdbN_Group>;
def ggdb3 : Flag<["-"], "ggdb3">, Group<ggdbN_Group>;
def glldb : Flag<["-"], "glldb">, Group<gTune_Group>;
def gsce : Flag<["-"], "gsce">, Group<gTune_Group>;
// Equivalent to our default dwarf version. Forces usual dwarf emission when
// CodeView is enabled.
def gdwarf : Flag<["-"], "gdwarf">, Group<g_Group>, Flags<[CoreOption]>,
  HelpText<"Generate source-level debug information with the default dwarf version">;
def gdwarf_2 : Flag<["-"], "gdwarf-2">, Group<g_Group>,
  HelpText<"Generate source-level debug information with dwarf version 2">;
def gdwarf_3 : Flag<["-"], "gdwarf-3">, Group<g_Group>,
  HelpText<"Generate source-level debug information with dwarf version 3">;
def gdwarf_4 : Flag<["-"], "gdwarf-4">, Group<g_Group>,
  HelpText<"Generate source-level debug information with dwarf version 4">;
def gdwarf_5 : Flag<["-"], "gdwarf-5">, Group<g_Group>,
  HelpText<"Generate source-level debug information with dwarf version 5">;

def gcodeview : Flag<["-"], "gcodeview">,
  HelpText<"Generate CodeView debug information">,
  Flags<[CC1Option, CC1AsOption, CoreOption]>;
def gcodeview_ghash : Flag<["-"], "gcodeview-ghash">,
  HelpText<"Emit type record hashes in a .debug$H section">,
  Flags<[CC1Option, CoreOption]>;
def gno_codeview_ghash : Flag<["-"], "gno-codeview-ghash">, Flags<[CoreOption]>;
def ginline_line_tables : Flag<["-"], "ginline-line-tables">, Flags<[CoreOption]>;
def gno_inline_line_tables : Flag<["-"], "gno-inline-line-tables">,
  Flags<[CC1Option, CoreOption]>, HelpText<"Don't emit inline line tables">;

def gfull : Flag<["-"], "gfull">, Group<g_Group>;
def gused : Flag<["-"], "gused">, Group<g_Group>;
def gstabs : Joined<["-"], "gstabs">, Group<g_Group>, Flags<[Unsupported]>;
def gcoff : Joined<["-"], "gcoff">, Group<g_Group>, Flags<[Unsupported]>;
def gxcoff : Joined<["-"], "gxcoff">, Group<g_Group>, Flags<[Unsupported]>;
def gvms : Joined<["-"], "gvms">, Group<g_Group>, Flags<[Unsupported]>;
def gtoggle : Flag<["-"], "gtoggle">, Group<g_flags_Group>, Flags<[Unsupported]>;
def grecord_command_line : Flag<["-"], "grecord-command-line">,
  Group<g_flags_Group>;
def gno_record_command_line : Flag<["-"], "gno-record-command-line">,
  Group<g_flags_Group>;
def : Flag<["-"], "grecord-gcc-switches">, Alias<grecord_command_line>;
def : Flag<["-"], "gno-record-gcc-switches">, Alias<gno_record_command_line>;
def gstrict_dwarf : Flag<["-"], "gstrict-dwarf">, Group<g_flags_Group>;
def gno_strict_dwarf : Flag<["-"], "gno-strict-dwarf">, Group<g_flags_Group>;
def gcolumn_info : Flag<["-"], "gcolumn-info">, Group<g_flags_Group>, Flags<[CoreOption]>;
def gno_column_info : Flag<["-"], "gno-column-info">, Group<g_flags_Group>, Flags<[CoreOption, CC1Option]>;
def gsplit_dwarf : Flag<["-"], "gsplit-dwarf">, Group<g_flags_Group>;
def gsplit_dwarf_EQ : Joined<["-"], "gsplit-dwarf=">, Group<g_flags_Group>,
  HelpText<"Set DWARF fission mode to either 'split' or 'single'">,
  Values<"split,single">;
def ggnu_pubnames : Flag<["-"], "ggnu-pubnames">, Group<g_flags_Group>, Flags<[CC1Option]>;
def gno_gnu_pubnames : Flag<["-"], "gno-gnu-pubnames">, Group<g_flags_Group>;
def gpubnames : Flag<["-"], "gpubnames">, Group<g_flags_Group>, Flags<[CC1Option]>;
def gno_pubnames : Flag<["-"], "gno-pubnames">, Group<g_flags_Group>;
def gdwarf_aranges : Flag<["-"], "gdwarf-aranges">, Group<g_flags_Group>;
def gmodules : Flag <["-"], "gmodules">, Group<gN_Group>,
  HelpText<"Generate debug info with external references to clang modules"
           " or precompiled headers">;
def gz : Flag<["-"], "gz">, Group<g_flags_Group>,
    HelpText<"DWARF debug sections compression type">;
def gz_EQ : Joined<["-"], "gz=">, Group<g_flags_Group>,
    HelpText<"DWARF debug sections compression type">;
def gembed_source : Flag<["-"], "gembed-source">, Group<g_flags_Group>, Flags<[CC1Option]>,
    HelpText<"Embed source text in DWARF debug sections">;
def gno_embed_source : Flag<["-"], "gno-embed-source">, Group<g_flags_Group>,
    Flags<[DriverOption]>,
    HelpText<"Restore the default behavior of not embedding source text in DWARF debug sections">;
def headerpad__max__install__names : Joined<["-"], "headerpad_max_install_names">;
def help : Flag<["-", "--"], "help">, Flags<[CC1Option,CC1AsOption]>,
  HelpText<"Display available options">;
def ibuiltininc : Flag<["-"], "ibuiltininc">,
  HelpText<"Enable builtin #include directories even when -nostdinc is used "
           "before or after -ibuiltininc. "
           "Using -nobuiltininc after the option disables it">;
def index_header_map : Flag<["-"], "index-header-map">, Flags<[CC1Option]>,
  HelpText<"Make the next included directory (-I or -F) an indexer header map">;
def idirafter : JoinedOrSeparate<["-"], "idirafter">, Group<clang_i_Group>, Flags<[CC1Option]>,
  HelpText<"Add directory to AFTER include search path">;
def iframework : JoinedOrSeparate<["-"], "iframework">, Group<clang_i_Group>, Flags<[CC1Option]>,
  HelpText<"Add directory to SYSTEM framework search path">;
def iframeworkwithsysroot : JoinedOrSeparate<["-"], "iframeworkwithsysroot">,
  Group<clang_i_Group>,
  HelpText<"Add directory to SYSTEM framework search path, "
           "absolute paths are relative to -isysroot">,
  MetaVarName<"<directory>">, Flags<[CC1Option]>;
def imacros : JoinedOrSeparate<["-", "--"], "imacros">, Group<clang_i_Group>, Flags<[CC1Option]>,
  HelpText<"Include macros from file before parsing">, MetaVarName<"<file>">;
def image__base : Separate<["-"], "image_base">;
def include_ : JoinedOrSeparate<["-", "--"], "include">, Group<clang_i_Group>, EnumName<"include">,
    MetaVarName<"<file>">, HelpText<"Include file before parsing">, Flags<[CC1Option]>;
def include_pch : Separate<["-"], "include-pch">, Group<clang_i_Group>, Flags<[CC1Option]>,
  HelpText<"Include precompiled header file">, MetaVarName<"<file>">;
def relocatable_pch : Flag<["-", "--"], "relocatable-pch">, Flags<[CC1Option]>,
  HelpText<"Whether to build a relocatable precompiled header">;
def verify_pch : Flag<["-"], "verify-pch">, Group<Action_Group>, Flags<[CC1Option]>,
  HelpText<"Load and verify that a pre-compiled header file is not stale">;
def init : Separate<["-"], "init">;
def install__name : Separate<["-"], "install_name">;
def iprefix : JoinedOrSeparate<["-"], "iprefix">, Group<clang_i_Group>, Flags<[CC1Option]>,
  HelpText<"Set the -iwithprefix/-iwithprefixbefore prefix">, MetaVarName<"<dir>">;
def iquote : JoinedOrSeparate<["-"], "iquote">, Group<clang_i_Group>, Flags<[CC1Option]>,
  HelpText<"Add directory to QUOTE include search path">, MetaVarName<"<directory>">;
def isysroot : JoinedOrSeparate<["-"], "isysroot">, Group<clang_i_Group>, Flags<[CC1Option]>,
  HelpText<"Set the system root directory (usually /)">, MetaVarName<"<dir>">;
def isystem : JoinedOrSeparate<["-"], "isystem">, Group<clang_i_Group>,
  Flags<[CC1Option]>,
  HelpText<"Add directory to SYSTEM include search path">, MetaVarName<"<directory>">;
def isystem_after : JoinedOrSeparate<["-"], "isystem-after">,
  Group<clang_i_Group>, Flags<[DriverOption]>, MetaVarName<"<directory>">,
  HelpText<"Add directory to end of the SYSTEM include search path">;
def iwithprefixbefore : JoinedOrSeparate<["-"], "iwithprefixbefore">, Group<clang_i_Group>,
  HelpText<"Set directory to include search path with prefix">, MetaVarName<"<dir>">,
  Flags<[CC1Option]>;
def iwithprefix : JoinedOrSeparate<["-"], "iwithprefix">, Group<clang_i_Group>, Flags<[CC1Option]>,
  HelpText<"Set directory to SYSTEM include search path with prefix">, MetaVarName<"<dir>">;
def iwithsysroot : JoinedOrSeparate<["-"], "iwithsysroot">, Group<clang_i_Group>,
  HelpText<"Add directory to SYSTEM include search path, "
           "absolute paths are relative to -isysroot">, MetaVarName<"<directory>">,
  Flags<[CC1Option]>;
def ivfsoverlay : JoinedOrSeparate<["-"], "ivfsoverlay">, Group<clang_i_Group>, Flags<[CC1Option]>,
  HelpText<"Overlay the virtual filesystem described by file over the real file system">;
def imultilib : Separate<["-"], "imultilib">, Group<gfortran_Group>;
def keep__private__externs : Flag<["-"], "keep_private_externs">;
def l : JoinedOrSeparate<["-"], "l">, Flags<[LinkerInput, RenderJoined]>,
        Group<Link_Group>;
def lazy__framework : Separate<["-"], "lazy_framework">, Flags<[LinkerInput]>;
def lazy__library : Separate<["-"], "lazy_library">, Flags<[LinkerInput]>;
def mlittle_endian : Flag<["-"], "mlittle-endian">, Flags<[DriverOption]>;
def EL : Flag<["-"], "EL">, Alias<mlittle_endian>;
def mbig_endian : Flag<["-"], "mbig-endian">, Flags<[DriverOption]>;
def EB : Flag<["-"], "EB">, Alias<mbig_endian>;
def m16 : Flag<["-"], "m16">, Group<m_Group>, Flags<[DriverOption, CoreOption]>;
def m32 : Flag<["-"], "m32">, Group<m_Group>, Flags<[DriverOption, CoreOption]>;
def mqdsp6_compat : Flag<["-"], "mqdsp6-compat">, Group<m_Group>, Flags<[DriverOption,CC1Option]>,
  HelpText<"Enable hexagon-qdsp6 backward compatibility">;
def m64 : Flag<["-"], "m64">, Group<m_Group>, Flags<[DriverOption, CoreOption]>;
def mx32 : Flag<["-"], "mx32">, Group<m_Group>, Flags<[DriverOption, CoreOption]>;
def mabi_EQ : Joined<["-"], "mabi=">, Group<m_Group>;
def miamcu : Flag<["-"], "miamcu">, Group<m_Group>, Flags<[DriverOption, CoreOption]>,
  HelpText<"Use Intel MCU ABI">;
def mno_iamcu : Flag<["-"], "mno-iamcu">, Group<m_Group>, Flags<[DriverOption, CoreOption]>;
def malign_functions_EQ : Joined<["-"], "malign-functions=">, Group<clang_ignored_m_Group>;
def malign_loops_EQ : Joined<["-"], "malign-loops=">, Group<clang_ignored_m_Group>;
def malign_jumps_EQ : Joined<["-"], "malign-jumps=">, Group<clang_ignored_m_Group>;
def malign_branch_EQ : CommaJoined<["-"], "malign-branch=">, Group<m_Group>, Flags<[DriverOption]>,
  HelpText<"Specify types of branches to align">;
def malign_branch_boundary_EQ : Joined<["-"], "malign-branch-boundary=">, Group<m_Group>, Flags<[DriverOption]>,
  HelpText<"Specify the boundary's size to align branches">;
def mpad_max_prefix_size_EQ : Joined<["-"], "mpad-max-prefix-size=">, Group<m_Group>, Flags<[DriverOption]>,
  HelpText<"Specify maximum number of prefixes to use for padding">;
def mbranches_within_32B_boundaries : Flag<["-"], "mbranches-within-32B-boundaries">, Flags<[DriverOption]>, Group<m_Group>,
  HelpText<"Align selected branches (fused, jcc, jmp) within 32-byte boundary">;
def mfancy_math_387 : Flag<["-"], "mfancy-math-387">, Group<clang_ignored_m_Group>;
def mlong_calls : Flag<["-"], "mlong-calls">, Group<m_Group>,
  HelpText<"Generate branches with extended addressability, usually via indirect jumps.">;
def mdouble_EQ : Joined<["-"], "mdouble=">, Group<m_Group>, Values<"32,64">, Flags<[CC1Option]>,
  HelpText<"Force double to be 32 bits or 64 bits">;
def LongDouble_Group : OptionGroup<"<LongDouble group>">, Group<m_Group>,
  DocName<"Long double flags">,
  DocBrief<[{Selects the long double implementation}]>;
def mlong_double_64 : Flag<["-"], "mlong-double-64">, Group<LongDouble_Group>, Flags<[CC1Option]>,
  HelpText<"Force long double to be 64 bits">;
def mlong_double_80 : Flag<["-"], "mlong-double-80">, Group<LongDouble_Group>, Flags<[CC1Option]>,
  HelpText<"Force long double to be 80 bits, padded to 128 bits for storage">;
def mlong_double_128 : Flag<["-"], "mlong-double-128">, Group<LongDouble_Group>, Flags<[CC1Option]>,
  HelpText<"Force long double to be 128 bits">;
def mno_long_calls : Flag<["-"], "mno-long-calls">, Group<m_Group>,
  HelpText<"Restore the default behaviour of not generating long calls">;
def mexecute_only : Flag<["-"], "mexecute-only">, Group<m_arm_Features_Group>,
  HelpText<"Disallow generation of data access to code sections (ARM only)">;
def mno_execute_only : Flag<["-"], "mno-execute-only">, Group<m_arm_Features_Group>,
  HelpText<"Allow generation of data access to code sections (ARM only)">;
def mtp_mode_EQ : Joined<["-"], "mtp=">, Group<m_arm_Features_Group>, Values<"soft,cp15,el0,el1,el2,el3">,
  HelpText<"Thread pointer access method (AArch32/AArch64 only)">;
def mpure_code : Flag<["-"], "mpure-code">, Alias<mexecute_only>; // Alias for GCC compatibility
def mno_pure_code : Flag<["-"], "mno-pure-code">, Alias<mno_execute_only>;
def mtvos_version_min_EQ : Joined<["-"], "mtvos-version-min=">, Group<m_Group>;
def mappletvos_version_min_EQ : Joined<["-"], "mappletvos-version-min=">, Alias<mtvos_version_min_EQ>;
def mtvos_simulator_version_min_EQ : Joined<["-"], "mtvos-simulator-version-min=">;
def mappletvsimulator_version_min_EQ : Joined<["-"], "mappletvsimulator-version-min=">, Alias<mtvos_simulator_version_min_EQ>;
def mwatchos_version_min_EQ : Joined<["-"], "mwatchos-version-min=">, Group<m_Group>;
def mwatchos_simulator_version_min_EQ : Joined<["-"], "mwatchos-simulator-version-min=">;
def mwatchsimulator_version_min_EQ : Joined<["-"], "mwatchsimulator-version-min=">, Alias<mwatchos_simulator_version_min_EQ>;
def march_EQ : Joined<["-"], "march=">, Group<m_Group>, Flags<[CoreOption]>;
def masm_EQ : Joined<["-"], "masm=">, Group<m_Group>, Flags<[DriverOption]>;
def mcmodel_EQ : Joined<["-"], "mcmodel=">, Group<m_Group>, Flags<[CC1Option]>;
def mtls_size_EQ : Joined<["-"], "mtls-size=">, Group<m_Group>, Flags<[DriverOption, CC1Option]>,
  HelpText<"Specify bit size of immediate TLS offsets (AArch64 ELF only): "
           "12 (for 4KB) | 24 (for 16MB, default) | 32 (for 4GB) | 48 (for 256TB, needs -mcmodel=large)">;
def mimplicit_it_EQ : Joined<["-"], "mimplicit-it=">, Group<m_Group>;
def mdefault_build_attributes : Joined<["-"], "mdefault-build-attributes">, Group<m_Group>;
def mno_default_build_attributes : Joined<["-"], "mno-default-build-attributes">, Group<m_Group>;
def mconstant_cfstrings : Flag<["-"], "mconstant-cfstrings">, Group<clang_ignored_m_Group>;
def mconsole : Joined<["-"], "mconsole">, Group<m_Group>, Flags<[DriverOption]>;
def mwindows : Joined<["-"], "mwindows">, Group<m_Group>, Flags<[DriverOption]>;
def mdll : Joined<["-"], "mdll">, Group<m_Group>, Flags<[DriverOption]>;
def municode : Joined<["-"], "municode">, Group<m_Group>, Flags<[DriverOption]>;
def mthreads : Joined<["-"], "mthreads">, Group<m_Group>, Flags<[DriverOption]>;
def mcpu_EQ : Joined<["-"], "mcpu=">, Group<m_Group>;
def mmcu_EQ : Joined<["-"], "mmcu=">, Group<m_Group>;
def msim : Flag<["-"], "msim">, Group<m_Group>;
def mdynamic_no_pic : Joined<["-"], "mdynamic-no-pic">, Group<m_Group>;
def mfix_and_continue : Flag<["-"], "mfix-and-continue">, Group<clang_ignored_m_Group>;
def mieee_fp : Flag<["-"], "mieee-fp">, Group<clang_ignored_m_Group>;
def minline_all_stringops : Flag<["-"], "minline-all-stringops">, Group<clang_ignored_m_Group>;
def mno_inline_all_stringops : Flag<["-"], "mno-inline-all-stringops">, Group<clang_ignored_m_Group>;
def malign_double : Flag<["-"], "malign-double">, Group<m_Group>, Flags<[CC1Option]>,
  HelpText<"Align doubles to two words in structs (x86 only)">;
def mfloat_abi_EQ : Joined<["-"], "mfloat-abi=">, Group<m_Group>, Values<"soft,softfp,hard">;
def mfpmath_EQ : Joined<["-"], "mfpmath=">, Group<m_Group>;
def mfpu_EQ : Joined<["-"], "mfpu=">, Group<m_Group>;
def mhwdiv_EQ : Joined<["-"], "mhwdiv=">, Group<m_Group>;
def mhwmult_EQ : Joined<["-"], "mhwmult=">, Group<m_Group>;
def mglobal_merge : Flag<["-"], "mglobal-merge">, Group<m_Group>, Flags<[CC1Option]>,
  HelpText<"Enable merging of globals">;
def mhard_float : Flag<["-"], "mhard-float">, Group<m_Group>;
def miphoneos_version_min_EQ : Joined<["-"], "miphoneos-version-min=">, Group<m_Group>;
def mios_version_min_EQ : Joined<["-"], "mios-version-min=">,
  Alias<miphoneos_version_min_EQ>, HelpText<"Set iOS deployment target">;
def mios_simulator_version_min_EQ : Joined<["-"], "mios-simulator-version-min=">;
def miphonesimulator_version_min_EQ : Joined<["-"], "miphonesimulator-version-min=">, Alias<mios_simulator_version_min_EQ>;
def mkernel : Flag<["-"], "mkernel">, Group<m_Group>;
def mlinker_version_EQ : Joined<["-"], "mlinker-version=">,
  Flags<[DriverOption]>;
def mllvm : Separate<["-"], "mllvm">, Flags<[CC1Option,CC1AsOption,CoreOption]>,
  HelpText<"Additional arguments to forward to LLVM's option processing">;
def mmacosx_version_min_EQ : Joined<["-"], "mmacosx-version-min=">,
  Group<m_Group>, HelpText<"Set Mac OS X deployment target">;
def mmacos_version_min_EQ : Joined<["-"], "mmacos-version-min=">,
  Group<m_Group>, Alias<mmacosx_version_min_EQ>;
def mms_bitfields : Flag<["-"], "mms-bitfields">, Group<m_Group>, Flags<[CC1Option]>,
  HelpText<"Set the default structure layout to be compatible with the Microsoft compiler standard">;
def moutline : Flag<["-"], "moutline">, Group<f_clang_Group>, Flags<[CC1Option]>,
    HelpText<"Enable function outlining (AArch64 only)">;
def mno_outline : Flag<["-"], "mno-outline">, Group<f_clang_Group>, Flags<[CC1Option]>,
    HelpText<"Disable function outlining (AArch64 only)">;
def mno_ms_bitfields : Flag<["-"], "mno-ms-bitfields">, Group<m_Group>,
  HelpText<"Do not set the default structure layout to be compatible with the Microsoft compiler standard">;
def mstackrealign : Flag<["-"], "mstackrealign">, Group<m_Group>, Flags<[CC1Option]>,
  HelpText<"Force realign the stack at entry to every function">;
def mstack_alignment : Joined<["-"], "mstack-alignment=">, Group<m_Group>, Flags<[CC1Option]>,
  HelpText<"Set the stack alignment">;
def mstack_probe_size : Joined<["-"], "mstack-probe-size=">, Group<m_Group>, Flags<[CC1Option]>,
  HelpText<"Set the stack probe size">;
def mstack_arg_probe : Flag<["-"], "mstack-arg-probe">, Group<m_Group>,
  HelpText<"Enable stack probes">;
def mno_stack_arg_probe : Flag<["-"], "mno-stack-arg-probe">, Group<m_Group>, Flags<[CC1Option]>,
  HelpText<"Disable stack probes which are enabled by default">;
def mthread_model : Separate<["-"], "mthread-model">, Group<m_Group>, Flags<[CC1Option]>,
  HelpText<"The thread model to use, e.g. posix, single (posix by default)">, Values<"posix,single">;
def meabi : Separate<["-"], "meabi">, Group<m_Group>, Flags<[CC1Option]>,
  HelpText<"Set EABI type, e.g. 4, 5 or gnu (default depends on triple)">, Values<"default,4,5,gnu">;

def mno_constant_cfstrings : Flag<["-"], "mno-constant-cfstrings">, Group<m_Group>;
def mno_global_merge : Flag<["-"], "mno-global-merge">, Group<m_Group>, Flags<[CC1Option]>,
  HelpText<"Disable merging of globals">;
def mno_pascal_strings : Flag<["-"], "mno-pascal-strings">,
  Alias<fno_pascal_strings>;
def mno_red_zone : Flag<["-"], "mno-red-zone">, Group<m_Group>;
def mno_tls_direct_seg_refs : Flag<["-"], "mno-tls-direct-seg-refs">, Group<m_Group>, Flags<[CC1Option]>,
  HelpText<"Disable direct TLS access through segment registers">;
def mno_relax_all : Flag<["-"], "mno-relax-all">, Group<m_Group>;
def mno_rtd: Flag<["-"], "mno-rtd">, Group<m_Group>;
def mno_soft_float : Flag<["-"], "mno-soft-float">, Group<m_Group>;
def mno_stackrealign : Flag<["-"], "mno-stackrealign">, Group<m_Group>;

def mretpoline : Flag<["-"], "mretpoline">, Group<m_Group>, Flags<[CoreOption,DriverOption]>;
def mno_retpoline : Flag<["-"], "mno-retpoline">, Group<m_Group>, Flags<[CoreOption,DriverOption]>;
def mspeculative_load_hardening : Flag<["-"], "mspeculative-load-hardening">,
  Group<m_Group>, Flags<[CoreOption,CC1Option]>;
def mno_speculative_load_hardening : Flag<["-"], "mno-speculative-load-hardening">,
  Group<m_Group>, Flags<[CoreOption]>;
def mlvi_hardening : Flag<["-"], "mlvi-hardening">, Group<m_Group>, Flags<[CoreOption,DriverOption]>,
  HelpText<"Enable all mitigations for Load Value Injection (LVI)">;
def mno_lvi_hardening : Flag<["-"], "mno-lvi-hardening">, Group<m_Group>, Flags<[CoreOption,DriverOption]>,
  HelpText<"Disable mitigations for Load Value Injection (LVI)">;
def mlvi_cfi : Flag<["-"], "mlvi-cfi">, Group<m_Group>, Flags<[CoreOption,DriverOption]>,
  HelpText<"Enable only control-flow mitigations for Load Value Injection (LVI)">;
def mno_lvi_cfi : Flag<["-"], "mno-lvi-cfi">, Group<m_Group>, Flags<[CoreOption,DriverOption]>,
  HelpText<"Disable control-flow mitigations for Load Value Injection (LVI)">;
def m_seses : Flag<["-"], "mseses">, Group<m_Group>, Flags<[CoreOption, DriverOption]>,
  HelpText<"Enable speculative execution side effect suppression (SESES). "
    "Includes LVI control flow integrity mitigations">;
def mno_seses : Flag<["-"], "mno-seses">, Group<m_Group>, Flags<[CoreOption, DriverOption]>,
  HelpText<"Disable speculative execution side effect suppression (SESES)">;

def mrelax : Flag<["-"], "mrelax">, Group<m_Group>,
  HelpText<"Enable linker relaxation">;
def mno_relax : Flag<["-"], "mno-relax">, Group<m_Group>,
  HelpText<"Disable linker relaxation">;
def msmall_data_limit_EQ : Joined<["-"], "msmall-data-limit=">, Group<m_Group>,
  Alias<G>,
  HelpText<"Put global and static data smaller than the limit into a special section">;
def msave_restore : Flag<["-"], "msave-restore">, Group<m_riscv_Features_Group>,
  HelpText<"Enable using library calls for save and restore">;
def mno_save_restore : Flag<["-"], "mno-save-restore">, Group<m_riscv_Features_Group>,
  HelpText<"Disable using library calls for save and restore">;
def mcmodel_EQ_medlow : Flag<["-"], "mcmodel=medlow">, Group<m_riscv_Features_Group>,
  Flags<[CC1Option]>, Alias<mcmodel_EQ>, AliasArgs<["small"]>,
  HelpText<"Equivalent to -mcmodel=small, compatible with RISC-V gcc.">;
def mcmodel_EQ_medany : Flag<["-"], "mcmodel=medany">, Group<m_riscv_Features_Group>,
  Flags<[CC1Option]>, Alias<mcmodel_EQ>, AliasArgs<["medium"]>,
  HelpText<"Equivalent to -mcmodel=medium, compatible with RISC-V gcc.">;
def menable_experimental_extensions : Flag<["-"], "menable-experimental-extensions">, Group<m_Group>,
  HelpText<"Enable use of experimental RISC-V extensions.">;

def munaligned_access : Flag<["-"], "munaligned-access">, Group<m_arm_Features_Group>,
  HelpText<"Allow memory accesses to be unaligned (AArch32/AArch64 only)">;
def mno_unaligned_access : Flag<["-"], "mno-unaligned-access">, Group<m_arm_Features_Group>,
  HelpText<"Force all memory accesses to be aligned (AArch32/AArch64 only)">;
def mstrict_align : Flag<["-"], "mstrict-align">, Alias<mno_unaligned_access>, Flags<[CC1Option,HelpHidden]>,
  HelpText<"Force all memory accesses to be aligned (same as mno-unaligned-access)">;
def mno_thumb : Flag<["-"], "mno-thumb">, Group<m_arm_Features_Group>;
def mrestrict_it: Flag<["-"], "mrestrict-it">, Group<m_arm_Features_Group>,
  HelpText<"Disallow generation of deprecated IT blocks for ARMv8. It is on by default for ARMv8 Thumb mode.">;
def mno_restrict_it: Flag<["-"], "mno-restrict-it">, Group<m_arm_Features_Group>,
  HelpText<"Allow generation of deprecated IT blocks for ARMv8. It is off by default for ARMv8 Thumb mode">;
def marm : Flag<["-"], "marm">, Alias<mno_thumb>;
def ffixed_r9 : Flag<["-"], "ffixed-r9">, Group<m_arm_Features_Group>,
  HelpText<"Reserve the r9 register (ARM only)">;
def mno_movt : Flag<["-"], "mno-movt">, Group<m_arm_Features_Group>,
  HelpText<"Disallow use of movt/movw pairs (ARM only)">;
def mcrc : Flag<["-"], "mcrc">, Group<m_Group>,
  HelpText<"Allow use of CRC instructions (ARM/Mips only)">;
def mnocrc : Flag<["-"], "mnocrc">, Group<m_arm_Features_Group>,
  HelpText<"Disallow use of CRC instructions (ARM only)">;
def mno_neg_immediates: Flag<["-"], "mno-neg-immediates">, Group<m_arm_Features_Group>,
  HelpText<"Disallow converting instructions with negative immediates to their negation or inversion.">;
def mcmse : Flag<["-"], "mcmse">, Group<m_arm_Features_Group>,
  Flags<[DriverOption,CC1Option]>,
  HelpText<"Allow use of CMSE (Armv8-M Security Extensions)">;
def ForceAAPCSBitfieldLoad : Flag<["-"], "fAAPCSBitfieldLoad">, Group<m_arm_Features_Group>,
  Flags<[DriverOption,CC1Option]>,
  HelpText<"Follows the AAPCS standard that all volatile bit-field write generates at least one load. (ARM only).">;

def mgeneral_regs_only : Flag<["-"], "mgeneral-regs-only">, Group<m_aarch64_Features_Group>,
  HelpText<"Generate code which only uses the general purpose registers (AArch64 only)">;
def mfix_cortex_a53_835769 : Flag<["-"], "mfix-cortex-a53-835769">,
  Group<m_aarch64_Features_Group>,
  HelpText<"Workaround Cortex-A53 erratum 835769 (AArch64 only)">;
def mno_fix_cortex_a53_835769 : Flag<["-"], "mno-fix-cortex-a53-835769">,
  Group<m_aarch64_Features_Group>,
  HelpText<"Don't workaround Cortex-A53 erratum 835769 (AArch64 only)">;
foreach i = {1-31} in
  def ffixed_x#i : Flag<["-"], "ffixed-x"#i>, Group<m_Group>,
    HelpText<"Reserve the x"#i#" register (AArch64/RISC-V only)">;

foreach i = {8-15,18} in
  def fcall_saved_x#i : Flag<["-"], "fcall-saved-x"#i>, Group<m_aarch64_Features_Group>,
    HelpText<"Make the x"#i#" register call-saved (AArch64 only)">;

def msve_vector_bits_EQ : Joined<["-"], "msve-vector-bits=">,
  Group<m_aarch64_Features_Group>, Flags<[DriverOption,CC1Option]>,
  HelpText<"Specify the size in bits of an SVE vector register. Defaults to the"
           " vector length agnostic value of \"scalable\". (AArch64 only)">,
  Values<"128,256,512,1024,2048,scalable">;

def msign_return_address_EQ : Joined<["-"], "msign-return-address=">,
  Flags<[CC1Option]>, Group<m_Group>, Values<"none,all,non-leaf">,
  HelpText<"Select return address signing scope">;
def mbranch_protection_EQ : Joined<["-"], "mbranch-protection=">,
  HelpText<"Enforce targets of indirect branches and function returns">;

def mharden_sls_EQ : Joined<["-"], "mharden-sls=">,
  HelpText<"Select straight-line speculation hardening scope">;

def msimd128 : Flag<["-"], "msimd128">, Group<m_wasm_Features_Group>;
def munimplemented_simd128 : Flag<["-"], "munimplemented-simd128">, Group<m_wasm_Features_Group>;
def mno_unimplemented_simd128 : Flag<["-"], "mno-unimplemented-simd128">, Group<m_wasm_Features_Group>;
def mno_simd128 : Flag<["-"], "mno-simd128">, Group<m_wasm_Features_Group>;
def mnontrapping_fptoint : Flag<["-"], "mnontrapping-fptoint">, Group<m_wasm_Features_Group>;
def mno_nontrapping_fptoint : Flag<["-"], "mno-nontrapping-fptoint">, Group<m_wasm_Features_Group>;
def msign_ext : Flag<["-"], "msign-ext">, Group<m_wasm_Features_Group>;
def mno_sign_ext : Flag<["-"], "mno-sign-ext">, Group<m_wasm_Features_Group>;
def mexception_handing : Flag<["-"], "mexception-handling">, Group<m_wasm_Features_Group>;
def mno_exception_handing : Flag<["-"], "mno-exception-handling">, Group<m_wasm_Features_Group>;
def matomics : Flag<["-"], "matomics">, Group<m_wasm_Features_Group>;
def mno_atomics : Flag<["-"], "mno-atomics">, Group<m_wasm_Features_Group>;
def mbulk_memory : Flag<["-"], "mbulk-memory">, Group<m_wasm_Features_Group>;
def mno_bulk_memory : Flag<["-"], "mno-bulk-memory">, Group<m_wasm_Features_Group>;
def mmutable_globals : Flag<["-"], "mmutable-globals">, Group<m_wasm_Features_Group>;
def mno_mutable_globals : Flag<["-"], "mno-mutable-globals">, Group<m_wasm_Features_Group>;
def mmultivalue : Flag<["-"], "mmultivalue">, Group<m_wasm_Features_Group>;
def mno_multivalue : Flag<["-"], "mno-multivalue">, Group<m_wasm_Features_Group>;
def mtail_call : Flag<["-"], "mtail-call">, Group<m_wasm_Features_Group>;
def mno_tail_call : Flag<["-"], "mno-tail-call">, Group<m_wasm_Features_Group>;
def mreference_types : Flag<["-"], "mreference-types">, Group<m_wasm_Features_Group>;
def mno_reference_types : Flag<["-"], "mno-reference-types">, Group<m_wasm_Features_Group>;
def mexec_model_EQ : Joined<["-"], "mexec-model=">, Group<m_wasm_Features_Driver_Group>,
                     Values<"command,reactor">,
                     HelpText<"Execution model (WebAssembly only)">;

def mamdgpu_debugger_abi : Joined<["-"], "mamdgpu-debugger-abi=">,
  Flags<[HelpHidden]>,
  Group<m_Group>,
  HelpText<"Generate additional code for specified <version> of debugger ABI (AMDGPU only)">,
  MetaVarName<"<version>">;

def mcode_object_v3 : Flag<["-"], "mcode-object-v3">, Group<m_amdgpu_Features_Group>,
  HelpText<"Enable code object v3 (AMDGPU only)">;
def mno_code_object_v3 : Flag<["-"], "mno-code-object-v3">, Group<m_amdgpu_Features_Group>,
  HelpText<"Disable code object v3 (AMDGPU only)">;
def mxnack : Flag<["-"], "mxnack">, Group<m_amdgpu_Features_Group>,
  HelpText<"Enable XNACK (AMDGPU only)">;
def mno_xnack : Flag<["-"], "mno-xnack">, Group<m_amdgpu_Features_Group>,
  HelpText<"Disable XNACK (AMDGPU only)">;
def msram_ecc : Flag<["-"], "msram-ecc">, Group<m_amdgpu_Features_Group>,
  HelpText<"Enable SRAM ECC (AMDGPU only)">;
def mno_sram_ecc : Flag<["-"], "mno-sram-ecc">, Group<m_amdgpu_Features_Group>,
  HelpText<"Disable SRAM ECC (AMDGPU only)">;

def mcumode : Flag<["-"], "mcumode">, Group<m_amdgpu_Features_Group>,
  HelpText<"CU wavefront execution mode is used (AMDGPU only)">;
def mno_cumode : Flag<["-"], "mno-cumode">, Group<m_amdgpu_Features_Group>,
  HelpText<"WGP wavefront execution mode is used (AMDGPU only)">;

def mwavefrontsize64 : Flag<["-"], "mwavefrontsize64">,
  Group<m_Group>, HelpText<"Wavefront size 64 is used">;
def mno_wavefrontsize64 : Flag<["-"], "mno-wavefrontsize64">,
  Group<m_Group>, HelpText<"Wavefront size 32 is used">;

def faltivec : Flag<["-"], "faltivec">, Group<f_Group>, Flags<[DriverOption]>;
def fno_altivec : Flag<["-"], "fno-altivec">, Group<f_Group>, Flags<[DriverOption]>;
def maltivec : Flag<["-"], "maltivec">, Group<m_ppc_Features_Group>;
def mno_altivec : Flag<["-"], "mno-altivec">, Group<m_ppc_Features_Group>;
def mpcrel: Flag<["-"], "mpcrel">, Group<m_ppc_Features_Group>;
def mno_pcrel: Flag<["-"], "mno-pcrel">, Group<m_ppc_Features_Group>;
def mspe : Flag<["-"], "mspe">, Group<m_ppc_Features_Group>;
def mno_spe : Flag<["-"], "mno-spe">, Group<m_ppc_Features_Group>;
def mvsx : Flag<["-"], "mvsx">, Group<m_ppc_Features_Group>;
def mno_vsx : Flag<["-"], "mno-vsx">, Group<m_ppc_Features_Group>;
def msecure_plt : Flag<["-"], "msecure-plt">, Group<m_ppc_Features_Group>;
def mpower8_vector : Flag<["-"], "mpower8-vector">,
    Group<m_ppc_Features_Group>;
def mno_power8_vector : Flag<["-"], "mno-power8-vector">,
    Group<m_ppc_Features_Group>;
def mpower9_vector : Flag<["-"], "mpower9-vector">,
    Group<m_ppc_Features_Group>;
def mno_power9_vector : Flag<["-"], "mno-power9-vector">,
    Group<m_ppc_Features_Group>;
def mpower10_vector : Flag<["-"], "mpower10-vector">,
    Group<m_ppc_Features_Group>;
def mno_power10_vector : Flag<["-"], "mno-power10-vector">,
    Group<m_ppc_Features_Group>;
def mpower8_crypto : Flag<["-"], "mcrypto">,
    Group<m_ppc_Features_Group>;
def mnopower8_crypto : Flag<["-"], "mno-crypto">,
    Group<m_ppc_Features_Group>;
def mdirect_move : Flag<["-"], "mdirect-move">,
    Group<m_ppc_Features_Group>;
def mnodirect_move : Flag<["-"], "mno-direct-move">,
    Group<m_ppc_Features_Group>;
def mpaired_vector_memops: Flag<["-"], "mpaired-vector-memops">,
    Group<m_ppc_Features_Group>;
def mnopaired_vector_memops: Flag<["-"], "mno-paired-vector-memops">,
    Group<m_ppc_Features_Group>;
def mhtm : Flag<["-"], "mhtm">, Group<m_ppc_Features_Group>;
def mno_htm : Flag<["-"], "mno-htm">, Group<m_ppc_Features_Group>;
def mfprnd : Flag<["-"], "mfprnd">, Group<m_ppc_Features_Group>;
def mno_fprnd : Flag<["-"], "mno-fprnd">, Group<m_ppc_Features_Group>;
def mcmpb : Flag<["-"], "mcmpb">, Group<m_ppc_Features_Group>;
def mno_cmpb : Flag<["-"], "mno-cmpb">, Group<m_ppc_Features_Group>;
def misel : Flag<["-"], "misel">, Group<m_ppc_Features_Group>;
def mno_isel : Flag<["-"], "mno-isel">, Group<m_ppc_Features_Group>;
def mmfocrf : Flag<["-"], "mmfocrf">, Group<m_ppc_Features_Group>;
def mmfcrf : Flag<["-"], "mmfcrf">, Alias<mmfocrf>;
def mno_mfocrf : Flag<["-"], "mno-mfocrf">, Group<m_ppc_Features_Group>;
def mno_mfcrf : Flag<["-"], "mno-mfcrf">, Alias<mno_mfocrf>;
def mpopcntd : Flag<["-"], "mpopcntd">, Group<m_ppc_Features_Group>;
def mno_popcntd : Flag<["-"], "mno-popcntd">, Group<m_ppc_Features_Group>;
def mqpx : Flag<["-"], "mqpx">, Group<m_ppc_Features_Group>;
def mno_qpx : Flag<["-"], "mno-qpx">, Group<m_ppc_Features_Group>;
def mcrbits : Flag<["-"], "mcrbits">, Group<m_ppc_Features_Group>;
def mno_crbits : Flag<["-"], "mno-crbits">, Group<m_ppc_Features_Group>;
def minvariant_function_descriptors :
  Flag<["-"], "minvariant-function-descriptors">, Group<m_ppc_Features_Group>;
def mno_invariant_function_descriptors :
  Flag<["-"], "mno-invariant-function-descriptors">,
  Group<m_ppc_Features_Group>;
def mfloat128: Flag<["-"], "mfloat128">,
    Group<m_ppc_Features_Group>;
def mno_float128 : Flag<["-"], "mno-float128">,
    Group<m_ppc_Features_Group>;
def mlongcall: Flag<["-"], "mlongcall">,
    Group<m_ppc_Features_Group>;
def mno_longcall : Flag<["-"], "mno-longcall">,
    Group<m_ppc_Features_Group>;
def mmma: Flag<["-"], "mmma">, Group<m_ppc_Features_Group>;
def mno_mma: Flag<["-"], "mno-mma">, Group<m_ppc_Features_Group>;
def maix_struct_return : Flag<["-"], "maix-struct-return">,
  Group<m_Group>, Flags<[CC1Option]>,
  HelpText<"Return all structs in memory (PPC32 only)">;
def msvr4_struct_return : Flag<["-"], "msvr4-struct-return">,
  Group<m_Group>, Flags<[CC1Option]>,
  HelpText<"Return small structs in registers (PPC32 only)">;

def mvx : Flag<["-"], "mvx">, Group<m_Group>;
def mno_vx : Flag<["-"], "mno-vx">, Group<m_Group>;

defm zvector : OptInFFlag<"zvector", "Enable System z vector language extension">;
def mzvector : Flag<["-"], "mzvector">, Alias<fzvector>;
def mno_zvector : Flag<["-"], "mno-zvector">, Alias<fno_zvector>;

def mbackchain : Flag<["-"], "mbackchain">, Group<m_Group>, Flags<[DriverOption,CC1Option]>,
  HelpText<"Link stack frames through backchain on System Z">;
def mno_backchain : Flag<["-"], "mno-backchain">, Group<m_Group>, Flags<[DriverOption,CC1Option]>;

def mno_warn_nonportable_cfstrings : Flag<["-"], "mno-warn-nonportable-cfstrings">, Group<m_Group>;
def mno_omit_leaf_frame_pointer : Flag<["-"], "mno-omit-leaf-frame-pointer">, Group<m_Group>;
def momit_leaf_frame_pointer : Flag<["-"], "momit-leaf-frame-pointer">, Group<m_Group>,
  HelpText<"Omit frame pointer setup for leaf functions">;
def moslib_EQ : Joined<["-"], "moslib=">, Group<m_Group>;
def mpascal_strings : Flag<["-"], "mpascal-strings">, Alias<fpascal_strings>;
def mred_zone : Flag<["-"], "mred-zone">, Group<m_Group>;
def mtls_direct_seg_refs : Flag<["-"], "mtls-direct-seg-refs">, Group<m_Group>,
  HelpText<"Enable direct TLS access through segment registers (default)">;
def mregparm_EQ : Joined<["-"], "mregparm=">, Group<m_Group>;
def mrelax_all : Flag<["-"], "mrelax-all">, Group<m_Group>, Flags<[CC1Option,CC1AsOption]>,
  HelpText<"(integrated-as) Relax all machine instructions">;
def mincremental_linker_compatible : Flag<["-"], "mincremental-linker-compatible">, Group<m_Group>,
  Flags<[CC1Option,CC1AsOption]>,
  HelpText<"(integrated-as) Emit an object file which can be used with an incremental linker">;
def mno_incremental_linker_compatible : Flag<["-"], "mno-incremental-linker-compatible">, Group<m_Group>,
  HelpText<"(integrated-as) Emit an object file which cannot be used with an incremental linker">;
def mrtd : Flag<["-"], "mrtd">, Group<m_Group>, Flags<[CC1Option]>,
  HelpText<"Make StdCall calling convention the default">;
def msmall_data_threshold_EQ : Joined <["-"], "msmall-data-threshold=">,
  Group<m_Group>, Alias<G>;
def msoft_float : Flag<["-"], "msoft-float">, Group<m_Group>, Flags<[CC1Option]>,
  HelpText<"Use software floating point">;
def mno_implicit_float : Flag<["-"], "mno-implicit-float">, Group<m_Group>,
  HelpText<"Don't generate implicit floating point instructions">;
def mimplicit_float : Flag<["-"], "mimplicit-float">, Group<m_Group>;
def mrecip : Flag<["-"], "mrecip">, Group<m_Group>;
def mrecip_EQ : CommaJoined<["-"], "mrecip=">, Group<m_Group>, Flags<[CC1Option]>;
def mprefer_vector_width_EQ : Joined<["-"], "mprefer-vector-width=">, Group<m_Group>, Flags<[CC1Option]>,
  HelpText<"Specifies preferred vector width for auto-vectorization. Defaults to 'none' which allows target specific decisions.">;
def mpie_copy_relocations : Flag<["-"], "mpie-copy-relocations">, Group<m_Group>,
  Flags<[CC1Option]>,
  HelpText<"Use copy relocations support for PIE builds">;
def mno_pie_copy_relocations : Flag<["-"], "mno-pie-copy-relocations">, Group<m_Group>;
def mfentry : Flag<["-"], "mfentry">, HelpText<"Insert calls to fentry at function entry (x86/SystemZ only)">,
  Flags<[CC1Option]>, Group<m_Group>;
def mnop_mcount : Flag<["-"], "mnop-mcount">, HelpText<"Generate mcount/__fentry__ calls as nops. To activate they need to be patched in.">,
  Flags<[CC1Option]>, Group<m_Group>;
def mrecord_mcount : Flag<["-"], "mrecord-mcount">, HelpText<"Generate a __mcount_loc section entry for each __fentry__ call.">,
  Flags<[CC1Option]>, Group<m_Group>;
def mpacked_stack : Flag<["-"], "mpacked-stack">, HelpText<"Use packed stack layout (SystemZ only).">,
  Flags<[CC1Option]>, Group<m_Group>;
def mno_packed_stack : Flag<["-"], "mno-packed-stack">, Flags<[CC1Option]>, Group<m_Group>;
def mips16 : Flag<["-"], "mips16">, Group<m_mips_Features_Group>;
def mno_mips16 : Flag<["-"], "mno-mips16">, Group<m_mips_Features_Group>;
def mmicromips : Flag<["-"], "mmicromips">, Group<m_mips_Features_Group>;
def mno_micromips : Flag<["-"], "mno-micromips">, Group<m_mips_Features_Group>;
def mxgot : Flag<["-"], "mxgot">, Group<m_mips_Features_Group>;
def mno_xgot : Flag<["-"], "mno-xgot">, Group<m_mips_Features_Group>;
def mldc1_sdc1 : Flag<["-"], "mldc1-sdc1">, Group<m_mips_Features_Group>;
def mno_ldc1_sdc1 : Flag<["-"], "mno-ldc1-sdc1">, Group<m_mips_Features_Group>;
def mcheck_zero_division : Flag<["-"], "mcheck-zero-division">,
                           Group<m_mips_Features_Group>;
def mno_check_zero_division : Flag<["-"], "mno-check-zero-division">,
                              Group<m_mips_Features_Group>;
def mcompact_branches_EQ : Joined<["-"], "mcompact-branches=">,
                           Group<m_mips_Features_Group>;
def mbranch_likely : Flag<["-"], "mbranch-likely">, Group<m_Group>,
  IgnoredGCCCompat;
def mno_branch_likely : Flag<["-"], "mno-branch-likely">, Group<m_Group>,
  IgnoredGCCCompat;
def mindirect_jump_EQ : Joined<["-"], "mindirect-jump=">,
  Group<m_mips_Features_Group>,
  HelpText<"Change indirect jump instructions to inhibit speculation">;
def mdsp : Flag<["-"], "mdsp">, Group<m_mips_Features_Group>;
def mno_dsp : Flag<["-"], "mno-dsp">, Group<m_mips_Features_Group>;
def mdspr2 : Flag<["-"], "mdspr2">, Group<m_mips_Features_Group>;
def mno_dspr2 : Flag<["-"], "mno-dspr2">, Group<m_mips_Features_Group>;
def msingle_float : Flag<["-"], "msingle-float">, Group<m_mips_Features_Group>;
def mdouble_float : Flag<["-"], "mdouble-float">, Group<m_mips_Features_Group>;
def mmadd4 : Flag<["-"], "mmadd4">, Group<m_mips_Features_Group>,
  HelpText<"Enable the generation of 4-operand madd.s, madd.d and related instructions.">;
def mno_madd4 : Flag<["-"], "mno-madd4">, Group<m_mips_Features_Group>,
  HelpText<"Disable the generation of 4-operand madd.s, madd.d and related instructions.">;
def mmsa : Flag<["-"], "mmsa">, Group<m_mips_Features_Group>,
  HelpText<"Enable MSA ASE (MIPS only)">;
def mno_msa : Flag<["-"], "mno-msa">, Group<m_mips_Features_Group>,
  HelpText<"Disable MSA ASE (MIPS only)">;
def mmt : Flag<["-"], "mmt">, Group<m_mips_Features_Group>,
  HelpText<"Enable MT ASE (MIPS only)">;
def mno_mt : Flag<["-"], "mno-mt">, Group<m_mips_Features_Group>,
  HelpText<"Disable MT ASE (MIPS only)">;
def mfp64 : Flag<["-"], "mfp64">, Group<m_mips_Features_Group>,
  HelpText<"Use 64-bit floating point registers (MIPS only)">;
def mfp32 : Flag<["-"], "mfp32">, Group<m_mips_Features_Group>,
  HelpText<"Use 32-bit floating point registers (MIPS only)">;
def mgpopt : Flag<["-"], "mgpopt">, Group<m_mips_Features_Group>,
  HelpText<"Use GP relative accesses for symbols known to be in a small"
           " data section (MIPS)">;
def mno_gpopt : Flag<["-"], "mno-gpopt">, Group<m_mips_Features_Group>,
  HelpText<"Do not use GP relative accesses for symbols known to be in a small"
           " data section (MIPS)">;
def mlocal_sdata : Flag<["-"], "mlocal-sdata">,
  Group<m_mips_Features_Group>,
  HelpText<"Extend the -G behaviour to object local data (MIPS)">;
def mno_local_sdata : Flag<["-"], "mno-local-sdata">,
  Group<m_mips_Features_Group>,
  HelpText<"Do not extend the -G behaviour to object local data (MIPS)">;
def mextern_sdata : Flag<["-"], "mextern-sdata">,
  Group<m_mips_Features_Group>,
  HelpText<"Assume that externally defined data is in the small data if it"
           " meets the -G <size> threshold (MIPS)">;
def mno_extern_sdata : Flag<["-"], "mno-extern-sdata">,
  Group<m_mips_Features_Group>,
  HelpText<"Do not assume that externally defined data is in the small data if"
           " it meets the -G <size> threshold (MIPS)">;
def membedded_data : Flag<["-"], "membedded-data">,
  Group<m_mips_Features_Group>,
  HelpText<"Place constants in the .rodata section instead of the .sdata "
           "section even if they meet the -G <size> threshold (MIPS)">;
def mno_embedded_data : Flag<["-"], "mno-embedded-data">,
  Group<m_mips_Features_Group>,
  HelpText<"Do not place constants in the .rodata section instead of the "
           ".sdata if they meet the -G <size> threshold (MIPS)">;
def mnan_EQ : Joined<["-"], "mnan=">, Group<m_mips_Features_Group>;
def mabs_EQ : Joined<["-"], "mabs=">, Group<m_mips_Features_Group>;
def mabicalls : Flag<["-"], "mabicalls">, Group<m_mips_Features_Group>,
  HelpText<"Enable SVR4-style position-independent code (Mips only)">;
def mno_abicalls : Flag<["-"], "mno-abicalls">, Group<m_mips_Features_Group>,
  HelpText<"Disable SVR4-style position-independent code (Mips only)">;
def mno_crc : Flag<["-"], "mno-crc">, Group<m_mips_Features_Group>,
  HelpText<"Disallow use of CRC instructions (Mips only)">;
def mvirt : Flag<["-"], "mvirt">, Group<m_mips_Features_Group>;
def mno_virt : Flag<["-"], "mno-virt">, Group<m_mips_Features_Group>;
def mginv : Flag<["-"], "mginv">, Group<m_mips_Features_Group>;
def mno_ginv : Flag<["-"], "mno-ginv">, Group<m_mips_Features_Group>;
def mips1 : Flag<["-"], "mips1">,
  Alias<march_EQ>, AliasArgs<["mips1"]>, Group<m_mips_Features_Group>,
  HelpText<"Equivalent to -march=mips1">, Flags<[HelpHidden]>;
def mips2 : Flag<["-"], "mips2">,
  Alias<march_EQ>, AliasArgs<["mips2"]>, Group<m_mips_Features_Group>,
  HelpText<"Equivalent to -march=mips2">, Flags<[HelpHidden]>;
def mips3 : Flag<["-"], "mips3">,
  Alias<march_EQ>, AliasArgs<["mips3"]>, Group<m_mips_Features_Group>,
  HelpText<"Equivalent to -march=mips3">, Flags<[HelpHidden]>;
def mips4 : Flag<["-"], "mips4">,
  Alias<march_EQ>, AliasArgs<["mips4"]>, Group<m_mips_Features_Group>,
  HelpText<"Equivalent to -march=mips4">, Flags<[HelpHidden]>;
def mips5 : Flag<["-"], "mips5">,
  Alias<march_EQ>, AliasArgs<["mips5"]>, Group<m_mips_Features_Group>,
  HelpText<"Equivalent to -march=mips5">, Flags<[HelpHidden]>;
def mips32 : Flag<["-"], "mips32">,
  Alias<march_EQ>, AliasArgs<["mips32"]>, Group<m_mips_Features_Group>,
  HelpText<"Equivalent to -march=mips32">, Flags<[HelpHidden]>;
def mips32r2 : Flag<["-"], "mips32r2">,
  Alias<march_EQ>, AliasArgs<["mips32r2"]>, Group<m_mips_Features_Group>,
  HelpText<"Equivalent to -march=mips32r2">, Flags<[HelpHidden]>;
def mips32r3 : Flag<["-"], "mips32r3">,
  Alias<march_EQ>, AliasArgs<["mips32r3"]>, Group<m_mips_Features_Group>,
  HelpText<"Equivalent to -march=mips32r3">, Flags<[HelpHidden]>;
def mips32r5 : Flag<["-"], "mips32r5">,
  Alias<march_EQ>, AliasArgs<["mips32r5"]>, Group<m_mips_Features_Group>,
  HelpText<"Equivalent to -march=mips32r5">, Flags<[HelpHidden]>;
def mips32r6 : Flag<["-"], "mips32r6">,
  Alias<march_EQ>, AliasArgs<["mips32r6"]>, Group<m_mips_Features_Group>,
  HelpText<"Equivalent to -march=mips32r6">, Flags<[HelpHidden]>;
def mips64 : Flag<["-"], "mips64">,
  Alias<march_EQ>, AliasArgs<["mips64"]>, Group<m_mips_Features_Group>,
  HelpText<"Equivalent to -march=mips64">, Flags<[HelpHidden]>;
def mips64r2 : Flag<["-"], "mips64r2">,
  Alias<march_EQ>, AliasArgs<["mips64r2"]>, Group<m_mips_Features_Group>,
  HelpText<"Equivalent to -march=mips64r2">, Flags<[HelpHidden]>;
def mips64r3 : Flag<["-"], "mips64r3">,
  Alias<march_EQ>, AliasArgs<["mips64r3"]>, Group<m_mips_Features_Group>,
  HelpText<"Equivalent to -march=mips64r3">, Flags<[HelpHidden]>;
def mips64r5 : Flag<["-"], "mips64r5">,
  Alias<march_EQ>, AliasArgs<["mips64r5"]>, Group<m_mips_Features_Group>,
  HelpText<"Equivalent to -march=mips64r5">, Flags<[HelpHidden]>;
def mips64r6 : Flag<["-"], "mips64r6">,
  Alias<march_EQ>, AliasArgs<["mips64r6"]>, Group<m_mips_Features_Group>,
  HelpText<"Equivalent to -march=mips64r6">, Flags<[HelpHidden]>;
def mfpxx : Flag<["-"], "mfpxx">, Group<m_mips_Features_Group>,
  HelpText<"Avoid FPU mode dependent operations when used with the O32 ABI">,
  Flags<[HelpHidden]>;
def modd_spreg : Flag<["-"], "modd-spreg">, Group<m_mips_Features_Group>,
  HelpText<"Enable odd single-precision floating point registers">,
  Flags<[HelpHidden]>;
def mno_odd_spreg : Flag<["-"], "mno-odd-spreg">, Group<m_mips_Features_Group>,
  HelpText<"Disable odd single-precision floating point registers">,
  Flags<[HelpHidden]>;
def mrelax_pic_calls : Flag<["-"], "mrelax-pic-calls">,
  Group<m_mips_Features_Group>,
  HelpText<"Produce relaxation hints for linkers to try optimizing PIC "
           "call sequences into direct calls (MIPS only)">, Flags<[HelpHidden]>;
def mno_relax_pic_calls : Flag<["-"], "mno-relax-pic-calls">,
  Group<m_mips_Features_Group>,
  HelpText<"Do not produce relaxation hints for linkers to try optimizing PIC "
           "call sequences into direct calls (MIPS only)">, Flags<[HelpHidden]>;
def mglibc : Flag<["-"], "mglibc">, Group<m_libc_Group>, Flags<[HelpHidden]>;
def muclibc : Flag<["-"], "muclibc">, Group<m_libc_Group>, Flags<[HelpHidden]>;
def module_file_info : Flag<["-"], "module-file-info">, Flags<[DriverOption,CC1Option]>, Group<Action_Group>,
  HelpText<"Provide information about a particular module file">;
def mthumb : Flag<["-"], "mthumb">, Group<m_Group>;
def mtune_EQ : Joined<["-"], "mtune=">, Group<m_Group>,
  HelpText<"Only supported on X86. Otherwise accepted for compatibility with GCC.">;
def multi__module : Flag<["-"], "multi_module">;
def multiply__defined__unused : Separate<["-"], "multiply_defined_unused">;
def multiply__defined : Separate<["-"], "multiply_defined">;
def mwarn_nonportable_cfstrings : Flag<["-"], "mwarn-nonportable-cfstrings">, Group<m_Group>;
def no_canonical_prefixes : Flag<["-"], "no-canonical-prefixes">, Flags<[HelpHidden, CoreOption]>,
  HelpText<"Use relative instead of canonical paths">;
def no_cpp_precomp : Flag<["-"], "no-cpp-precomp">, Group<clang_ignored_f_Group>;
def no_integrated_cpp : Flag<["-", "--"], "no-integrated-cpp">, Flags<[DriverOption]>;
def no_pedantic : Flag<["-", "--"], "no-pedantic">, Group<pedantic_Group>;
def no__dead__strip__inits__and__terms : Flag<["-"], "no_dead_strip_inits_and_terms">;
def nobuiltininc : Flag<["-"], "nobuiltininc">, Flags<[CC1Option, CoreOption]>,
  HelpText<"Disable builtin #include directories">;
def nogpuinc : Flag<["-"], "nogpuinc">;
def : Flag<["-"], "nocudainc">, Alias<nogpuinc>;
def nogpulib : Flag<["-"], "nogpulib">,
  HelpText<"Do not link device library for CUDA/HIP device compilation">;
def : Flag<["-"], "nocudalib">, Alias<nogpulib>;
def nodefaultlibs : Flag<["-"], "nodefaultlibs">;
def nofixprebinding : Flag<["-"], "nofixprebinding">;
def nolibc : Flag<["-"], "nolibc">;
def nomultidefs : Flag<["-"], "nomultidefs">;
def nopie : Flag<["-"], "nopie">;
def no_pie : Flag<["-"], "no-pie">, Alias<nopie>;
def noprebind : Flag<["-"], "noprebind">;
def noprofilelib : Flag<["-"], "noprofilelib">;
def noseglinkedit : Flag<["-"], "noseglinkedit">;
def nostartfiles : Flag<["-"], "nostartfiles">, Group<Link_Group>;
def nostdinc : Flag<["-"], "nostdinc">, Flags<[CoreOption]>;
def nostdlibinc : Flag<["-"], "nostdlibinc">;
def nostdincxx : Flag<["-"], "nostdinc++">, Flags<[CC1Option]>,
  HelpText<"Disable standard #include directories for the C++ standard library">;
def nostdlib : Flag<["-"], "nostdlib">, Group<Link_Group>;
def nostdlibxx : Flag<["-"], "nostdlib++">;
def object : Flag<["-"], "object">;
def o : JoinedOrSeparate<["-"], "o">, Flags<[DriverOption, RenderAsInput, CC1Option, CC1AsOption]>,
  HelpText<"Write output to <file>">, MetaVarName<"<file>">;
def pagezero__size : JoinedOrSeparate<["-"], "pagezero_size">;
def pass_exit_codes : Flag<["-", "--"], "pass-exit-codes">, Flags<[Unsupported]>;
def pedantic_errors : Flag<["-", "--"], "pedantic-errors">, Group<pedantic_Group>, Flags<[CC1Option]>;
def pedantic : Flag<["-", "--"], "pedantic">, Group<pedantic_Group>, Flags<[CC1Option]>;
def pg : Flag<["-"], "pg">, HelpText<"Enable mcount instrumentation">, Flags<[CC1Option]>;
def pipe : Flag<["-", "--"], "pipe">,
  HelpText<"Use pipes between commands, when possible">;
def prebind__all__twolevel__modules : Flag<["-"], "prebind_all_twolevel_modules">;
def prebind : Flag<["-"], "prebind">;
def preload : Flag<["-"], "preload">;
def print_file_name_EQ : Joined<["-", "--"], "print-file-name=">,
  HelpText<"Print the full library path of <file>">, MetaVarName<"<file>">;
def print_ivar_layout : Flag<["-"], "print-ivar-layout">, Flags<[CC1Option]>,
  HelpText<"Enable Objective-C Ivar layout bitmap print trace">;
def print_libgcc_file_name : Flag<["-", "--"], "print-libgcc-file-name">,
  HelpText<"Print the library path for the currently used compiler runtime "
           "library (\"libgcc.a\" or \"libclang_rt.builtins.*.a\")">;
def print_multi_directory : Flag<["-", "--"], "print-multi-directory">;
def print_multi_lib : Flag<["-", "--"], "print-multi-lib">;
def print_multi_os_directory : Flag<["-", "--"], "print-multi-os-directory">,
  Flags<[Unsupported]>;
def print_target_triple : Flag<["-", "--"], "print-target-triple">,
  HelpText<"Print the normalized target triple">;
def print_effective_triple : Flag<["-", "--"], "print-effective-triple">,
  HelpText<"Print the effective target triple">;
def print_prog_name_EQ : Joined<["-", "--"], "print-prog-name=">,
  HelpText<"Print the full program path of <name>">, MetaVarName<"<name>">;
def print_resource_dir : Flag<["-", "--"], "print-resource-dir">,
  HelpText<"Print the resource directory pathname">;
def print_search_dirs : Flag<["-", "--"], "print-search-dirs">,
  HelpText<"Print the paths used for finding libraries and programs">;
def print_targets : Flag<["-", "--"], "print-targets">,
  HelpText<"Print the registered targets">;
def private__bundle : Flag<["-"], "private_bundle">;
def pthreads : Flag<["-"], "pthreads">;
def pthread : Flag<["-"], "pthread">, Flags<[CC1Option]>,
  HelpText<"Support POSIX threads in generated code">;
def no_pthread : Flag<["-"], "no-pthread">, Flags<[CC1Option]>;
def p : Flag<["-"], "p">;
def pie : Flag<["-"], "pie">, Group<Link_Group>;
def static_pie : Flag<["-"], "static-pie">, Group<Link_Group>;
def read__only__relocs : Separate<["-"], "read_only_relocs">;
def remap : Flag<["-"], "remap">;
def rewrite_objc : Flag<["-"], "rewrite-objc">, Flags<[DriverOption,CC1Option]>,
  HelpText<"Rewrite Objective-C source to C++">, Group<Action_Group>;
def rewrite_legacy_objc : Flag<["-"], "rewrite-legacy-objc">, Flags<[DriverOption]>,
  HelpText<"Rewrite Legacy Objective-C source to C++">;
def rdynamic : Flag<["-"], "rdynamic">, Group<Link_Group>;
def resource_dir : Separate<["-"], "resource-dir">,
  Flags<[DriverOption, CC1Option, CoreOption, HelpHidden]>,
  HelpText<"The directory which holds the compiler resource files">;
def resource_dir_EQ : Joined<["-"], "resource-dir=">, Flags<[DriverOption, CoreOption]>,
  Alias<resource_dir>;
def rpath : Separate<["-"], "rpath">, Flags<[LinkerInput]>, Group<Link_Group>;
def rtlib_EQ : Joined<["-", "--"], "rtlib=">,
  HelpText<"Compiler runtime library to use">;
def frtlib_add_rpath: Flag<["-"], "frtlib-add-rpath">, Flags<[NoArgumentUnused]>,
  HelpText<"Add -rpath with architecture-specific resource directory to the linker flags">;
def fno_rtlib_add_rpath: Flag<["-"], "fno-rtlib-add-rpath">, Flags<[NoArgumentUnused]>,
  HelpText<"Do not add -rpath with architecture-specific resource directory to the linker flags">;
def r : Flag<["-"], "r">, Flags<[LinkerInput,NoArgumentUnused]>,
        Group<Link_Group>;
def save_temps_EQ : Joined<["-", "--"], "save-temps=">, Flags<[CC1Option, DriverOption]>,
  HelpText<"Save intermediate compilation results.">;
def save_temps : Flag<["-", "--"], "save-temps">, Flags<[DriverOption]>,
  Alias<save_temps_EQ>, AliasArgs<["cwd"]>,
  HelpText<"Save intermediate compilation results">;
def save_stats_EQ : Joined<["-", "--"], "save-stats=">, Flags<[DriverOption]>,
  HelpText<"Save llvm statistics.">;
def save_stats : Flag<["-", "--"], "save-stats">, Flags<[DriverOption]>,
  Alias<save_stats_EQ>, AliasArgs<["cwd"]>,
  HelpText<"Save llvm statistics.">;
def via_file_asm : Flag<["-", "--"], "via-file-asm">, InternalDebugOpt,
  HelpText<"Write assembly to file for input to assemble jobs">;
def sectalign : MultiArg<["-"], "sectalign", 3>;
def sectcreate : MultiArg<["-"], "sectcreate", 3>;
def sectobjectsymbols : MultiArg<["-"], "sectobjectsymbols", 2>;
def sectorder : MultiArg<["-"], "sectorder", 3>;
def seg1addr : JoinedOrSeparate<["-"], "seg1addr">;
def seg__addr__table__filename : Separate<["-"], "seg_addr_table_filename">;
def seg__addr__table : Separate<["-"], "seg_addr_table">;
def segaddr : MultiArg<["-"], "segaddr", 2>;
def segcreate : MultiArg<["-"], "segcreate", 3>;
def seglinkedit : Flag<["-"], "seglinkedit">;
def segprot : MultiArg<["-"], "segprot", 3>;
def segs__read__only__addr : Separate<["-"], "segs_read_only_addr">;
def segs__read__write__addr : Separate<["-"], "segs_read_write_addr">;
def segs__read__ : Joined<["-"], "segs_read_">;
def shared_libgcc : Flag<["-"], "shared-libgcc">;
def shared : Flag<["-", "--"], "shared">, Group<Link_Group>;
def single__module : Flag<["-"], "single_module">;
def specs_EQ : Joined<["-", "--"], "specs=">, Group<Link_Group>;
def specs : Separate<["-", "--"], "specs">, Flags<[Unsupported]>;
def static_libgcc : Flag<["-"], "static-libgcc">;
def static_libstdcxx : Flag<["-"], "static-libstdc++">;
def static : Flag<["-", "--"], "static">, Group<Link_Group>, Flags<[NoArgumentUnused]>;
def std_default_EQ : Joined<["-"], "std-default=">;
def std_EQ : Joined<["-", "--"], "std=">, Flags<[CC1Option]>,
  Group<CompileOnly_Group>, HelpText<"Language standard to compile for">,
  ValuesCode<[{
    const char *Values =
    #define LANGSTANDARD(id, name, lang, desc, features) name ","
    #define LANGSTANDARD_ALIAS(id, alias) alias ","
    #include "clang/Basic/LangStandards.def"
    ;
  }]>;
def stdlib_EQ : Joined<["-", "--"], "stdlib=">, Flags<[CC1Option]>,
  HelpText<"C++ standard library to use">, Values<"libc++,libstdc++,platform">;
def stdlibxx_isystem : JoinedOrSeparate<["-"], "stdlib++-isystem">,
  Group<clang_i_Group>,
  HelpText<"Use directory as the C++ standard library include path">,
  Flags<[DriverOption]>, MetaVarName<"<directory>">;
def unwindlib_EQ : Joined<["-", "--"], "unwindlib=">, Flags<[CC1Option]>,
  HelpText<"Unwind library to use">, Values<"libgcc,unwindlib,platform">;
def sub__library : JoinedOrSeparate<["-"], "sub_library">;
def sub__umbrella : JoinedOrSeparate<["-"], "sub_umbrella">;
def system_header_prefix : Joined<["--"], "system-header-prefix=">,
  Group<clang_i_Group>, Flags<[CC1Option]>, MetaVarName<"<prefix>">,
  HelpText<"Treat all #include paths starting with <prefix> as including a "
           "system header.">;
def : Separate<["--"], "system-header-prefix">, Alias<system_header_prefix>;
def no_system_header_prefix : Joined<["--"], "no-system-header-prefix=">,
  Group<clang_i_Group>, Flags<[CC1Option]>, MetaVarName<"<prefix>">,
  HelpText<"Treat all #include paths starting with <prefix> as not including a "
           "system header.">;
def : Separate<["--"], "no-system-header-prefix">, Alias<no_system_header_prefix>;
def s : Flag<["-"], "s">, Group<Link_Group>;
def target : Joined<["--"], "target=">, Flags<[DriverOption, CoreOption]>,
  HelpText<"Generate code for the given target">;
def print_supported_cpus : Flag<["-", "--"], "print-supported-cpus">,
  Group<CompileOnly_Group>, Flags<[CC1Option, CoreOption]>,
  HelpText<"Print supported cpu models for the given target (if target is not specified,"
           " it will print the supported cpus for the default target)">;
def mcpu_EQ_QUESTION : Flag<["-"], "mcpu=?">, Alias<print_supported_cpus>;
def mtune_EQ_QUESTION : Flag<["-"], "mtune=?">, Alias<print_supported_cpus>;
def gcc_toolchain : Joined<["--"], "gcc-toolchain=">, Flags<[DriverOption]>,
  HelpText<"Use the gcc toolchain at the given directory">;
def time : Flag<["-"], "time">,
  HelpText<"Time individual commands">;
def traditional_cpp : Flag<["-", "--"], "traditional-cpp">, Flags<[CC1Option]>,
  HelpText<"Enable some traditional CPP emulation">;
def traditional : Flag<["-", "--"], "traditional">;
def trigraphs : Flag<["-", "--"], "trigraphs">, Alias<ftrigraphs>,
  HelpText<"Process trigraph sequences">;
def twolevel__namespace__hints : Flag<["-"], "twolevel_namespace_hints">;
def twolevel__namespace : Flag<["-"], "twolevel_namespace">;
def t : Flag<["-"], "t">, Group<Link_Group>;
def umbrella : Separate<["-"], "umbrella">;
def undefined : JoinedOrSeparate<["-"], "undefined">, Group<u_Group>;
def undef : Flag<["-"], "undef">, Group<u_Group>, Flags<[CC1Option]>,
  HelpText<"undef all system defines">;
def unexported__symbols__list : Separate<["-"], "unexported_symbols_list">;
def u : JoinedOrSeparate<["-"], "u">, Group<u_Group>;
def v : Flag<["-"], "v">, Flags<[CC1Option, CoreOption]>,
  HelpText<"Show commands to run and use verbose output">;
def verify_debug_info : Flag<["--"], "verify-debug-info">, Flags<[DriverOption]>,
  HelpText<"Verify the binary representation of debug output">;
def weak_l : Joined<["-"], "weak-l">, Flags<[LinkerInput]>;
def weak__framework : Separate<["-"], "weak_framework">, Flags<[LinkerInput]>;
def weak__library : Separate<["-"], "weak_library">, Flags<[LinkerInput]>;
def weak__reference__mismatches : Separate<["-"], "weak_reference_mismatches">;
def whatsloaded : Flag<["-"], "whatsloaded">;
def whyload : Flag<["-"], "whyload">;
def w : Flag<["-"], "w">, HelpText<"Suppress all warnings">, Flags<[CC1Option]>;
def x : JoinedOrSeparate<["-"], "x">, Flags<[DriverOption,CC1Option]>,
  HelpText<"Treat subsequent input files as having type <language>">,
  MetaVarName<"<language>">;
def y : Joined<["-"], "y">;

defm integrated_as : OptOutFFlag<"integrated-as", "Enable the integrated assembler", "Disable the integrated assembler">;

def fintegrated_cc1 : Flag<["-"], "fintegrated-cc1">,
                      Flags<[CoreOption, DriverOption]>, Group<f_Group>,
                      HelpText<"Run cc1 in-process">;
def fno_integrated_cc1 : Flag<["-"], "fno-integrated-cc1">,
                         Flags<[CoreOption, DriverOption]>, Group<f_Group>,
                         HelpText<"Spawn a separate process for each cc1">;

def : Flag<["-"], "integrated-as">, Alias<fintegrated_as>, Flags<[DriverOption]>;
def : Flag<["-"], "no-integrated-as">, Alias<fno_integrated_as>,
      Flags<[CC1Option, DriverOption]>;

def working_directory : JoinedOrSeparate<["-"], "working-directory">, Flags<[CC1Option]>,
  HelpText<"Resolve file paths relative to the specified directory">;
def working_directory_EQ : Joined<["-"], "working-directory=">, Flags<[CC1Option]>,
  Alias<working_directory>;

// Double dash options, which are usually an alias for one of the previous
// options.

def _mhwdiv_EQ : Joined<["--"], "mhwdiv=">, Alias<mhwdiv_EQ>;
def _mhwdiv : Separate<["--"], "mhwdiv">, Alias<mhwdiv_EQ>;
def _CLASSPATH_EQ : Joined<["--"], "CLASSPATH=">, Alias<fclasspath_EQ>;
def _CLASSPATH : Separate<["--"], "CLASSPATH">, Alias<fclasspath_EQ>;
def _all_warnings : Flag<["--"], "all-warnings">, Alias<Wall>;
def _analyzer_no_default_checks : Flag<["--"], "analyzer-no-default-checks">, Flags<[DriverOption]>;
def _analyzer_output : JoinedOrSeparate<["--"], "analyzer-output">, Flags<[DriverOption]>,
  HelpText<"Static analyzer report output format (html|plist|plist-multi-file|plist-html|sarif|text).">;
def _analyze : Flag<["--"], "analyze">, Flags<[DriverOption, CoreOption]>,
  HelpText<"Run the static analyzer">;
def _assemble : Flag<["--"], "assemble">, Alias<S>;
def _assert_EQ : Joined<["--"], "assert=">, Alias<A>;
def _assert : Separate<["--"], "assert">, Alias<A>;
def _bootclasspath_EQ : Joined<["--"], "bootclasspath=">, Alias<fbootclasspath_EQ>;
def _bootclasspath : Separate<["--"], "bootclasspath">, Alias<fbootclasspath_EQ>;
def _classpath_EQ : Joined<["--"], "classpath=">, Alias<fclasspath_EQ>;
def _classpath : Separate<["--"], "classpath">, Alias<fclasspath_EQ>;
def _comments_in_macros : Flag<["--"], "comments-in-macros">, Alias<CC>;
def _comments : Flag<["--"], "comments">, Alias<C>;
def _compile : Flag<["--"], "compile">, Alias<c>;
def _constant_cfstrings : Flag<["--"], "constant-cfstrings">;
def _debug_EQ : Joined<["--"], "debug=">, Alias<g_Flag>;
def _debug : Flag<["--"], "debug">, Alias<g_Flag>;
def _define_macro_EQ : Joined<["--"], "define-macro=">, Alias<D>;
def _define_macro : Separate<["--"], "define-macro">, Alias<D>;
def _dependencies : Flag<["--"], "dependencies">, Alias<M>;
def _dyld_prefix_EQ : Joined<["--"], "dyld-prefix=">;
def _dyld_prefix : Separate<["--"], "dyld-prefix">, Alias<_dyld_prefix_EQ>;
def _encoding_EQ : Joined<["--"], "encoding=">, Alias<fencoding_EQ>;
def _encoding : Separate<["--"], "encoding">, Alias<fencoding_EQ>;
def _entry : Flag<["--"], "entry">, Alias<e>;
def _extdirs_EQ : Joined<["--"], "extdirs=">, Alias<fextdirs_EQ>;
def _extdirs : Separate<["--"], "extdirs">, Alias<fextdirs_EQ>;
def _extra_warnings : Flag<["--"], "extra-warnings">, Alias<W_Joined>;
def _for_linker_EQ : Joined<["--"], "for-linker=">, Alias<Xlinker>;
def _for_linker : Separate<["--"], "for-linker">, Alias<Xlinker>;
def _force_link_EQ : Joined<["--"], "force-link=">, Alias<u>;
def _force_link : Separate<["--"], "force-link">, Alias<u>;
def _help_hidden : Flag<["--"], "help-hidden">,
  HelpText<"Display help for hidden options">;
def _imacros_EQ : Joined<["--"], "imacros=">, Alias<imacros>;
def _include_barrier : Flag<["--"], "include-barrier">, Alias<I_>;
def _include_directory_after_EQ : Joined<["--"], "include-directory-after=">, Alias<idirafter>;
def _include_directory_after : Separate<["--"], "include-directory-after">, Alias<idirafter>;
def _include_directory_EQ : Joined<["--"], "include-directory=">, Alias<I>;
def _include_directory : Separate<["--"], "include-directory">, Alias<I>;
def _include_prefix_EQ : Joined<["--"], "include-prefix=">, Alias<iprefix>;
def _include_prefix : Separate<["--"], "include-prefix">, Alias<iprefix>;
def _include_with_prefix_after_EQ : Joined<["--"], "include-with-prefix-after=">, Alias<iwithprefix>;
def _include_with_prefix_after : Separate<["--"], "include-with-prefix-after">, Alias<iwithprefix>;
def _include_with_prefix_before_EQ : Joined<["--"], "include-with-prefix-before=">, Alias<iwithprefixbefore>;
def _include_with_prefix_before : Separate<["--"], "include-with-prefix-before">, Alias<iwithprefixbefore>;
def _include_with_prefix_EQ : Joined<["--"], "include-with-prefix=">, Alias<iwithprefix>;
def _include_with_prefix : Separate<["--"], "include-with-prefix">, Alias<iwithprefix>;
def _include_EQ : Joined<["--"], "include=">, Alias<include_>;
def _language_EQ : Joined<["--"], "language=">, Alias<x>;
def _language : Separate<["--"], "language">, Alias<x>;
def _library_directory_EQ : Joined<["--"], "library-directory=">, Alias<L>;
def _library_directory : Separate<["--"], "library-directory">, Alias<L>;
def _no_line_commands : Flag<["--"], "no-line-commands">, Alias<P>;
def _no_standard_includes : Flag<["--"], "no-standard-includes">, Alias<nostdinc>;
def _no_standard_libraries : Flag<["--"], "no-standard-libraries">, Alias<nostdlib>;
def _no_undefined : Flag<["--"], "no-undefined">, Flags<[LinkerInput]>;
def _no_warnings : Flag<["--"], "no-warnings">, Alias<w>;
def _optimize_EQ : Joined<["--"], "optimize=">, Alias<O>;
def _optimize : Flag<["--"], "optimize">, Alias<O>;
def _output_class_directory_EQ : Joined<["--"], "output-class-directory=">, Alias<foutput_class_dir_EQ>;
def _output_class_directory : Separate<["--"], "output-class-directory">, Alias<foutput_class_dir_EQ>;
def _output_EQ : Joined<["--"], "output=">, Alias<o>;
def _output : Separate<["--"], "output">, Alias<o>;
def _param : Separate<["--"], "param">, Group<CompileOnly_Group>;
def _param_EQ : Joined<["--"], "param=">, Alias<_param>;
def _precompile : Flag<["--"], "precompile">, Flags<[DriverOption]>,
  Group<Action_Group>, HelpText<"Only precompile the input">;
def _prefix_EQ : Joined<["--"], "prefix=">, Alias<B>;
def _prefix : Separate<["--"], "prefix">, Alias<B>;
def _preprocess : Flag<["--"], "preprocess">, Alias<E>;
def _print_diagnostic_categories : Flag<["--"], "print-diagnostic-categories">;
def _print_file_name : Separate<["--"], "print-file-name">, Alias<print_file_name_EQ>;
def _print_missing_file_dependencies : Flag<["--"], "print-missing-file-dependencies">, Alias<MG>;
def _print_prog_name : Separate<["--"], "print-prog-name">, Alias<print_prog_name_EQ>;
def _profile_blocks : Flag<["--"], "profile-blocks">, Alias<a>;
def _profile : Flag<["--"], "profile">, Alias<p>;
def _resource_EQ : Joined<["--"], "resource=">, Alias<fcompile_resource_EQ>;
def _resource : Separate<["--"], "resource">, Alias<fcompile_resource_EQ>;
def _rtlib : Separate<["--"], "rtlib">, Alias<rtlib_EQ>;
def _serialize_diags : Separate<["-", "--"], "serialize-diagnostics">, Flags<[DriverOption]>,
  HelpText<"Serialize compiler diagnostics to a file">;
// We give --version different semantics from -version.
def _version : Flag<["--"], "version">, Flags<[CoreOption, CC1Option]>,
  HelpText<"Print version information">;
def _signed_char : Flag<["--"], "signed-char">, Alias<fsigned_char>;
def _std : Separate<["--"], "std">, Alias<std_EQ>;
def _stdlib : Separate<["--"], "stdlib">, Alias<stdlib_EQ>;
def _sysroot_EQ : Joined<["--"], "sysroot=">;
def _sysroot : Separate<["--"], "sysroot">, Alias<_sysroot_EQ>;
def _target_help : Flag<["--"], "target-help">;
def _trace_includes : Flag<["--"], "trace-includes">, Alias<H>;
def _undefine_macro_EQ : Joined<["--"], "undefine-macro=">, Alias<U>;
def _undefine_macro : Separate<["--"], "undefine-macro">, Alias<U>;
def _unsigned_char : Flag<["--"], "unsigned-char">, Alias<funsigned_char>;
def _user_dependencies : Flag<["--"], "user-dependencies">, Alias<MM>;
def _verbose : Flag<["--"], "verbose">, Alias<v>;
def _warn__EQ : Joined<["--"], "warn-=">, Alias<W_Joined>;
def _warn_ : Joined<["--"], "warn-">, Alias<W_Joined>;
def _write_dependencies : Flag<["--"], "write-dependencies">, Alias<MD>;
def _write_user_dependencies : Flag<["--"], "write-user-dependencies">, Alias<MMD>;
def _ : Joined<["--"], "">, Flags<[Unsupported]>;

// Hexagon feature flags.
def mieee_rnd_near : Flag<["-"], "mieee-rnd-near">,
  Group<m_hexagon_Features_Group>;
def mv5 : Flag<["-"], "mv5">, Group<m_hexagon_Features_Group>, Alias<mcpu_EQ>,
  AliasArgs<["hexagonv5"]>;
def mv55 : Flag<["-"], "mv55">, Group<m_hexagon_Features_Group>,
  Alias<mcpu_EQ>, AliasArgs<["hexagonv55"]>;
def mv60 : Flag<["-"], "mv60">, Group<m_hexagon_Features_Group>,
  Alias<mcpu_EQ>, AliasArgs<["hexagonv60"]>;
def mv62 : Flag<["-"], "mv62">, Group<m_hexagon_Features_Group>,
  Alias<mcpu_EQ>, AliasArgs<["hexagonv62"]>;
def mv65 : Flag<["-"], "mv65">, Group<m_hexagon_Features_Group>,
  Alias<mcpu_EQ>, AliasArgs<["hexagonv65"]>;
def mv66 : Flag<["-"], "mv66">, Group<m_hexagon_Features_Group>,
  Alias<mcpu_EQ>, AliasArgs<["hexagonv66"]>;
def mv67 : Flag<["-"], "mv67">, Group<m_hexagon_Features_Group>,
  Alias<mcpu_EQ>, AliasArgs<["hexagonv67"]>;
def mv67t : Flag<["-"], "mv67t">, Group<m_hexagon_Features_Group>,
  Alias<mcpu_EQ>, AliasArgs<["hexagonv67t"]>;
def mhexagon_hvx : Flag<["-"], "mhvx">, Group<m_hexagon_Features_HVX_Group>,
  HelpText<"Enable Hexagon Vector eXtensions">;
def mhexagon_hvx_EQ : Joined<["-"], "mhvx=">,
  Group<m_hexagon_Features_HVX_Group>,
  HelpText<"Enable Hexagon Vector eXtensions">;
def mno_hexagon_hvx : Flag<["-"], "mno-hvx">,
  Group<m_hexagon_Features_HVX_Group>,
  HelpText<"Disable Hexagon Vector eXtensions">;
def mhexagon_hvx_length_EQ : Joined<["-"], "mhvx-length=">,
  Group<m_hexagon_Features_HVX_Group>, HelpText<"Set Hexagon Vector Length">,
  Values<"64B,128B">;
def ffixed_r19: Flag<["-"], "ffixed-r19">,
  HelpText<"Reserve register r19 (Hexagon only)">;
def mmemops : Flag<["-"], "mmemops">, Group<m_hexagon_Features_Group>,
  Flags<[CC1Option]>, HelpText<"Enable generation of memop instructions">;
def mno_memops : Flag<["-"], "mno-memops">, Group<m_hexagon_Features_Group>,
  Flags<[CC1Option]>, HelpText<"Disable generation of memop instructions">;
def mpackets : Flag<["-"], "mpackets">, Group<m_hexagon_Features_Group>,
  Flags<[CC1Option]>, HelpText<"Enable generation of instruction packets">;
def mno_packets : Flag<["-"], "mno-packets">, Group<m_hexagon_Features_Group>,
  Flags<[CC1Option]>, HelpText<"Disable generation of instruction packets">;
def mnvj : Flag<["-"], "mnvj">, Group<m_hexagon_Features_Group>,
  Flags<[CC1Option]>, HelpText<"Enable generation of new-value jumps">;
def mno_nvj : Flag<["-"], "mno-nvj">, Group<m_hexagon_Features_Group>,
  Flags<[CC1Option]>, HelpText<"Disable generation of new-value jumps">;
def mnvs : Flag<["-"], "mnvs">, Group<m_hexagon_Features_Group>,
  Flags<[CC1Option]>, HelpText<"Enable generation of new-value stores">;
def mno_nvs : Flag<["-"], "mno-nvs">, Group<m_hexagon_Features_Group>,
  Flags<[CC1Option]>, HelpText<"Disable generation of new-value stores">;

<<<<<<< HEAD
// M680x0 features flags
foreach i = {0-4} in
  def m680#i#0 : Flag<["-"], "m680"#i#"0">, Group<m_m680x0_Features_Group>;
=======
// M68k features flags
foreach i = {0-4} in
  def m680#i#0 : Flag<["-"], "m680"#i#"0">, Group<m_m68k_Features_Group>;
>>>>>>> 49068b55

// X86 feature flags
def mx87 : Flag<["-"], "mx87">, Group<m_x86_Features_Group>;
def mno_x87 : Flag<["-"], "mno-x87">, Group<m_x86_Features_Group>;
def m80387 : Flag<["-"], "m80387">, Alias<mx87>;
def mno_80387 : Flag<["-"], "mno-80387">, Alias<mno_x87>;
def mmmx : Flag<["-"], "mmmx">, Group<m_x86_Features_Group>;
def mno_mmx : Flag<["-"], "mno-mmx">, Group<m_x86_Features_Group>;
def m3dnow : Flag<["-"], "m3dnow">, Group<m_x86_Features_Group>;
def mno_3dnow : Flag<["-"], "mno-3dnow">, Group<m_x86_Features_Group>;
def m3dnowa : Flag<["-"], "m3dnowa">, Group<m_x86_Features_Group>;
def mno_3dnowa : Flag<["-"], "mno-3dnowa">, Group<m_x86_Features_Group>;
def mamx_bf16 : Flag<["-"], "mamx-bf16">, Group<m_x86_Features_Group>;
def mno_amx_bf16 : Flag<["-"], "mno-amx-bf16">, Group<m_x86_Features_Group>;
def mtamx_int8 : Flag<["-"], "mamx-int8">, Group<m_x86_Features_Group>;
def mno_amx_int8 : Flag<["-"], "mno-amx-int8">, Group<m_x86_Features_Group>;
def mamx_tile : Flag<["-"], "mamx-tile">, Group<m_x86_Features_Group>;
def mno_amx_tile : Flag<["-"], "mno-amx-tile">, Group<m_x86_Features_Group>;
def msse : Flag<["-"], "msse">, Group<m_x86_Features_Group>;
def mno_sse : Flag<["-"], "mno-sse">, Group<m_x86_Features_Group>;
def msse2 : Flag<["-"], "msse2">, Group<m_x86_Features_Group>;
def mno_sse2 : Flag<["-"], "mno-sse2">, Group<m_x86_Features_Group>;
def msse3 : Flag<["-"], "msse3">, Group<m_x86_Features_Group>;
def mno_sse3 : Flag<["-"], "mno-sse3">, Group<m_x86_Features_Group>;
def mssse3 : Flag<["-"], "mssse3">, Group<m_x86_Features_Group>;
def mno_ssse3 : Flag<["-"], "mno-ssse3">, Group<m_x86_Features_Group>;
def msse4_1 : Flag<["-"], "msse4.1">, Group<m_x86_Features_Group>;
def mno_sse4_1 : Flag<["-"], "mno-sse4.1">, Group<m_x86_Features_Group>;
def msse4_2 : Flag<["-"], "msse4.2">, Group<m_x86_Features_Group>;
def mno_sse4_2 : Flag<["-"], "mno-sse4.2">, Group<m_x86_Features_Group>;
def msse4 : Flag<["-"], "msse4">, Alias<msse4_2>;
// -mno-sse4 turns off sse4.1 which has the effect of turning off everything
// later than 4.1. -msse4 turns on 4.2 which has the effect of turning on
// everything earlier than 4.2.
def mno_sse4 : Flag<["-"], "mno-sse4">, Alias<mno_sse4_1>;
def msse4a : Flag<["-"], "msse4a">, Group<m_x86_Features_Group>;
def mno_sse4a : Flag<["-"], "mno-sse4a">, Group<m_x86_Features_Group>;
def mavx : Flag<["-"], "mavx">, Group<m_x86_Features_Group>;
def mno_avx : Flag<["-"], "mno-avx">, Group<m_x86_Features_Group>;
def mavx2 : Flag<["-"], "mavx2">, Group<m_x86_Features_Group>;
def mno_avx2 : Flag<["-"], "mno-avx2">, Group<m_x86_Features_Group>;
def mavx512f : Flag<["-"], "mavx512f">, Group<m_x86_Features_Group>;
def mno_avx512f : Flag<["-"], "mno-avx512f">, Group<m_x86_Features_Group>;
def mavx512bf16 : Flag<["-"], "mavx512bf16">, Group<m_x86_Features_Group>;
def mno_avx512bf16 : Flag<["-"], "mno-avx512bf16">, Group<m_x86_Features_Group>;
def mavx512bitalg : Flag<["-"], "mavx512bitalg">, Group<m_x86_Features_Group>;
def mno_avx512bitalg : Flag<["-"], "mno-avx512bitalg">, Group<m_x86_Features_Group>;
def mavx512bw : Flag<["-"], "mavx512bw">, Group<m_x86_Features_Group>;
def mno_avx512bw : Flag<["-"], "mno-avx512bw">, Group<m_x86_Features_Group>;
def mavx512cd : Flag<["-"], "mavx512cd">, Group<m_x86_Features_Group>;
def mno_avx512cd : Flag<["-"], "mno-avx512cd">, Group<m_x86_Features_Group>;
def mavx512dq : Flag<["-"], "mavx512dq">, Group<m_x86_Features_Group>;
def mno_avx512dq : Flag<["-"], "mno-avx512dq">, Group<m_x86_Features_Group>;
def mavx512er : Flag<["-"], "mavx512er">, Group<m_x86_Features_Group>;
def mno_avx512er : Flag<["-"], "mno-avx512er">, Group<m_x86_Features_Group>;
def mavx512ifma : Flag<["-"], "mavx512ifma">, Group<m_x86_Features_Group>;
def mno_avx512ifma : Flag<["-"], "mno-avx512ifma">, Group<m_x86_Features_Group>;
def mavx512pf : Flag<["-"], "mavx512pf">, Group<m_x86_Features_Group>;
def mno_avx512pf : Flag<["-"], "mno-avx512pf">, Group<m_x86_Features_Group>;
def mavx512vbmi : Flag<["-"], "mavx512vbmi">, Group<m_x86_Features_Group>;
def mno_avx512vbmi : Flag<["-"], "mno-avx512vbmi">, Group<m_x86_Features_Group>;
def mavx512vbmi2 : Flag<["-"], "mavx512vbmi2">, Group<m_x86_Features_Group>;
def mno_avx512vbmi2 : Flag<["-"], "mno-avx512vbmi2">, Group<m_x86_Features_Group>;
def mavx512vl : Flag<["-"], "mavx512vl">, Group<m_x86_Features_Group>;
def mno_avx512vl : Flag<["-"], "mno-avx512vl">, Group<m_x86_Features_Group>;
def mavx512vnni : Flag<["-"], "mavx512vnni">, Group<m_x86_Features_Group>;
def mno_avx512vnni : Flag<["-"], "mno-avx512vnni">, Group<m_x86_Features_Group>;
def mavx512vpopcntdq : Flag<["-"], "mavx512vpopcntdq">, Group<m_x86_Features_Group>;
def mno_avx512vpopcntdq : Flag<["-"], "mno-avx512vpopcntdq">, Group<m_x86_Features_Group>;
def mavx512vp2intersect : Flag<["-"], "mavx512vp2intersect">, Group<m_x86_Features_Group>;
def mno_avx512vp2intersect : Flag<["-"], "mno-avx512vp2intersect">, Group<m_x86_Features_Group>;
def madx : Flag<["-"], "madx">, Group<m_x86_Features_Group>;
def mno_adx : Flag<["-"], "mno-adx">, Group<m_x86_Features_Group>;
def maes : Flag<["-"], "maes">, Group<m_x86_Features_Group>;
def mno_aes : Flag<["-"], "mno-aes">, Group<m_x86_Features_Group>;
def mbmi : Flag<["-"], "mbmi">, Group<m_x86_Features_Group>;
def mno_bmi : Flag<["-"], "mno-bmi">, Group<m_x86_Features_Group>;
def mbmi2 : Flag<["-"], "mbmi2">, Group<m_x86_Features_Group>;
def mno_bmi2 : Flag<["-"], "mno-bmi2">, Group<m_x86_Features_Group>;
def mcldemote : Flag<["-"], "mcldemote">, Group<m_x86_Features_Group>;
def mno_cldemote : Flag<["-"], "mno-cldemote">, Group<m_x86_Features_Group>;
def mclflushopt : Flag<["-"], "mclflushopt">, Group<m_x86_Features_Group>;
def mno_clflushopt : Flag<["-"], "mno-clflushopt">, Group<m_x86_Features_Group>;
def mclwb : Flag<["-"], "mclwb">, Group<m_x86_Features_Group>;
def mno_clwb : Flag<["-"], "mno-clwb">, Group<m_x86_Features_Group>;
def mwbnoinvd : Flag<["-"], "mwbnoinvd">, Group<m_x86_Features_Group>;
def mno_wbnoinvd : Flag<["-"], "mno-wbnoinvd">, Group<m_x86_Features_Group>;
def mclzero : Flag<["-"], "mclzero">, Group<m_x86_Features_Group>;
def mno_clzero : Flag<["-"], "mno-clzero">, Group<m_x86_Features_Group>;
def mcx16 : Flag<["-"], "mcx16">, Group<m_x86_Features_Group>;
def mno_cx16 : Flag<["-"], "mno-cx16">, Group<m_x86_Features_Group>;
def menqcmd : Flag<["-"], "menqcmd">, Group<m_x86_Features_Group>;
def mno_enqcmd : Flag<["-"], "mno-enqcmd">, Group<m_x86_Features_Group>;
def mf16c : Flag<["-"], "mf16c">, Group<m_x86_Features_Group>;
def mno_f16c : Flag<["-"], "mno-f16c">, Group<m_x86_Features_Group>;
def mfma : Flag<["-"], "mfma">, Group<m_x86_Features_Group>;
def mno_fma : Flag<["-"], "mno-fma">, Group<m_x86_Features_Group>;
def mfma4 : Flag<["-"], "mfma4">, Group<m_x86_Features_Group>;
def mno_fma4 : Flag<["-"], "mno-fma4">, Group<m_x86_Features_Group>;
def mfsgsbase : Flag<["-"], "mfsgsbase">, Group<m_x86_Features_Group>;
def mno_fsgsbase : Flag<["-"], "mno-fsgsbase">, Group<m_x86_Features_Group>;
def mfxsr : Flag<["-"], "mfxsr">, Group<m_x86_Features_Group>;
def mno_fxsr : Flag<["-"], "mno-fxsr">, Group<m_x86_Features_Group>;
def minvpcid : Flag<["-"], "minvpcid">, Group<m_x86_Features_Group>;
def mno_invpcid : Flag<["-"], "mno-invpcid">, Group<m_x86_Features_Group>;
def mgfni : Flag<["-"], "mgfni">, Group<m_x86_Features_Group>;
def mno_gfni : Flag<["-"], "mno-gfni">, Group<m_x86_Features_Group>;
def mlwp : Flag<["-"], "mlwp">, Group<m_x86_Features_Group>;
def mno_lwp : Flag<["-"], "mno-lwp">, Group<m_x86_Features_Group>;
def mlzcnt : Flag<["-"], "mlzcnt">, Group<m_x86_Features_Group>;
def mno_lzcnt : Flag<["-"], "mno-lzcnt">, Group<m_x86_Features_Group>;
def mmovbe : Flag<["-"], "mmovbe">, Group<m_x86_Features_Group>;
def mno_movbe : Flag<["-"], "mno-movbe">, Group<m_x86_Features_Group>;
def mmovdiri : Flag<["-"], "mmovdiri">, Group<m_x86_Features_Group>;
def mno_movdiri : Flag<["-"], "mno-movdiri">, Group<m_x86_Features_Group>;
def mmovdir64b : Flag<["-"], "mmovdir64b">, Group<m_x86_Features_Group>;
def mno_movdir64b : Flag<["-"], "mno-movdir64b">, Group<m_x86_Features_Group>;
def mmwaitx : Flag<["-"], "mmwaitx">, Group<m_x86_Features_Group>;
def mno_mwaitx : Flag<["-"], "mno-mwaitx">, Group<m_x86_Features_Group>;
def mpku : Flag<["-"], "mpku">, Group<m_x86_Features_Group>;
def mno_pku : Flag<["-"], "mno-pku">, Group<m_x86_Features_Group>;
def mpclmul : Flag<["-"], "mpclmul">, Group<m_x86_Features_Group>;
def mno_pclmul : Flag<["-"], "mno-pclmul">, Group<m_x86_Features_Group>;
def mpconfig : Flag<["-"], "mpconfig">, Group<m_x86_Features_Group>;
def mno_pconfig : Flag<["-"], "mno-pconfig">, Group<m_x86_Features_Group>;
def mpopcnt : Flag<["-"], "mpopcnt">, Group<m_x86_Features_Group>;
def mno_popcnt : Flag<["-"], "mno-popcnt">, Group<m_x86_Features_Group>;
def mprefetchwt1 : Flag<["-"], "mprefetchwt1">, Group<m_x86_Features_Group>;
def mno_prefetchwt1 : Flag<["-"], "mno-prefetchwt1">, Group<m_x86_Features_Group>;
def mprfchw : Flag<["-"], "mprfchw">, Group<m_x86_Features_Group>;
def mno_prfchw : Flag<["-"], "mno-prfchw">, Group<m_x86_Features_Group>;
def mptwrite : Flag<["-"], "mptwrite">, Group<m_x86_Features_Group>;
def mno_ptwrite : Flag<["-"], "mno-ptwrite">, Group<m_x86_Features_Group>;
def mrdpid : Flag<["-"], "mrdpid">, Group<m_x86_Features_Group>;
def mno_rdpid : Flag<["-"], "mno-rdpid">, Group<m_x86_Features_Group>;
def mrdrnd : Flag<["-"], "mrdrnd">, Group<m_x86_Features_Group>;
def mno_rdrnd : Flag<["-"], "mno-rdrnd">, Group<m_x86_Features_Group>;
def mrtm : Flag<["-"], "mrtm">, Group<m_x86_Features_Group>;
def mno_rtm : Flag<["-"], "mno-rtm">, Group<m_x86_Features_Group>;
def mrdseed : Flag<["-"], "mrdseed">, Group<m_x86_Features_Group>;
def mno_rdseed : Flag<["-"], "mno-rdseed">, Group<m_x86_Features_Group>;
def msahf : Flag<["-"], "msahf">, Group<m_x86_Features_Group>;
def mno_sahf : Flag<["-"], "mno-sahf">, Group<m_x86_Features_Group>;
def mserialize : Flag<["-"], "mserialize">, Group<m_x86_Features_Group>;
def mno_serialize : Flag<["-"], "mno-serialize">, Group<m_x86_Features_Group>;
def msgx : Flag<["-"], "msgx">, Group<m_x86_Features_Group>;
def mno_sgx : Flag<["-"], "mno-sgx">, Group<m_x86_Features_Group>;
def msha : Flag<["-"], "msha">, Group<m_x86_Features_Group>;
def mno_sha : Flag<["-"], "mno-sha">, Group<m_x86_Features_Group>;
def mtbm : Flag<["-"], "mtbm">, Group<m_x86_Features_Group>;
def mno_tbm : Flag<["-"], "mno-tbm">, Group<m_x86_Features_Group>;
def mtsxldtrk : Flag<["-"], "mtsxldtrk">, Group<m_x86_Features_Group>;
def mno_tsxldtrk : Flag<["-"], "mno-tsxldtrk">, Group<m_x86_Features_Group>;
def mvaes : Flag<["-"], "mvaes">, Group<m_x86_Features_Group>;
def mno_vaes : Flag<["-"], "mno-vaes">, Group<m_x86_Features_Group>;
def mvpclmulqdq : Flag<["-"], "mvpclmulqdq">, Group<m_x86_Features_Group>;
def mno_vpclmulqdq : Flag<["-"], "mno-vpclmulqdq">, Group<m_x86_Features_Group>;
def mwaitpkg : Flag<["-"], "mwaitpkg">, Group<m_x86_Features_Group>;
def mno_waitpkg : Flag<["-"], "mno-waitpkg">, Group<m_x86_Features_Group>;
def mxop : Flag<["-"], "mxop">, Group<m_x86_Features_Group>;
def mno_xop : Flag<["-"], "mno-xop">, Group<m_x86_Features_Group>;
def mxsave : Flag<["-"], "mxsave">, Group<m_x86_Features_Group>;
def mno_xsave : Flag<["-"], "mno-xsave">, Group<m_x86_Features_Group>;
def mxsavec : Flag<["-"], "mxsavec">, Group<m_x86_Features_Group>;
def mno_xsavec : Flag<["-"], "mno-xsavec">, Group<m_x86_Features_Group>;
def mxsaveopt : Flag<["-"], "mxsaveopt">, Group<m_x86_Features_Group>;
def mno_xsaveopt : Flag<["-"], "mno-xsaveopt">, Group<m_x86_Features_Group>;
def mxsaves : Flag<["-"], "mxsaves">, Group<m_x86_Features_Group>;
def mno_xsaves : Flag<["-"], "mno-xsaves">, Group<m_x86_Features_Group>;
def mshstk : Flag<["-"], "mshstk">, Group<m_x86_Features_Group>;
def mno_shstk : Flag<["-"], "mno-shstk">, Group<m_x86_Features_Group>;
def mretpoline_external_thunk : Flag<["-"], "mretpoline-external-thunk">, Group<m_x86_Features_Group>;
def mno_retpoline_external_thunk : Flag<["-"], "mno-retpoline-external-thunk">, Group<m_x86_Features_Group>;
def mvzeroupper : Flag<["-"], "mvzeroupper">, Group<m_x86_Features_Group>;
def mno_vzeroupper : Flag<["-"], "mno-vzeroupper">, Group<m_x86_Features_Group>;

// These are legacy user-facing driver-level option spellings. They are always
// aliases for options that are spelled using the more common Unix / GNU flag
// style of double-dash and equals-joined flags.
def gcc_toolchain_legacy_spelling : Separate<["-"], "gcc-toolchain">, Alias<gcc_toolchain>;
def target_legacy_spelling : Separate<["-"], "target">, Alias<target>;

// Special internal option to handle -Xlinker --no-demangle.
def Z_Xlinker__no_demangle : Flag<["-"], "Z-Xlinker-no-demangle">,
    Flags<[Unsupported, NoArgumentUnused]>;

// Special internal option to allow forwarding arbitrary arguments to linker.
def Zlinker_input : Separate<["-"], "Zlinker-input">,
    Flags<[Unsupported, NoArgumentUnused]>;

// Reserved library options.
def Z_reserved_lib_stdcxx : Flag<["-"], "Z-reserved-lib-stdc++">,
    Flags<[LinkerInput, NoArgumentUnused, Unsupported]>, Group<reserved_lib_Group>;
def Z_reserved_lib_cckext : Flag<["-"], "Z-reserved-lib-cckext">,
    Flags<[LinkerInput, NoArgumentUnused, Unsupported]>, Group<reserved_lib_Group>;

// Ignored options
multiclass BooleanFFlag<string name> {
  def f#NAME : Flag<["-"], "f"#name>;
  def fno_#NAME : Flag<["-"], "fno-"#name>;
}

defm : BooleanFFlag<"keep-inline-functions">, Group<clang_ignored_gcc_optimization_f_Group>;

def fprofile_dir : Joined<["-"], "fprofile-dir=">, Group<f_Group>;

def fuse_ld_EQ : Joined<["-"], "fuse-ld=">, Group<f_Group>, Flags<[CoreOption, LinkOption]>;
def ld_path_EQ : Joined<["--"], "ld-path=">, Group<Link_Group>;

defm align_labels : BooleanFFlag<"align-labels">, Group<clang_ignored_gcc_optimization_f_Group>;
def falign_labels_EQ : Joined<["-"], "falign-labels=">, Group<clang_ignored_gcc_optimization_f_Group>;
defm align_loops : BooleanFFlag<"align-loops">, Group<clang_ignored_gcc_optimization_f_Group>;
def falign_loops_EQ : Joined<["-"], "falign-loops=">, Group<clang_ignored_gcc_optimization_f_Group>;
defm align_jumps : BooleanFFlag<"align-jumps">, Group<clang_ignored_gcc_optimization_f_Group>;
def falign_jumps_EQ : Joined<["-"], "falign-jumps=">, Group<clang_ignored_gcc_optimization_f_Group>;

// FIXME: This option should be supported and wired up to our diognostics, but
// ignore it for now to avoid breaking builds that use it.
def fdiagnostics_show_location_EQ : Joined<["-"], "fdiagnostics-show-location=">, Group<clang_ignored_f_Group>;

defm fcheck_new : BooleanFFlag<"check-new">, Group<clang_ignored_f_Group>;
defm caller_saves : BooleanFFlag<"caller-saves">, Group<clang_ignored_gcc_optimization_f_Group>;
defm reorder_blocks : BooleanFFlag<"reorder-blocks">, Group<clang_ignored_gcc_optimization_f_Group>;
defm branch_count_reg : BooleanFFlag<"branch-count-reg">, Group<clang_ignored_gcc_optimization_f_Group>;
defm default_inline : BooleanFFlag<"default-inline">, Group<clang_ignored_gcc_optimization_f_Group>;
defm fat_lto_objects : BooleanFFlag<"fat-lto-objects">, Group<clang_ignored_gcc_optimization_f_Group>;
defm float_store : BooleanFFlag<"float-store">, Group<clang_ignored_gcc_optimization_f_Group>;
defm friend_injection : BooleanFFlag<"friend-injection">, Group<clang_ignored_f_Group>;
defm function_attribute_list : BooleanFFlag<"function-attribute-list">, Group<clang_ignored_f_Group>;
defm gcse : BooleanFFlag<"gcse">, Group<clang_ignored_gcc_optimization_f_Group>;
defm gcse_after_reload: BooleanFFlag<"gcse-after-reload">, Group<clang_ignored_gcc_optimization_f_Group>;
defm gcse_las: BooleanFFlag<"gcse-las">, Group<clang_ignored_gcc_optimization_f_Group>;
defm gcse_sm: BooleanFFlag<"gcse-sm">, Group<clang_ignored_gcc_optimization_f_Group>;
defm gnu : BooleanFFlag<"gnu">, Group<clang_ignored_f_Group>;
defm implicit_templates : BooleanFFlag<"implicit-templates">, Group<clang_ignored_f_Group>;
defm implement_inlines : BooleanFFlag<"implement-inlines">, Group<clang_ignored_f_Group>;
defm merge_constants : BooleanFFlag<"merge-constants">, Group<clang_ignored_gcc_optimization_f_Group>;
defm modulo_sched : BooleanFFlag<"modulo-sched">, Group<clang_ignored_gcc_optimization_f_Group>;
defm modulo_sched_allow_regmoves : BooleanFFlag<"modulo-sched-allow-regmoves">,
    Group<clang_ignored_gcc_optimization_f_Group>;
defm inline_functions_called_once : BooleanFFlag<"inline-functions-called-once">,
    Group<clang_ignored_gcc_optimization_f_Group>;
def finline_limit_EQ : Joined<["-"], "finline-limit=">, Group<clang_ignored_gcc_optimization_f_Group>;
defm finline_limit : BooleanFFlag<"inline-limit">, Group<clang_ignored_gcc_optimization_f_Group>;
defm inline_small_functions : BooleanFFlag<"inline-small-functions">,
    Group<clang_ignored_gcc_optimization_f_Group>;
defm ipa_cp : BooleanFFlag<"ipa-cp">,
    Group<clang_ignored_gcc_optimization_f_Group>;
defm ivopts : BooleanFFlag<"ivopts">, Group<clang_ignored_gcc_optimization_f_Group>;
def fsemantic_interposition : Flag<["-"], "fsemantic-interposition">, Group<f_Group>, Flags<[CC1Option]>;
def fno_semantic_interposition: Flag<["-"], "fno-semantic-interposition">, Group<f_Group>, Flags<[CC1Option]>;
defm non_call_exceptions : BooleanFFlag<"non-call-exceptions">, Group<clang_ignored_f_Group>;
defm peel_loops : BooleanFFlag<"peel-loops">, Group<clang_ignored_gcc_optimization_f_Group>;
defm permissive : BooleanFFlag<"permissive">, Group<clang_ignored_f_Group>;
defm prefetch_loop_arrays : BooleanFFlag<"prefetch-loop-arrays">, Group<clang_ignored_gcc_optimization_f_Group>;
defm printf : BooleanFFlag<"printf">, Group<clang_ignored_f_Group>;
defm profile : BooleanFFlag<"profile">, Group<clang_ignored_f_Group>;
defm profile_correction : BooleanFFlag<"profile-correction">, Group<clang_ignored_gcc_optimization_f_Group>;
defm profile_generate_sampling : BooleanFFlag<"profile-generate-sampling">, Group<clang_ignored_f_Group>;
defm profile_reusedist : BooleanFFlag<"profile-reusedist">, Group<clang_ignored_f_Group>;
defm profile_values : BooleanFFlag<"profile-values">, Group<clang_ignored_gcc_optimization_f_Group>;
defm regs_graph : BooleanFFlag<"regs-graph">, Group<clang_ignored_f_Group>;
defm rename_registers : BooleanFFlag<"rename-registers">, Group<clang_ignored_gcc_optimization_f_Group>;
defm ripa : BooleanFFlag<"ripa">, Group<clang_ignored_f_Group>;
defm schedule_insns : BooleanFFlag<"schedule-insns">, Group<clang_ignored_gcc_optimization_f_Group>;
defm schedule_insns2 : BooleanFFlag<"schedule-insns2">, Group<clang_ignored_gcc_optimization_f_Group>;
defm see : BooleanFFlag<"see">, Group<clang_ignored_f_Group>;
defm signaling_nans : BooleanFFlag<"signaling-nans">, Group<clang_ignored_gcc_optimization_f_Group>;
defm single_precision_constant : BooleanFFlag<"single-precision-constant">,
    Group<clang_ignored_gcc_optimization_f_Group>;
defm spec_constr_count : BooleanFFlag<"spec-constr-count">, Group<clang_ignored_f_Group>;
defm stack_check : BooleanFFlag<"stack-check">, Group<clang_ignored_f_Group>;
defm strength_reduce :
    BooleanFFlag<"strength-reduce">, Group<clang_ignored_gcc_optimization_f_Group>;
defm tls_model : BooleanFFlag<"tls-model">, Group<clang_ignored_f_Group>;
defm tracer : BooleanFFlag<"tracer">, Group<clang_ignored_gcc_optimization_f_Group>;
defm tree_dce : BooleanFFlag<"tree-dce">, Group<clang_ignored_gcc_optimization_f_Group>;
defm tree_salias : BooleanFFlag<"tree-salias">, Group<clang_ignored_f_Group>;
defm tree_ter : BooleanFFlag<"tree-ter">, Group<clang_ignored_gcc_optimization_f_Group>;
defm tree_vectorizer_verbose : BooleanFFlag<"tree-vectorizer-verbose">, Group<clang_ignored_f_Group>;
defm tree_vrp : BooleanFFlag<"tree-vrp">, Group<clang_ignored_gcc_optimization_f_Group>;
defm unroll_all_loops : BooleanFFlag<"unroll-all-loops">, Group<clang_ignored_gcc_optimization_f_Group>;
defm unsafe_loop_optimizations : BooleanFFlag<"unsafe-loop-optimizations">,
    Group<clang_ignored_gcc_optimization_f_Group>;
defm unswitch_loops : BooleanFFlag<"unswitch-loops">, Group<clang_ignored_gcc_optimization_f_Group>;
defm use_linker_plugin : BooleanFFlag<"use-linker-plugin">, Group<clang_ignored_gcc_optimization_f_Group>;
defm vect_cost_model : BooleanFFlag<"vect-cost-model">, Group<clang_ignored_gcc_optimization_f_Group>;
defm variable_expansion_in_unroller : BooleanFFlag<"variable-expansion-in-unroller">,
    Group<clang_ignored_gcc_optimization_f_Group>;
defm web : BooleanFFlag<"web">, Group<clang_ignored_gcc_optimization_f_Group>;
defm whole_program : BooleanFFlag<"whole-program">, Group<clang_ignored_gcc_optimization_f_Group>;
defm devirtualize : BooleanFFlag<"devirtualize">, Group<clang_ignored_gcc_optimization_f_Group>;
defm devirtualize_speculatively : BooleanFFlag<"devirtualize-speculatively">,
    Group<clang_ignored_gcc_optimization_f_Group>;

// Generic gfortran options.
def A_DASH : Joined<["-"], "A-">, Group<gfortran_Group>;
def J : JoinedOrSeparate<["-"], "J">, Flags<[RenderJoined]>, Group<gfortran_Group>;
def cpp : Flag<["-"], "cpp">, Group<gfortran_Group>;
def nocpp : Flag<["-"], "nocpp">, Group<gfortran_Group>;
def static_libgfortran : Flag<["-"], "static-libgfortran">, Group<gfortran_Group>;

// "f" options with values for gfortran.
def fblas_matmul_limit_EQ : Joined<["-"], "fblas-matmul-limit=">, Group<gfortran_Group>;
def fcheck_EQ : Joined<["-"], "fcheck=">, Group<gfortran_Group>;
def fcoarray_EQ : Joined<["-"], "fcoarray=">, Group<gfortran_Group>;
def fconvert_EQ : Joined<["-"], "fconvert=">, Group<gfortran_Group>;
def ffixed_line_length_VALUE : Joined<["-"], "ffixed-line-length-">, Group<gfortran_Group>;
def ffpe_trap_EQ : Joined<["-"], "ffpe-trap=">, Group<gfortran_Group>;
def ffree_line_length_VALUE : Joined<["-"], "ffree-line-length-">, Group<gfortran_Group>;
def finit_character_EQ : Joined<["-"], "finit-character=">, Group<gfortran_Group>;
def finit_integer_EQ : Joined<["-"], "finit-integer=">, Group<gfortran_Group>;
def finit_logical_EQ : Joined<["-"], "finit-logical=">, Group<gfortran_Group>;
def finit_real_EQ : Joined<["-"], "finit-real=">, Group<gfortran_Group>;
def fmax_array_constructor_EQ : Joined<["-"], "fmax-array-constructor=">, Group<gfortran_Group>;
def fmax_errors_EQ : Joined<["-"], "fmax-errors=">, Group<gfortran_Group>;
def fmax_stack_var_size_EQ : Joined<["-"], "fmax-stack-var-size=">, Group<gfortran_Group>;
def fmax_subrecord_length_EQ : Joined<["-"], "fmax-subrecord-length=">, Group<gfortran_Group>;
def frecord_marker_EQ : Joined<["-"], "frecord-marker=">, Group<gfortran_Group>;

// "f" flags for gfortran.
defm aggressive_function_elimination : BooleanFFlag<"aggressive-function-elimination">, Group<gfortran_Group>;
defm align_commons : BooleanFFlag<"align-commons">, Group<gfortran_Group>;
defm all_intrinsics : BooleanFFlag<"all-intrinsics">, Group<gfortran_Group>;
defm automatic : BooleanFFlag<"automatic">, Group<gfortran_Group>;
defm backslash : BooleanFFlag<"backslash">, Group<gfortran_Group>;
defm backtrace : BooleanFFlag<"backtrace">, Group<gfortran_Group>;
defm bounds_check : BooleanFFlag<"bounds-check">, Group<gfortran_Group>;
defm check_array_temporaries : BooleanFFlag<"check-array-temporaries">, Group<gfortran_Group>;
defm cray_pointer : BooleanFFlag<"cray-pointer">, Group<gfortran_Group>;
defm d_lines_as_code : BooleanFFlag<"d-lines-as-code">, Group<gfortran_Group>;
defm d_lines_as_comments : BooleanFFlag<"d-lines-as-comments">, Group<gfortran_Group>;
defm default_double_8 : BooleanFFlag<"default-double-8">, Group<gfortran_Group>;
defm default_integer_8 : BooleanFFlag<"default-integer-8">, Group<gfortran_Group>;
defm default_real_8 : BooleanFFlag<"default-real-8">, Group<gfortran_Group>;
defm dollar_ok : BooleanFFlag<"dollar-ok">, Group<gfortran_Group>;
defm dump_fortran_optimized : BooleanFFlag<"dump-fortran-optimized">, Group<gfortran_Group>;
defm dump_fortran_original : BooleanFFlag<"dump-fortran-original">, Group<gfortran_Group>;
defm dump_parse_tree : BooleanFFlag<"dump-parse-tree">, Group<gfortran_Group>;
defm external_blas : BooleanFFlag<"external-blas">, Group<gfortran_Group>;
defm f2c : BooleanFFlag<"f2c">, Group<gfortran_Group>;
defm fixed_form : BooleanFFlag<"fixed-form">, Group<gfortran_Group>;
defm free_form : BooleanFFlag<"free-form">, Group<gfortran_Group>;
defm frontend_optimize : BooleanFFlag<"frontend-optimize">, Group<gfortran_Group>;
defm implicit_none : BooleanFFlag<"implicit-none">, Group<gfortran_Group>;
defm init_local_zero : BooleanFFlag<"init-local-zero">, Group<gfortran_Group>;
defm integer_4_integer_8 : BooleanFFlag<"integer-4-integer-8">, Group<gfortran_Group>;
defm intrinsic_modules_path : BooleanFFlag<"intrinsic-modules-path">, Group<gfortran_Group>;
defm max_identifier_length : BooleanFFlag<"max-identifier-length">, Group<gfortran_Group>;
defm module_private : BooleanFFlag<"module-private">, Group<gfortran_Group>;
defm pack_derived : BooleanFFlag<"pack-derived">, Group<gfortran_Group>;
defm protect_parens : BooleanFFlag<"protect-parens">, Group<gfortran_Group>;
defm range_check : BooleanFFlag<"range-check">, Group<gfortran_Group>;
defm real_4_real_10 : BooleanFFlag<"real-4-real-10">, Group<gfortran_Group>;
defm real_4_real_16 : BooleanFFlag<"real-4-real-16">, Group<gfortran_Group>;
defm real_4_real_8 : BooleanFFlag<"real-4-real-8">, Group<gfortran_Group>;
defm real_8_real_10 : BooleanFFlag<"real-8-real-10">, Group<gfortran_Group>;
defm real_8_real_16 : BooleanFFlag<"real-8-real-16">, Group<gfortran_Group>;
defm real_8_real_4 : BooleanFFlag<"real-8-real-4">, Group<gfortran_Group>;
defm realloc_lhs : BooleanFFlag<"realloc-lhs">, Group<gfortran_Group>;
defm recursive : BooleanFFlag<"recursive">, Group<gfortran_Group>;
defm repack_arrays : BooleanFFlag<"repack-arrays">, Group<gfortran_Group>;
defm second_underscore : BooleanFFlag<"second-underscore">, Group<gfortran_Group>;
defm sign_zero : BooleanFFlag<"sign-zero">, Group<gfortran_Group>;
defm stack_arrays : BooleanFFlag<"stack-arrays">, Group<gfortran_Group>;
defm underscoring : BooleanFFlag<"underscoring">, Group<gfortran_Group>;
defm whole_file : BooleanFFlag<"whole-file">, Group<gfortran_Group>;

// C++ SYCL options
def fsycl : Flag<["-"], "fsycl">, Group<sycl_Group>, Flags<[CC1Option, CoreOption]>,
  HelpText<"Enable SYCL kernels compilation for device">;
def fno_sycl : Flag<["-"], "fno-sycl">, Group<sycl_Group>, Flags<[CoreOption]>,
  HelpText<"Disable SYCL kernels compilation for device">;
def sycl_std_EQ : Joined<["-"], "sycl-std=">, Group<sycl_Group>, Flags<[CC1Option, NoArgumentUnused, CoreOption]>,
  HelpText<"SYCL language standard to compile for.">, Values<"2017, 121, 1.2.1, sycl-1.2.1">;

//===----------------------------------------------------------------------===//
// CC1 Options
//===----------------------------------------------------------------------===//

let Flags = [CC1Option, NoDriverOption] in {

//===----------------------------------------------------------------------===//
// Target Options
//===----------------------------------------------------------------------===//

let Flags = [CC1Option, CC1AsOption, NoDriverOption] in {

def target_cpu : Separate<["-"], "target-cpu">,
  HelpText<"Target a specific cpu type">;
def tune_cpu : Separate<["-"], "tune-cpu">,
  HelpText<"Tune for a specific cpu type">;
def target_feature : Separate<["-"], "target-feature">,
  HelpText<"Target specific attributes">;
def triple : Separate<["-"], "triple">,
  HelpText<"Specify target triple (e.g. i686-apple-darwin9)">,
  MarshallingInfoString<"TargetOpts->Triple", "llvm::Triple::normalize(llvm::sys::getDefaultTargetTriple())", "std::string">,
  AlwaysEmit, Normalizer<"normalizeTriple">, DenormalizeString;
def target_abi : Separate<["-"], "target-abi">,
  HelpText<"Target a particular ABI type">;
def target_sdk_version_EQ : Joined<["-"], "target-sdk-version=">,
  HelpText<"The version of target SDK used for compilation">;

}

def target_linker_version : Separate<["-"], "target-linker-version">,
  HelpText<"Target linker version">;
def triple_EQ : Joined<["-"], "triple=">, Alias<triple>;
def mfpmath : Separate<["-"], "mfpmath">,
  HelpText<"Which unit to use for fp math">;

def fpadding_on_unsigned_fixed_point : Flag<["-"], "fpadding-on-unsigned-fixed-point">,
  HelpText<"Force each unsigned fixed point type to have an extra bit of padding to align their scales with those of signed fixed point types">;
def fno_padding_on_unsigned_fixed_point : Flag<["-"], "fno-padding-on-unsigned-fixed-point">;

//===----------------------------------------------------------------------===//
// Analyzer Options
//===----------------------------------------------------------------------===//

def analysis_UnoptimizedCFG : Flag<["-"], "unoptimized-cfg">,
  HelpText<"Generate unoptimized CFGs for all analyses">;
def analysis_CFGAddImplicitDtors : Flag<["-"], "cfg-add-implicit-dtors">,
  HelpText<"Add C++ implicit destructors to CFGs for all analyses">;

def analyzer_store : Separate<["-"], "analyzer-store">,
  HelpText<"Source Code Analysis - Abstract Memory Store Models">;
def analyzer_store_EQ : Joined<["-"], "analyzer-store=">, Alias<analyzer_store>;

def analyzer_constraints : Separate<["-"], "analyzer-constraints">,
  HelpText<"Source Code Analysis - Symbolic Constraint Engines">;
def analyzer_constraints_EQ : Joined<["-"], "analyzer-constraints=">,
  Alias<analyzer_constraints>;

def analyzer_output : Separate<["-"], "analyzer-output">,
  HelpText<"Source Code Analysis - Output Options">;
def analyzer_output_EQ : Joined<["-"], "analyzer-output=">,
  Alias<analyzer_output>;

def analyzer_purge : Separate<["-"], "analyzer-purge">,
  HelpText<"Source Code Analysis - Dead Symbol Removal Frequency">;
def analyzer_purge_EQ : Joined<["-"], "analyzer-purge=">, Alias<analyzer_purge>;

def analyzer_opt_analyze_headers : Flag<["-"], "analyzer-opt-analyze-headers">,
  HelpText<"Force the static analyzer to analyze functions defined in header files">;
def analyzer_opt_analyze_nested_blocks : Flag<["-"], "analyzer-opt-analyze-nested-blocks">,
  HelpText<"Analyze the definitions of blocks in addition to functions">;
def analyzer_display_progress : Flag<["-"], "analyzer-display-progress">,
  HelpText<"Emit verbose output about the analyzer's progress">;
def analyze_function : Separate<["-"], "analyze-function">,
  HelpText<"Run analysis on specific function (for C++ include parameters in name)">;
def analyze_function_EQ : Joined<["-"], "analyze-function=">, Alias<analyze_function>;
def trim_egraph : Flag<["-"], "trim-egraph">,
  HelpText<"Only show error-related paths in the analysis graph">;
def analyzer_viz_egraph_graphviz : Flag<["-"], "analyzer-viz-egraph-graphviz">,
  HelpText<"Display exploded graph using GraphViz">;
def analyzer_dump_egraph : Separate<["-"], "analyzer-dump-egraph">,
  HelpText<"Dump exploded graph to the specified file">;
def analyzer_dump_egraph_EQ : Joined<["-"], "analyzer-dump-egraph=">, Alias<analyzer_dump_egraph>;

def analyzer_inline_max_stack_depth : Separate<["-"], "analyzer-inline-max-stack-depth">,
  HelpText<"Bound on stack depth while inlining (4 by default)">;
def analyzer_inline_max_stack_depth_EQ : Joined<["-"], "analyzer-inline-max-stack-depth=">,
  Alias<analyzer_inline_max_stack_depth>;

def analyzer_inlining_mode : Separate<["-"], "analyzer-inlining-mode">,
  HelpText<"Specify the function selection heuristic used during inlining">;
def analyzer_inlining_mode_EQ : Joined<["-"], "analyzer-inlining-mode=">, Alias<analyzer_inlining_mode>;

def analyzer_disable_retry_exhausted : Flag<["-"], "analyzer-disable-retry-exhausted">,
  HelpText<"Do not re-analyze paths leading to exhausted nodes with a different strategy (may decrease code coverage)">;

def analyzer_max_loop : Separate<["-"], "analyzer-max-loop">,
  HelpText<"The maximum number of times the analyzer will go through a loop">;
def analyzer_stats : Flag<["-"], "analyzer-stats">,
  HelpText<"Print internal analyzer statistics.">;

def analyzer_checker : Separate<["-"], "analyzer-checker">,
  HelpText<"Choose analyzer checkers to enable">,
  ValuesCode<[{
    const char *Values =
    #define GET_CHECKERS
    #define CHECKER(FULLNAME, CLASS, HT, DOC_URI, IS_HIDDEN)  FULLNAME ","
    #include "clang/StaticAnalyzer/Checkers/Checkers.inc"
    #undef GET_CHECKERS
    #define GET_PACKAGES
    #define PACKAGE(FULLNAME)  FULLNAME ","
    #include "clang/StaticAnalyzer/Checkers/Checkers.inc"
    #undef GET_PACKAGES
    ;
  }]>;
def analyzer_checker_EQ : Joined<["-"], "analyzer-checker=">,
  Alias<analyzer_checker>;

def analyzer_disable_checker : Separate<["-"], "analyzer-disable-checker">,
  HelpText<"Choose analyzer checkers to disable">;
def analyzer_disable_checker_EQ : Joined<["-"], "analyzer-disable-checker=">,
  Alias<analyzer_disable_checker>;

def analyzer_disable_all_checks : Flag<["-"], "analyzer-disable-all-checks">,
  HelpText<"Disable all static analyzer checks">;

def analyzer_checker_help : Flag<["-"], "analyzer-checker-help">,
  HelpText<"Display the list of analyzer checkers that are available">;

def analyzer_checker_help_alpha : Flag<["-"], "analyzer-checker-help-alpha">,
  HelpText<"Display the list of in development analyzer checkers. These "
           "are NOT considered safe, they are unstable and will emit incorrect "
           "reports. Enable ONLY FOR DEVELOPMENT purposes">;

def analyzer_checker_help_developer : Flag<["-"], "analyzer-checker-help-developer">,
  HelpText<"Display the list of developer-only checkers such as modeling "
           "and debug checkers">;

def analyzer_config_help : Flag<["-"], "analyzer-config-help">,
  HelpText<"Display the list of -analyzer-config options. These are meant for "
           "development purposes only!">;

def analyzer_list_enabled_checkers : Flag<["-"], "analyzer-list-enabled-checkers">,
  HelpText<"Display the list of enabled analyzer checkers">;

def analyzer_config : Separate<["-"], "analyzer-config">,
  HelpText<"Choose analyzer options to enable">;

def analyzer_checker_option_help : Flag<["-"], "analyzer-checker-option-help">,
  HelpText<"Display the list of checker and package options">;

def analyzer_checker_option_help_alpha : Flag<["-"], "analyzer-checker-option-help-alpha">,
  HelpText<"Display the list of in development checker and package options. "
           "These are NOT considered safe, they are unstable and will emit "
           "incorrect reports. Enable ONLY FOR DEVELOPMENT purposes">;

def analyzer_checker_option_help_developer : Flag<["-"], "analyzer-checker-option-help-developer">,
  HelpText<"Display the list of checker and package options meant for "
           "development purposes only">;

def analyzer_config_compatibility_mode : Separate<["-"], "analyzer-config-compatibility-mode">,
  HelpText<"Don't emit errors on invalid analyzer-config inputs">;

def analyzer_config_compatibility_mode_EQ : Joined<["-"], "analyzer-config-compatibility-mode=">,
  Alias<analyzer_config_compatibility_mode>;

def analyzer_werror : Flag<["-"], "analyzer-werror">,
  HelpText<"Emit analyzer results as errors rather than warnings">;

//===----------------------------------------------------------------------===//
// Migrator Options
//===----------------------------------------------------------------------===//
def migrator_no_nsalloc_error : Flag<["-"], "no-ns-alloc-error">,
  HelpText<"Do not error on use of NSAllocateCollectable/NSReallocateCollectable">;

def migrator_no_finalize_removal : Flag<["-"], "no-finalize-removal">,
  HelpText<"Do not remove finalize method in gc mode">;

//===----------------------------------------------------------------------===//
// CodeGen Options
//===----------------------------------------------------------------------===//

let Flags = [CC1Option, CC1AsOption, NoDriverOption] in {
def debug_info_kind_EQ : Joined<["-"], "debug-info-kind=">;
def debug_info_macro : Flag<["-"], "debug-info-macro">,
  HelpText<"Emit macro debug information">;
def default_function_attr : Separate<["-"], "default-function-attr">,
  HelpText<"Apply given attribute to all functions">;
def dwarf_version_EQ : Joined<["-"], "dwarf-version=">;
def debugger_tuning_EQ : Joined<["-"], "debugger-tuning=">;
def dwarf_debug_flags : Separate<["-"], "dwarf-debug-flags">,
  HelpText<"The string to embed in the Dwarf debug flags record.">;
def record_command_line : Separate<["-"], "record-command-line">,
  HelpText<"The string to embed in the .LLVM.command.line section.">;
def compress_debug_sections : Flag<["-", "--"], "compress-debug-sections">,
    HelpText<"DWARF debug sections compression">;
def compress_debug_sections_EQ : Joined<["-", "--"], "compress-debug-sections=">,
    HelpText<"DWARF debug sections compression type">;
def mno_exec_stack : Flag<["-"], "mnoexecstack">,
  HelpText<"Mark the file as not needing an executable stack">;
def massembler_no_warn : Flag<["-"], "massembler-no-warn">,
  HelpText<"Make assembler not emit warnings">;
def massembler_fatal_warnings : Flag<["-"], "massembler-fatal-warnings">,
  HelpText<"Make assembler warnings fatal">;
def mrelax_relocations : Flag<["--"], "mrelax-relocations">,
    HelpText<"Use relaxable elf relocations">;
def msave_temp_labels : Flag<["-"], "msave-temp-labels">,
  HelpText<"Save temporary labels in the symbol table. "
           "Note this may change .s semantics and shouldn't generally be used "
           "on compiler-generated code.">;
def mrelocation_model : Separate<["-"], "mrelocation-model">,
  HelpText<"The relocation model to use">, Values<"static,pic,ropi,rwpi,ropi-rwpi,dynamic-no-pic">,
  NormalizedValuesScope<"llvm::Reloc">,
  NormalizedValues<["Static", "PIC_", "ROPI", "RWPI", "ROPI_RWPI", "DynamicNoPIC"]>,
  MarshallingInfoString<"CodeGenOpts.RelocationModel", "PIC_", "Model">,
  AutoNormalizeEnum;
def fno_math_builtin : Flag<["-"], "fno-math-builtin">,
  HelpText<"Disable implicit builtin knowledge of math functions">;
def fuse_ctor_homing: Flag<["-"], "fuse-ctor-homing">,
    HelpText<"Use constructor homing if we are using limited debug info already">;
}

def disable_llvm_verifier : Flag<["-"], "disable-llvm-verifier">,
  HelpText<"Don't run the LLVM IR verifier pass">;
def disable_llvm_passes : Flag<["-"], "disable-llvm-passes">,
  HelpText<"Use together with -emit-llvm to get pristine LLVM IR from the "
           "frontend by not running any LLVM passes at all">;
def disable_llvm_optzns : Flag<["-"], "disable-llvm-optzns">,
  Alias<disable_llvm_passes>;
def disable_lifetimemarkers : Flag<["-"], "disable-lifetime-markers">,
  HelpText<"Disable lifetime-markers emission even when optimizations are "
           "enabled">;
def disable_O0_optnone : Flag<["-"], "disable-O0-optnone">,
  HelpText<"Disable adding the optnone attribute to functions at O0">;
def disable_red_zone : Flag<["-"], "disable-red-zone">,
  HelpText<"Do not emit code that uses the red zone.">;
def dwarf_ext_refs : Flag<["-"], "dwarf-ext-refs">,
  HelpText<"Generate debug info with external references to clang modules"
           " or precompiled headers">;
def dwarf_explicit_import : Flag<["-"], "dwarf-explicit-import">,
  HelpText<"Generate explicit import from anonymous namespace to containing"
           " scope">;
def debug_forward_template_params : Flag<["-"], "debug-forward-template-params">,
  HelpText<"Emit complete descriptions of template parameters in forward"
           " declarations">;
def fforbid_guard_variables : Flag<["-"], "fforbid-guard-variables">,
  HelpText<"Emit an error if a C++ static local initializer would need a guard variable">;
def no_implicit_float : Flag<["-"], "no-implicit-float">,
  HelpText<"Don't generate implicit floating point instructions">;
def fdump_vtable_layouts : Flag<["-"], "fdump-vtable-layouts">,
  HelpText<"Dump the layouts of all vtables that will be emitted in a translation unit">;
def fmerge_functions : Flag<["-"], "fmerge-functions">,
  HelpText<"Permit merging of identical functions when optimizing.">;
def femit_coverage_notes : Flag<["-"], "femit-coverage-notes">,
  HelpText<"Emit a gcov coverage notes file when compiling.">;
def femit_coverage_data: Flag<["-"], "femit-coverage-data">,
  HelpText<"Instrument the program to emit gcov coverage data when run.">;
def coverage_data_file : Separate<["-"], "coverage-data-file">,
  HelpText<"Emit coverage data to this filename.">;
def coverage_data_file_EQ : Joined<["-"], "coverage-data-file=">,
  Alias<coverage_data_file>;
def coverage_notes_file : Separate<["-"], "coverage-notes-file">,
  HelpText<"Emit coverage notes to this filename.">;
def coverage_notes_file_EQ : Joined<["-"], "coverage-notes-file=">,
  Alias<coverage_notes_file>;
def coverage_version_EQ : Joined<["-"], "coverage-version=">,
  HelpText<"Four-byte version string for gcov files.">;
def test_coverage : Flag<["-"], "test-coverage">,
  HelpText<"Do not generate coverage files or remove coverage changes from IR">;
def dump_coverage_mapping : Flag<["-"], "dump-coverage-mapping">,
  HelpText<"Dump the coverage mapping records, for testing">;
def fuse_register_sized_bitfield_access: Flag<["-"], "fuse-register-sized-bitfield-access">,
  HelpText<"Use register sized accesses to bit-fields, when possible.">;
def relaxed_aliasing : Flag<["-"], "relaxed-aliasing">,
  HelpText<"Turn off Type Based Alias Analysis">;
def no_struct_path_tbaa : Flag<["-"], "no-struct-path-tbaa">,
  HelpText<"Turn off struct-path aware Type Based Alias Analysis">;
def new_struct_path_tbaa : Flag<["-"], "new-struct-path-tbaa">,
  HelpText<"Enable enhanced struct-path aware Type Based Alias Analysis">;
def mdebug_pass : Separate<["-"], "mdebug-pass">,
  HelpText<"Enable additional debug output">;
def mframe_pointer_EQ : Joined<["-"], "mframe-pointer=">,
  HelpText<"Specify which frame pointers to retain (all, non-leaf, none).">, Values<"all,non-leaf,none">;
def mdisable_tail_calls : Flag<["-"], "mdisable-tail-calls">,
  HelpText<"Disable tail call optimization, keeping the call stack accurate">;
def menable_no_infinities : Flag<["-"], "menable-no-infs">,
  HelpText<"Allow optimization to assume there are no infinities.">;
def menable_no_nans : Flag<["-"], "menable-no-nans">,
  HelpText<"Allow optimization to assume there are no NaNs.">;
def menable_unsafe_fp_math : Flag<["-"], "menable-unsafe-fp-math">,
  HelpText<"Allow unsafe floating-point math optimizations which may decrease "
           "precision">;
def mreassociate : Flag<["-"], "mreassociate">,
  HelpText<"Allow reassociation transformations for floating-point instructions">;
def mabi_EQ_ieeelongdouble : Flag<["-"], "mabi=ieeelongdouble">,
  HelpText<"Use IEEE 754 quadruple-precision for long double">;
def mfloat_abi : Separate<["-"], "mfloat-abi">,
  HelpText<"The float ABI to use">;
def mtp : Separate<["-"], "mtp">,
  HelpText<"Mode for reading thread pointer">;
def mlimit_float_precision : Separate<["-"], "mlimit-float-precision">,
  HelpText<"Limit float precision to the given value">;
def split_stacks : Flag<["-"], "split-stacks">,
  HelpText<"Try to use a split stack if possible.">;
def mregparm : Separate<["-"], "mregparm">,
  HelpText<"Limit the number of registers available for integer arguments">;
def msmall_data_limit : Separate<["-"], "msmall-data-limit">,
  HelpText<"Put global and static data smaller than the limit into a special section">;
def munwind_tables : Flag<["-"], "munwind-tables">,
  HelpText<"Generate unwinding tables for all functions">;
def mconstructor_aliases : Flag<["-"], "mconstructor-aliases">,
  HelpText<"Emit complete constructors and destructors as aliases when possible">;
def mlink_bitcode_file : Separate<["-"], "mlink-bitcode-file">,
  HelpText<"Link the given bitcode file before performing optimizations.">;
def mlink_builtin_bitcode : Separate<["-"], "mlink-builtin-bitcode">,
  HelpText<"Link and internalize needed symbols from the given bitcode file "
           "before performing optimizations.">;
def mlink_cuda_bitcode : Separate<["-"], "mlink-cuda-bitcode">,
  Alias<mlink_builtin_bitcode>;
def vectorize_loops : Flag<["-"], "vectorize-loops">,
  HelpText<"Run the Loop vectorization passes">;
def vectorize_slp : Flag<["-"], "vectorize-slp">,
  HelpText<"Run the SLP vectorization passes">;
def dependent_lib : Joined<["--"], "dependent-lib=">,
  HelpText<"Add dependent library">;
def linker_option : Joined<["--"], "linker-option=">,
  HelpText<"Add linker option">;
def fsanitize_coverage_type : Joined<["-"], "fsanitize-coverage-type=">,
                              HelpText<"Sanitizer coverage type">;
def fsanitize_coverage_indirect_calls
    : Flag<["-"], "fsanitize-coverage-indirect-calls">,
      HelpText<"Enable sanitizer coverage for indirect calls">;
def fsanitize_coverage_trace_bb
    : Flag<["-"], "fsanitize-coverage-trace-bb">,
      HelpText<"Enable basic block tracing in sanitizer coverage">;
def fsanitize_coverage_trace_cmp
    : Flag<["-"], "fsanitize-coverage-trace-cmp">,
      HelpText<"Enable cmp instruction tracing in sanitizer coverage">;
def fsanitize_coverage_trace_div
    : Flag<["-"], "fsanitize-coverage-trace-div">,
      HelpText<"Enable div instruction tracing in sanitizer coverage">;
def fsanitize_coverage_trace_gep
    : Flag<["-"], "fsanitize-coverage-trace-gep">,
      HelpText<"Enable gep instruction tracing in sanitizer coverage">;
def fsanitize_coverage_8bit_counters
    : Flag<["-"], "fsanitize-coverage-8bit-counters">,
      HelpText<"Enable frequency counters in sanitizer coverage">;
def fsanitize_coverage_inline_8bit_counters
    : Flag<["-"], "fsanitize-coverage-inline-8bit-counters">,
      HelpText<"Enable inline 8-bit counters in sanitizer coverage">;
def fsanitize_coverage_inline_bool_flag
    : Flag<["-"], "fsanitize-coverage-inline-bool-flag">,
      HelpText<"Enable inline bool flag in sanitizer coverage">;
def fsanitize_coverage_pc_table
    : Flag<["-"], "fsanitize-coverage-pc-table">,
      HelpText<"Create a table of coverage-instrumented PCs">;
def fsanitize_coverage_trace_pc
    : Flag<["-"], "fsanitize-coverage-trace-pc">,
      HelpText<"Enable PC tracing in sanitizer coverage">;
def fsanitize_coverage_trace_pc_guard
    : Flag<["-"], "fsanitize-coverage-trace-pc-guard">,
      HelpText<"Enable PC tracing with guard in sanitizer coverage">;
def fsanitize_coverage_no_prune
    : Flag<["-"], "fsanitize-coverage-no-prune">,
      HelpText<"Disable coverage pruning (i.e. instrument all blocks/edges)">;
def fsanitize_coverage_stack_depth
    : Flag<["-"], "fsanitize-coverage-stack-depth">,
      HelpText<"Enable max stack depth tracing">;
def fpatchable_function_entry_offset_EQ
    : Joined<["-"], "fpatchable-function-entry-offset=">, MetaVarName<"<M>">,
      HelpText<"Generate M NOPs before function entry">;
def fprofile_instrument_EQ : Joined<["-"], "fprofile-instrument=">,
    HelpText<"Enable PGO instrumentation. The accepted value is clang, llvm, "
             "or none">, Values<"none,clang,llvm">;
def fprofile_instrument_path_EQ : Joined<["-"], "fprofile-instrument-path=">,
    HelpText<"Generate instrumented code to collect execution counts into "
             "<file> (overridden by LLVM_PROFILE_FILE env var)">;
def fprofile_instrument_use_path_EQ :
    Joined<["-"], "fprofile-instrument-use-path=">,
    HelpText<"Specify the profile path in PGO use compilation">;
def flto_visibility_public_std:
    Flag<["-"], "flto-visibility-public-std">,
    HelpText<"Use public LTO visibility for classes in std and stdext namespaces">;
def flto_unit: Flag<["-"], "flto-unit">,
    HelpText<"Emit IR to support LTO unit features (CFI, whole program vtable opt)">;
def fno_lto_unit: Flag<["-"], "fno-lto-unit">;
def fdebug_pass_manager : Flag<["-"], "fdebug-pass-manager">,
    HelpText<"Prints debug information for the new pass manager">;
def fno_debug_pass_manager : Flag<["-"], "fno-debug-pass-manager">,
    HelpText<"Disables debug printing for the new pass manager">;
def fexperimental_debug_variable_locations : Flag<["-"],
    "fexperimental-debug-variable-locations">,
    HelpText<"Use experimental new value-tracking variable locations">;
// The driver option takes the key as a parameter to the -msign-return-address=
// and -mbranch-protection= options, but CC1 has a separate option so we
// don't have to parse the parameter twice.
def msign_return_address_key_EQ : Joined<["-"], "msign-return-address-key=">,
    Values<"a_key,b_key">;
def mbranch_target_enforce : Flag<["-"], "mbranch-target-enforce">;
def fno_dllexport_inlines : Flag<["-"], "fno-dllexport-inlines">;
def cfguard_no_checks : Flag<["-"], "cfguard-no-checks">,
    HelpText<"Emit Windows Control Flow Guard tables only (no checks)">;
def cfguard : Flag<["-"], "cfguard">,
    HelpText<"Emit Windows Control Flow Guard tables and checks">;

def fdenormal_fp_math_f32_EQ : Joined<["-"], "fdenormal-fp-math-f32=">,
   Group<f_Group>;

//===----------------------------------------------------------------------===//
// Dependency Output Options
//===----------------------------------------------------------------------===//

def sys_header_deps : Flag<["-"], "sys-header-deps">,
  HelpText<"Include system headers in dependency output">;
def module_file_deps : Flag<["-"], "module-file-deps">,
  HelpText<"Include module files in dependency output">;
def header_include_file : Separate<["-"], "header-include-file">,
  HelpText<"Filename (or -) to write header include output to">;
def show_includes : Flag<["--"], "show-includes">,
  HelpText<"Print cl.exe style /showIncludes to stdout">;

//===----------------------------------------------------------------------===//
// Diagnostic Options
//===----------------------------------------------------------------------===//

def diagnostic_log_file : Separate<["-"], "diagnostic-log-file">,
  HelpText<"Filename (or -) to log diagnostics to">;
def diagnostic_serialized_file : Separate<["-"], "serialize-diagnostic-file">,
  MetaVarName<"<filename>">,
  HelpText<"File for serializing diagnostics in a binary format">;

def fdiagnostics_format : Separate<["-"], "fdiagnostics-format">,
  HelpText<"Change diagnostic formatting to match IDE and command line tools">, Values<"clang,msvc,msvc-fallback,vi">;
def fdiagnostics_show_category : Separate<["-"], "fdiagnostics-show-category">,
  HelpText<"Print diagnostic category">, Values<"none,id,name">;
def fno_diagnostics_use_presumed_location : Flag<["-"], "fno-diagnostics-use-presumed-location">,
  HelpText<"Ignore #line directives when displaying diagnostic locations">;
def ftabstop : Separate<["-"], "ftabstop">, MetaVarName<"<N>">,
  HelpText<"Set the tab stop distance.">;
def ferror_limit : Separate<["-"], "ferror-limit">, MetaVarName<"<N>">,
  HelpText<"Set the maximum number of errors to emit before stopping (0 = no limit).">;
def fmacro_backtrace_limit : Separate<["-"], "fmacro-backtrace-limit">, MetaVarName<"<N>">,
  HelpText<"Set the maximum number of entries to print in a macro expansion backtrace (0 = no limit).">;
def ftemplate_backtrace_limit : Separate<["-"], "ftemplate-backtrace-limit">, MetaVarName<"<N>">,
  HelpText<"Set the maximum number of entries to print in a template instantiation backtrace (0 = no limit).">;
def fconstexpr_backtrace_limit : Separate<["-"], "fconstexpr-backtrace-limit">, MetaVarName<"<N>">,
  HelpText<"Set the maximum number of entries to print in a constexpr evaluation backtrace (0 = no limit).">;
def fspell_checking_limit : Separate<["-"], "fspell-checking-limit">, MetaVarName<"<N>">,
  HelpText<"Set the maximum number of times to perform spell checking on unrecognized identifiers (0 = no limit).">;
def fcaret_diagnostics_max_lines :
  Separate<["-"], "fcaret-diagnostics-max-lines">, MetaVarName<"<N>">,
  HelpText<"Set the maximum number of source lines to show in a caret diagnostic">;
def verify_EQ : CommaJoined<["-"], "verify=">,
  MetaVarName<"<prefixes>">,
  HelpText<"Verify diagnostic output using comment directives that start with"
           " prefixes in the comma-separated sequence <prefixes>">;
def verify : Flag<["-"], "verify">,
  HelpText<"Equivalent to -verify=expected">;
def verify_ignore_unexpected : Flag<["-"], "verify-ignore-unexpected">,
  HelpText<"Ignore unexpected diagnostic messages">;
def verify_ignore_unexpected_EQ : CommaJoined<["-"], "verify-ignore-unexpected=">,
  HelpText<"Ignore unexpected diagnostic messages">;
def Wno_rewrite_macros : Flag<["-"], "Wno-rewrite-macros">,
  HelpText<"Silence ObjC rewriting warnings">;

//===----------------------------------------------------------------------===//
// Frontend Options
//===----------------------------------------------------------------------===//

// This isn't normally used, it is just here so we can parse a
// CompilerInvocation out of a driver-derived argument vector.
def cc1 : Flag<["-"], "cc1">;
def cc1as : Flag<["-"], "cc1as">;

def ast_merge : Separate<["-"], "ast-merge">,
  MetaVarName<"<ast file>">,
  HelpText<"Merge the given AST file into the translation unit being compiled.">;
def aux_target_cpu : Separate<["-"], "aux-target-cpu">,
  HelpText<"Target a specific auxiliary cpu type">;
def aux_target_feature : Separate<["-"], "aux-target-feature">,
  HelpText<"Target specific auxiliary attributes">;
def aux_triple : Separate<["-"], "aux-triple">,
  HelpText<"Auxiliary target triple.">;
def code_completion_at : Separate<["-"], "code-completion-at">,
  MetaVarName<"<file>:<line>:<column>">,
  HelpText<"Dump code-completion information at a location">;
def remap_file : Separate<["-"], "remap-file">,
  MetaVarName<"<from>;<to>">,
  HelpText<"Replace the contents of the <from> file with the contents of the <to> file">;
def code_completion_at_EQ : Joined<["-"], "code-completion-at=">,
  Alias<code_completion_at>;
def code_completion_macros : Flag<["-"], "code-completion-macros">,
  HelpText<"Include macros in code-completion results">;
def code_completion_patterns : Flag<["-"], "code-completion-patterns">,
  HelpText<"Include code patterns in code-completion results">;
def no_code_completion_globals : Flag<["-"], "no-code-completion-globals">,
  HelpText<"Do not include global declarations in code-completion results.">;
def no_code_completion_ns_level_decls : Flag<["-"], "no-code-completion-ns-level-decls">,
  HelpText<"Do not include declarations inside namespaces (incl. global namespace) in the code-completion results.">;
def code_completion_brief_comments : Flag<["-"], "code-completion-brief-comments">,
  HelpText<"Include brief documentation comments in code-completion results.">;
def code_completion_with_fixits : Flag<["-"], "code-completion-with-fixits">,
  HelpText<"Include code completion results which require small fix-its.">;
def disable_free : Flag<["-"], "disable-free">,
  HelpText<"Disable freeing of memory on exit">;
def discard_value_names : Flag<["-"], "discard-value-names">,
  HelpText<"Discard value names in LLVM IR">;
def load : Separate<["-"], "load">, MetaVarName<"<dsopath>">,
  HelpText<"Load the named plugin (dynamic shared object)">;
def plugin : Separate<["-"], "plugin">, MetaVarName<"<name>">,
  HelpText<"Use the named plugin action instead of the default action (use \"help\" to list available options)">;
def plugin_arg : JoinedAndSeparate<["-"], "plugin-arg-">,
    MetaVarName<"<name> <arg>">,
    HelpText<"Pass <arg> to plugin <name>">;
def add_plugin : Separate<["-"], "add-plugin">, MetaVarName<"<name>">,
  HelpText<"Use the named plugin action in addition to the default action">;
def ast_dump_filter : Separate<["-"], "ast-dump-filter">,
  MetaVarName<"<dump_filter>">,
  HelpText<"Use with -ast-dump or -ast-print to dump/print only AST declaration"
           " nodes having a certain substring in a qualified name. Use"
           " -ast-list to list all filterable declaration node names.">;
def fno_modules_global_index : Flag<["-"], "fno-modules-global-index">,
  HelpText<"Do not automatically generate or update the global module index">;
def fno_modules_error_recovery : Flag<["-"], "fno-modules-error-recovery">,
  HelpText<"Do not automatically import modules for error recovery">;
def fmodule_map_file_home_is_cwd : Flag<["-"], "fmodule-map-file-home-is-cwd">,
  HelpText<"Use the current working directory as the home directory of "
           "module maps specified by -fmodule-map-file=<FILE>">;
def fmodule_feature : Separate<["-"], "fmodule-feature">,
  MetaVarName<"<feature>">,
  HelpText<"Enable <feature> in module map requires declarations">;
def fmodules_embed_file_EQ : Joined<["-"], "fmodules-embed-file=">,
  MetaVarName<"<file>">,
  HelpText<"Embed the contents of the specified file into the module file "
           "being compiled.">;
def fmodules_embed_all_files : Joined<["-"], "fmodules-embed-all-files">,
  HelpText<"Embed the contents of all files read by this compilation into "
           "the produced module file.">;
def fmodules_local_submodule_visibility :
  Flag<["-"], "fmodules-local-submodule-visibility">,
  HelpText<"Enforce name visibility rules across submodules of the same "
           "top-level module.">;
def fmodules_codegen :
  Flag<["-"], "fmodules-codegen">,
  HelpText<"Generate code for uses of this module that assumes an explicit "
           "object file will be built for the module">;
def fmodules_debuginfo :
  Flag<["-"], "fmodules-debuginfo">,
  HelpText<"Generate debug info for types in an object file built from this "
           "module and do not generate them elsewhere">;
def fmodule_format_EQ : Joined<["-"], "fmodule-format=">,
  HelpText<"Select the container format for clang modules and PCH. "
           "Supported options are 'raw' and 'obj'.">;
def ftest_module_file_extension_EQ :
  Joined<["-"], "ftest-module-file-extension=">,
  HelpText<"introduce a module file extension for testing purposes. "
           "The argument is parsed as blockname:major:minor:hashed:user info">;
def fconcepts_ts : Flag<["-"], "fconcepts-ts">,
  HelpText<"Enable C++ Extensions for Concepts. (deprecated - use -std=c++2a)">;
def fno_concept_satisfaction_caching : Flag<["-"],
                                            "fno-concept-satisfaction-caching">,
  HelpText<"Disable satisfaction caching for C++2a Concepts.">;

def frecovery_ast : Flag<["-"], "frecovery-ast">,
  HelpText<"Preserve expressions in AST rather than dropping them when "
           "encountering semantic errors">;
def fno_recovery_ast : Flag<["-"], "fno-recovery-ast">;
def frecovery_ast_type : Flag<["-"], "frecovery-ast-type">,
  HelpText<"Preserve the type for recovery expressions when possible">;
def fno_recovery_ast_type : Flag<["-"], "fno-recovery-ast-type">;

let Group = Action_Group in {

def Eonly : Flag<["-"], "Eonly">,
  HelpText<"Just run preprocessor, no output (for timings)">;
def dump_raw_tokens : Flag<["-"], "dump-raw-tokens">,
  HelpText<"Lex file in raw mode and dump raw tokens">;
def analyze : Flag<["-"], "analyze">,
  HelpText<"Run static analysis engine">;
def dump_tokens : Flag<["-"], "dump-tokens">,
  HelpText<"Run preprocessor, dump internal rep of tokens">;
def init_only : Flag<["-"], "init-only">,
  HelpText<"Only execute frontend initialization">;
def fixit : Flag<["-"], "fixit">,
  HelpText<"Apply fix-it advice to the input source">;
def fixit_EQ : Joined<["-"], "fixit=">,
  HelpText<"Apply fix-it advice creating a file with the given suffix">;
def print_preamble : Flag<["-"], "print-preamble">,
  HelpText<"Print the \"preamble\" of a file, which is a candidate for implicit"
           " precompiled headers.">;
def emit_html : Flag<["-"], "emit-html">,
  HelpText<"Output input source as HTML">;
def ast_print : Flag<["-"], "ast-print">,
  HelpText<"Build ASTs and then pretty-print them">;
def ast_list : Flag<["-"], "ast-list">,
  HelpText<"Build ASTs and print the list of declaration node qualified names">;
def ast_dump : Flag<["-"], "ast-dump">,
  HelpText<"Build ASTs and then debug dump them">;
def ast_dump_EQ : Joined<["-"], "ast-dump=">,
  HelpText<"Build ASTs and then debug dump them in the specified format. "
           "Supported formats include: default, json">;
def ast_dump_all : Flag<["-"], "ast-dump-all">,
  HelpText<"Build ASTs and then debug dump them, forcing deserialization">;
def ast_dump_all_EQ : Joined<["-"], "ast-dump-all=">,
  HelpText<"Build ASTs and then debug dump them in the specified format, "
           "forcing deserialization. Supported formats include: default, json">;
def ast_dump_decl_types : Flag<["-"], "ast-dump-decl-types">,
  HelpText<"Include declaration types in AST dumps">;
def templight_dump : Flag<["-"], "templight-dump">,
  HelpText<"Dump templight information to stdout">;
def ast_dump_lookups : Flag<["-"], "ast-dump-lookups">,
  HelpText<"Build ASTs and then debug dump their name lookup tables">;
def ast_view : Flag<["-"], "ast-view">,
  HelpText<"Build ASTs and view them with GraphViz">;
def emit_module : Flag<["-"], "emit-module">,
  HelpText<"Generate pre-compiled module file from a module map">;
def emit_module_interface : Flag<["-"], "emit-module-interface">,
  HelpText<"Generate pre-compiled module file from a C++ module interface">;
def emit_header_module : Flag<["-"], "emit-header-module">,
  HelpText<"Generate pre-compiled module file from a set of header files">;
def emit_pch : Flag<["-"], "emit-pch">,
  HelpText<"Generate pre-compiled header file">;
def emit_llvm_bc : Flag<["-"], "emit-llvm-bc">,
  HelpText<"Build ASTs then convert to LLVM, emit .bc file">;
def emit_llvm_only : Flag<["-"], "emit-llvm-only">,
  HelpText<"Build ASTs and convert to LLVM, discarding output">;
def emit_codegen_only : Flag<["-"], "emit-codegen-only">,
  HelpText<"Generate machine code, but discard output">;
def emit_obj : Flag<["-"], "emit-obj">,
  HelpText<"Emit native object files">;
def rewrite_test : Flag<["-"], "rewrite-test">,
  HelpText<"Rewriter playground">;
def rewrite_macros : Flag<["-"], "rewrite-macros">,
  HelpText<"Expand macros without full preprocessing">;
def migrate : Flag<["-"], "migrate">,
  HelpText<"Migrate source code">;
def compiler_options_dump : Flag<["-"], "compiler-options-dump">,
  HelpText<"Dump the compiler configuration options">;
def print_dependency_directives_minimized_source : Flag<["-"],
  "print-dependency-directives-minimized-source">,
  HelpText<"Print the output of the dependency directives source minimizer">;
}

def emit_llvm_uselists : Flag<["-"], "emit-llvm-uselists">,
  HelpText<"Preserve order of LLVM use-lists when serializing">;
def no_emit_llvm_uselists : Flag<["-"], "no-emit-llvm-uselists">,
  HelpText<"Don't preserve order of LLVM use-lists when serializing">;

def mt_migrate_directory : Separate<["-"], "mt-migrate-directory">,
  HelpText<"Directory for temporary files produced during ARC or ObjC migration">;
def arcmt_check : Flag<["-"], "arcmt-check">,
  HelpText<"Check for ARC migration issues that need manual handling">;
def arcmt_modify : Flag<["-"], "arcmt-modify">,
  HelpText<"Apply modifications to files to conform to ARC">;
def arcmt_migrate : Flag<["-"], "arcmt-migrate">,
  HelpText<"Apply modifications and produces temporary files that conform to ARC">;

def opt_record_file : Separate<["-"], "opt-record-file">,
  HelpText<"File name to use for YAML optimization record output">;
def opt_record_passes : Separate<["-"], "opt-record-passes">,
  HelpText<"Only record remark information for passes whose names match the given regular expression">;
def opt_record_format : Separate<["-"], "opt-record-format">,
  HelpText<"The format used for serializing remarks (default: YAML)">;

def print_stats : Flag<["-"], "print-stats">,
  HelpText<"Print performance metrics and statistics">;
def stats_file : Joined<["-"], "stats-file=">,
  HelpText<"Filename to write statistics to">;
def fdump_record_layouts : Flag<["-"], "fdump-record-layouts">,
  HelpText<"Dump record layout information">;
def fdump_record_layouts_simple : Flag<["-"], "fdump-record-layouts-simple">,
  HelpText<"Dump record layout information in a simple form used for testing">;
def fix_what_you_can : Flag<["-"], "fix-what-you-can">,
  HelpText<"Apply fix-it advice even in the presence of unfixable errors">;
def fix_only_warnings : Flag<["-"], "fix-only-warnings">,
  HelpText<"Apply fix-it advice only for warnings, not errors">;
def fixit_recompile : Flag<["-"], "fixit-recompile">,
  HelpText<"Apply fix-it changes and recompile">;
def fixit_to_temp : Flag<["-"], "fixit-to-temporary">,
  HelpText<"Apply fix-it changes to temporary files">;

def foverride_record_layout_EQ : Joined<["-"], "foverride-record-layout=">,
  HelpText<"Override record layouts with those in the given file">;
def pch_through_header_EQ : Joined<["-"], "pch-through-header=">,
  HelpText<"Stop PCH generation after including this file.  When using a PCH, "
           "skip tokens until after this file is included.">;
def pch_through_hdrstop_create : Flag<["-"], "pch-through-hdrstop-create">,
  HelpText<"When creating a PCH, stop PCH generation after #pragma hdrstop.">;
def pch_through_hdrstop_use : Flag<["-"], "pch-through-hdrstop-use">,
  HelpText<"When using a PCH, skip tokens until after a #pragma hdrstop.">;
def fno_pch_timestamp : Flag<["-"], "fno-pch-timestamp">,
  HelpText<"Disable inclusion of timestamp in precompiled headers">;
def building_pch_with_obj : Flag<["-"], "building-pch-with-obj">,
  HelpText<"This compilation is part of building a PCH with corresponding object file.">;

def aligned_alloc_unavailable : Flag<["-"], "faligned-alloc-unavailable">,
  HelpText<"Aligned allocation/deallocation functions are unavailable">;

//===----------------------------------------------------------------------===//
// Language Options
//===----------------------------------------------------------------------===//

let Flags = [CC1Option, CC1AsOption, NoDriverOption] in {

def version : Flag<["-"], "version">,
  HelpText<"Print the compiler version">;
def main_file_name : Separate<["-"], "main-file-name">,
  HelpText<"Main file name to use for debug info and source if missing">;
def split_dwarf_output : Separate<["-"], "split-dwarf-output">,
  HelpText<"File name to use for split dwarf debug info output">;

}

def fblocks_runtime_optional : Flag<["-"], "fblocks-runtime-optional">,
  HelpText<"Weakly link in the blocks runtime">;
def fexternc_nounwind : Flag<["-"], "fexternc-nounwind">,
  HelpText<"Assume all functions with C linkage do not unwind">;
def split_dwarf_file : Separate<["-"], "split-dwarf-file">,
  HelpText<"Name of the split dwarf debug info file to encode in the object file">;
def fno_wchar : Flag<["-"], "fno-wchar">,
  HelpText<"Disable C++ builtin type wchar_t">;
def fconstant_string_class : Separate<["-"], "fconstant-string-class">,
  MetaVarName<"<class name>">,
  HelpText<"Specify the class to use for constant Objective-C string objects.">;
def fobjc_arc_cxxlib_EQ : Joined<["-"], "fobjc-arc-cxxlib=">,
  HelpText<"Objective-C++ Automatic Reference Counting standard library kind">, Values<"libc++,libstdc++,none">;
def fobjc_runtime_has_weak : Flag<["-"], "fobjc-runtime-has-weak">,
  HelpText<"The target Objective-C runtime supports ARC weak operations">;
def fobjc_dispatch_method_EQ : Joined<["-"], "fobjc-dispatch-method=">,
  HelpText<"Objective-C dispatch method to use">, Values<"legacy,non-legacy,mixed">;
def disable_objc_default_synthesize_properties : Flag<["-"], "disable-objc-default-synthesize-properties">,
  HelpText<"disable the default synthesis of Objective-C properties">;
def fencode_extended_block_signature : Flag<["-"], "fencode-extended-block-signature">,
  HelpText<"enable extended encoding of block type signature">;
def function_alignment : Separate<["-"], "function-alignment">,
    HelpText<"default alignment for functions">;
def pic_level : Separate<["-"], "pic-level">,
  HelpText<"Value for __PIC__">;
def pic_is_pie : Flag<["-"], "pic-is-pie">,
  HelpText<"File is for a position independent executable">;
def fno_validate_pch : Flag<["-"], "fno-validate-pch">,
  HelpText<"Disable validation of precompiled headers">;
def fallow_pch_with_errors : Flag<["-"], "fallow-pch-with-compiler-errors">,
  HelpText<"Accept a PCH file that was created with compiler errors">;
def dump_deserialized_pch_decls : Flag<["-"], "dump-deserialized-decls">,
  HelpText<"Dump declarations that are deserialized from PCH, for testing">;
def error_on_deserialized_pch_decl : Separate<["-"], "error-on-deserialized-decl">,
  HelpText<"Emit error if a specific declaration is deserialized from PCH, for testing">;
def error_on_deserialized_pch_decl_EQ : Joined<["-"], "error-on-deserialized-decl=">,
  Alias<error_on_deserialized_pch_decl>;
def static_define : Flag<["-"], "static-define">,
  HelpText<"Should __STATIC__ be defined">;
def stack_protector : Separate<["-"], "stack-protector">,
  HelpText<"Enable stack protectors">;
def stack_protector_buffer_size : Separate<["-"], "stack-protector-buffer-size">,
  HelpText<"Lower bound for a buffer to be considered for stack protection">;
def fvisibility : Separate<["-"], "fvisibility">,
  HelpText<"Default type and symbol visibility">;
def ftype_visibility : Separate<["-"], "ftype-visibility">,
  HelpText<"Default type visibility">;
def fapply_global_visibility_to_externs : Flag<["-"], "fapply-global-visibility-to-externs">,
  HelpText<"Apply global symbol visibility to external declarations without an explicit visibility">;
def ftemplate_depth : Separate<["-"], "ftemplate-depth">,
  HelpText<"Maximum depth of recursive template instantiation">;
def foperator_arrow_depth : Separate<["-"], "foperator-arrow-depth">,
  HelpText<"Maximum number of 'operator->'s to call for a member access">;
def fconstexpr_depth : Separate<["-"], "fconstexpr-depth">,
  HelpText<"Maximum depth of recursive constexpr function calls">;
def fconstexpr_steps : Separate<["-"], "fconstexpr-steps">,
  HelpText<"Maximum number of steps in constexpr function evaluation">;
def fbracket_depth : Separate<["-"], "fbracket-depth">,
  HelpText<"Maximum nesting level for parentheses, brackets, and braces">;
def fconst_strings : Flag<["-"], "fconst-strings">,
  HelpText<"Use a const qualified type for string literals in C and ObjC">;
def fno_const_strings : Flag<["-"], "fno-const-strings">,
  HelpText<"Don't use a const qualified type for string literals in C and ObjC">;
def fno_bitfield_type_align : Flag<["-"], "fno-bitfield-type-align">,
  HelpText<"Ignore bit-field types when aligning structures">;
def ffake_address_space_map : Flag<["-"], "ffake-address-space-map">,
  HelpText<"Use a fake address space map; OpenCL testing purposes only">;
def faddress_space_map_mangling_EQ : Joined<["-"], "faddress-space-map-mangling=">, MetaVarName<"<yes|no|target>">,
  HelpText<"Set the mode for address space map based mangling; OpenCL testing purposes only">;
def funknown_anytype : Flag<["-"], "funknown-anytype">,
  HelpText<"Enable parser support for the __unknown_anytype type; for testing purposes only">;
def fdebugger_support : Flag<["-"], "fdebugger-support">,
  HelpText<"Enable special debugger support behavior">;
def fdebugger_cast_result_to_id : Flag<["-"], "fdebugger-cast-result-to-id">,
  HelpText<"Enable casting unknown expression results to id">;
def fdebugger_objc_literal : Flag<["-"], "fdebugger-objc-literal">,
  HelpText<"Enable special debugger support for Objective-C subscripting and literals">;
def fdeprecated_macro : Flag<["-"], "fdeprecated-macro">,
  HelpText<"Defines the __DEPRECATED macro">;
def fno_deprecated_macro : Flag<["-"], "fno-deprecated-macro">,
  HelpText<"Undefines the __DEPRECATED macro">;
def fobjc_subscripting_legacy_runtime : Flag<["-"], "fobjc-subscripting-legacy-runtime">,
  HelpText<"Allow Objective-C array and dictionary subscripting in legacy runtime">;
def vtordisp_mode_EQ : Joined<["-"], "vtordisp-mode=">,
  HelpText<"Control vtordisp placement on win32 targets">;
def fnative_half_type: Flag<["-"], "fnative-half-type">,
  HelpText<"Use the native half type for __fp16 instead of promoting to float">;
def fnative_half_arguments_and_returns : Flag<["-"], "fnative-half-arguments-and-returns">,
  HelpText<"Use the native __fp16 type for arguments and returns (and skip ABI-specific lowering)">;
def fallow_half_arguments_and_returns : Flag<["-"], "fallow-half-arguments-and-returns">,
  HelpText<"Allow function arguments and returns of type half">;
def fdefault_calling_conv_EQ : Joined<["-"], "fdefault-calling-conv=">,
  HelpText<"Set default calling convention">, Values<"cdecl,fastcall,stdcall,vectorcall,regcall">;
def finclude_default_header : Flag<["-"], "finclude-default-header">,
  HelpText<"Include default header file for OpenCL">;
def fdeclare_opencl_builtins : Flag<["-"], "fdeclare-opencl-builtins">,
  HelpText<"Add OpenCL builtin function declarations (experimental)">;
def fpreserve_vec3_type : Flag<["-"], "fpreserve-vec3-type">,
  HelpText<"Preserve 3-component vector type">;
def fwchar_type_EQ : Joined<["-"], "fwchar-type=">,
  HelpText<"Select underlying type for wchar_t">, Values<"char,short,int">;
def fsigned_wchar : Flag<["-"], "fsigned-wchar">,
  HelpText<"Use a signed type for wchar_t">;
def fno_signed_wchar : Flag<["-"], "fno-signed-wchar">,
  HelpText<"Use an unsigned type for wchar_t">;
def fcompatibility_qualified_id_block_param_type_checking : Flag<["-"], "fcompatibility-qualified-id-block-type-checking">,
  HelpText<"Allow using blocks with parameters of more specific type than "
           "the type system guarantees when a parameter is qualified id">;

// FIXME: Remove these entirely once functionality/tests have been excised.
def fobjc_gc_only : Flag<["-"], "fobjc-gc-only">, Group<f_Group>,
  HelpText<"Use GC exclusively for Objective-C related memory management">;
def fobjc_gc : Flag<["-"], "fobjc-gc">, Group<f_Group>,
  HelpText<"Enable Objective-C garbage collection">;

//===----------------------------------------------------------------------===//
// Header Search Options
//===----------------------------------------------------------------------===//

def nostdsysteminc : Flag<["-"], "nostdsysteminc">,
  HelpText<"Disable standard system #include directories">;
def fdisable_module_hash : Flag<["-"], "fdisable-module-hash">,
  HelpText<"Disable the module hash">;
def fmodules_hash_content : Flag<["-"], "fmodules-hash-content">,
  HelpText<"Enable hashing the content of a module file">;
def fmodules_strict_context_hash : Flag<["-"], "fmodules-strict-context-hash">,
  HelpText<"Enable hashing of all compiler options that could impact the "
           "semantics of a module in an implicit build">,
  MarshallingInfoFlag<"HeaderSearchOpts->ModulesStrictContextHash", "false">;
def c_isystem : JoinedOrSeparate<["-"], "c-isystem">, MetaVarName<"<directory>">,
  HelpText<"Add directory to the C SYSTEM include search path">;
def objc_isystem : JoinedOrSeparate<["-"], "objc-isystem">,
  MetaVarName<"<directory>">,
  HelpText<"Add directory to the ObjC SYSTEM include search path">;
def objcxx_isystem : JoinedOrSeparate<["-"], "objcxx-isystem">,
  MetaVarName<"<directory>">,
  HelpText<"Add directory to the ObjC++ SYSTEM include search path">;
def internal_isystem : JoinedOrSeparate<["-"], "internal-isystem">,
  MetaVarName<"<directory>">,
  HelpText<"Add directory to the internal system include search path; these "
           "are assumed to not be user-provided and are used to model system "
           "and standard headers' paths.">;
def internal_externc_isystem : JoinedOrSeparate<["-"], "internal-externc-isystem">,
  MetaVarName<"<directory>">,
  HelpText<"Add directory to the internal system include search path with "
           "implicit extern \"C\" semantics; these are assumed to not be "
           "user-provided and are used to model system and standard headers' "
           "paths.">;

//===----------------------------------------------------------------------===//
// Preprocessor Options
//===----------------------------------------------------------------------===//

def chain_include : Separate<["-"], "chain-include">, MetaVarName<"<file>">,
  HelpText<"Include and chain a header file after turning it into PCH">;
def preamble_bytes_EQ : Joined<["-"], "preamble-bytes=">,
  HelpText<"Assume that the precompiled header is a precompiled preamble "
           "covering the first N bytes of the main file">;
def detailed_preprocessing_record : Flag<["-"], "detailed-preprocessing-record">,
  HelpText<"include a detailed record of preprocessing actions">;
def setup_static_analyzer : Flag<["-"], "setup-static-analyzer">,
  HelpText<"Set up preprocessor for static analyzer (done automatically when static analyzer is run).">;
def disable_pragma_debug_crash : Flag<["-"], "disable-pragma-debug-crash">,
  HelpText<"Disable any #pragma clang __debug that can lead to crashing behavior. This is meant for testing.">;

//===----------------------------------------------------------------------===//
// OpenCL Options
//===----------------------------------------------------------------------===//

def cl_ext_EQ : CommaJoined<["-"], "cl-ext=">,
  HelpText<"OpenCL only. Enable or disable OpenCL extensions. The argument is a comma-separated sequence of one or more extension names, each prefixed by '+' or '-'.">;

//===----------------------------------------------------------------------===//
// CUDA Options
//===----------------------------------------------------------------------===//

def fcuda_is_device : Flag<["-"], "fcuda-is-device">,
  HelpText<"Generate code for CUDA device">;
def fcuda_include_gpubinary : Separate<["-"], "fcuda-include-gpubinary">,
  HelpText<"Incorporate CUDA device-side binary into host object file.">;
def fcuda_allow_variadic_functions : Flag<["-"], "fcuda-allow-variadic-functions">,
  HelpText<"Allow variadic functions in CUDA device code.">;
def fno_cuda_host_device_constexpr : Flag<["-"], "fno-cuda-host-device-constexpr">,
  HelpText<"Don't treat unattributed constexpr functions as __host__ __device__.">;

//===----------------------------------------------------------------------===//
// OpenMP Options
//===----------------------------------------------------------------------===//

def fopenmp_is_device : Flag<["-"], "fopenmp-is-device">,
  HelpText<"Generate code only for an OpenMP target device.">;
def fopenmp_host_ir_file_path : Separate<["-"], "fopenmp-host-ir-file-path">,
  HelpText<"Path to the IR file produced by the frontend for the host.">;

//===----------------------------------------------------------------------===//
// SYCL Options
//===----------------------------------------------------------------------===//

def fsycl_is_device : Flag<["-"], "fsycl-is-device">,
  HelpText<"Generate code for SYCL device.">;

} // let Flags = [CC1Option]

//===----------------------------------------------------------------------===//
// cc1as-only Options
//===----------------------------------------------------------------------===//

let Flags = [CC1AsOption, NoDriverOption] in {

// Language Options
def n : Flag<["-"], "n">,
  HelpText<"Don't automatically start assembly file with a text section">;

// Frontend Options
def filetype : Separate<["-"], "filetype">,
    HelpText<"Specify the output file type ('asm', 'null', or 'obj')">;

// Transliterate Options
def output_asm_variant : Separate<["-"], "output-asm-variant">,
    HelpText<"Select the asm variant index to use for output">;
def show_encoding : Flag<["-"], "show-encoding">,
    HelpText<"Show instruction encoding information in transliterate mode">;
def show_inst : Flag<["-"], "show-inst">,
    HelpText<"Show internal instruction representation in transliterate mode">;

// Assemble Options
def dwarf_debug_producer : Separate<["-"], "dwarf-debug-producer">,
  HelpText<"The string to embed in the Dwarf debug AT_producer record.">;

def defsym : Separate<["-"], "defsym">,
  HelpText<"Define a value for a symbol">;

} // let Flags = [CC1AsOption]

//===----------------------------------------------------------------------===//
// clang-cl Options
//===----------------------------------------------------------------------===//

def cl_Group : OptionGroup<"<clang-cl options>">, Flags<[CLOption]>,
  HelpText<"CL.EXE COMPATIBILITY OPTIONS">;

def cl_compile_Group : OptionGroup<"<clang-cl compile-only options>">,
  Group<cl_Group>;

def cl_ignored_Group : OptionGroup<"<clang-cl ignored options>">,
  Group<cl_Group>;

class CLFlag<string name> : Option<["/", "-"], name, KIND_FLAG>,
  Group<cl_Group>, Flags<[CLOption, DriverOption]>;

class CLCompileFlag<string name> : Option<["/", "-"], name, KIND_FLAG>,
  Group<cl_compile_Group>, Flags<[CLOption, DriverOption]>;

class CLIgnoredFlag<string name> : Option<["/", "-"], name, KIND_FLAG>,
  Group<cl_ignored_Group>, Flags<[CLOption, DriverOption]>;

class CLJoined<string name> : Option<["/", "-"], name, KIND_JOINED>,
  Group<cl_Group>, Flags<[CLOption, DriverOption]>;

class CLCompileJoined<string name> : Option<["/", "-"], name, KIND_JOINED>,
  Group<cl_compile_Group>, Flags<[CLOption, DriverOption]>;

class CLIgnoredJoined<string name> : Option<["/", "-"], name, KIND_JOINED>,
  Group<cl_ignored_Group>, Flags<[CLOption, DriverOption, HelpHidden]>;

class CLJoinedOrSeparate<string name> : Option<["/", "-"], name,
  KIND_JOINED_OR_SEPARATE>, Group<cl_Group>, Flags<[CLOption, DriverOption]>;

class CLCompileJoinedOrSeparate<string name> : Option<["/", "-"], name,
  KIND_JOINED_OR_SEPARATE>, Group<cl_compile_Group>,
  Flags<[CLOption, DriverOption]>;

class CLRemainingArgsJoined<string name> : Option<["/", "-"], name,
  KIND_REMAINING_ARGS_JOINED>, Group<cl_Group>, Flags<[CLOption, DriverOption]>;

// Aliases:
// (We don't put any of these in cl_compile_Group as the options they alias are
// already in the right group.)

def _SLASH_Brepro : CLFlag<"Brepro">,
  HelpText<"Do not write current time into COFF output (breaks link.exe /incremental)">,
  Alias<mno_incremental_linker_compatible>;
def _SLASH_Brepro_ : CLFlag<"Brepro-">,
  HelpText<"Write current time into COFF output (default)">,
  Alias<mincremental_linker_compatible>;
def _SLASH_C : CLFlag<"C">,
  HelpText<"Do not discard comments when preprocessing">, Alias<C>;
def _SLASH_c : CLFlag<"c">, HelpText<"Compile only">, Alias<c>;
def _SLASH_d1PP : CLFlag<"d1PP">,
  HelpText<"Retain macro definitions in /E mode">, Alias<dD>;
def _SLASH_d1reportAllClassLayout : CLFlag<"d1reportAllClassLayout">,
  HelpText<"Dump record layout information">,
  Alias<Xclang>, AliasArgs<["-fdump-record-layouts"]>;
def _SLASH_diagnostics_caret : CLFlag<"diagnostics:caret">,
  HelpText<"Enable caret and column diagnostics (default)">;
def _SLASH_diagnostics_column : CLFlag<"diagnostics:column">,
  HelpText<"Disable caret diagnostics but keep column info">;
def _SLASH_diagnostics_classic : CLFlag<"diagnostics:classic">,
  HelpText<"Disable column and caret diagnostics">;
def _SLASH_D : CLJoinedOrSeparate<"D">, HelpText<"Define macro">,
  MetaVarName<"<macro[=value]>">, Alias<D>;
def _SLASH_E : CLFlag<"E">, HelpText<"Preprocess to stdout">, Alias<E>;
def _SLASH_fp_except : CLFlag<"fp:except">, HelpText<"">, Alias<ftrapping_math>;
def _SLASH_fp_except_ : CLFlag<"fp:except-">,
  HelpText<"">, Alias<fno_trapping_math>;
def _SLASH_fp_fast : CLFlag<"fp:fast">, HelpText<"">, Alias<ffast_math>;
def _SLASH_fp_precise : CLFlag<"fp:precise">,
  HelpText<"">, Alias<fno_fast_math>;
def _SLASH_fp_strict : CLFlag<"fp:strict">, HelpText<"">, Alias<fno_fast_math>;
def _SLASH_GA : CLFlag<"GA">, Alias<ftlsmodel_EQ>, AliasArgs<["local-exec"]>,
  HelpText<"Assume thread-local variables are defined in the executable">;
def _SLASH_GR : CLFlag<"GR">, HelpText<"Emit RTTI data (default)">;
def _SLASH_GR_ : CLFlag<"GR-">, HelpText<"Do not emit RTTI data">;
def _SLASH_GF : CLIgnoredFlag<"GF">,
  HelpText<"Enable string pooling (default)">;
def _SLASH_GF_ : CLFlag<"GF-">, HelpText<"Disable string pooling">,
  Alias<fwritable_strings>;
def _SLASH_GS : CLFlag<"GS">,
  HelpText<"Enable buffer security check (default)">;
def _SLASH_GS_ : CLFlag<"GS-">, HelpText<"Disable buffer security check">;
def : CLFlag<"Gs">, HelpText<"Use stack probes (default)">,
  Alias<mstack_probe_size>, AliasArgs<["4096"]>;
def _SLASH_Gs : CLJoined<"Gs">,
  HelpText<"Set stack probe size (default 4096)">, Alias<mstack_probe_size>;
def _SLASH_Gy : CLFlag<"Gy">, HelpText<"Put each function in its own section">,
  Alias<ffunction_sections>;
def _SLASH_Gy_ : CLFlag<"Gy-">,
  HelpText<"Do not put each function in its own section (default)">,
  Alias<fno_function_sections>;
def _SLASH_Gw : CLFlag<"Gw">, HelpText<"Put each data item in its own section">,
  Alias<fdata_sections>;
def _SLASH_Gw_ : CLFlag<"Gw-">,
  HelpText<"Do not put each data item in its own section (default)">,
  Alias<fno_data_sections>;
def _SLASH_help : CLFlag<"help">, Alias<help>,
  HelpText<"Display available options">;
def _SLASH_HELP : CLFlag<"HELP">, Alias<help>;
def _SLASH_I : CLJoinedOrSeparate<"I">,
  HelpText<"Add directory to include search path">, MetaVarName<"<dir>">,
  Alias<I>;
def _SLASH_J : CLFlag<"J">, HelpText<"Make char type unsigned">,
  Alias<funsigned_char>;

// The _SLASH_O option handles all the /O flags, but we also provide separate
// aliased options to provide separate help messages.
def _SLASH_O : CLJoined<"O">,
  HelpText<"Set multiple /O flags at once; e.g. '/O2y-' for '/O2 /Oy-'">,
  MetaVarName<"<flags>">;
def : CLFlag<"O1">, Alias<_SLASH_O>, AliasArgs<["1"]>,
  HelpText<"Optimize for size  (like /Og     /Os /Oy /Ob2 /GF /Gy)">;
def : CLFlag<"O2">, Alias<_SLASH_O>, AliasArgs<["2"]>,
  HelpText<"Optimize for speed (like /Og /Oi /Ot /Oy /Ob2 /GF /Gy)">;
def : CLFlag<"Ob0">, Alias<_SLASH_O>, AliasArgs<["b0"]>,
  HelpText<"Disable function inlining">;
def : CLFlag<"Ob1">, Alias<_SLASH_O>, AliasArgs<["b1"]>,
  HelpText<"Only inline functions explicitly or implicitly marked inline">;
def : CLFlag<"Ob2">, Alias<_SLASH_O>, AliasArgs<["b2"]>,
  HelpText<"Inline functions as deemed beneficial by the compiler">;
def : CLFlag<"Od">, Alias<_SLASH_O>, AliasArgs<["d"]>,
  HelpText<"Disable optimization">;
def : CLFlag<"Og">, Alias<_SLASH_O>, AliasArgs<["g"]>,
  HelpText<"No effect">;
def : CLFlag<"Oi">, Alias<_SLASH_O>, AliasArgs<["i"]>,
  HelpText<"Enable use of builtin functions">;
def : CLFlag<"Oi-">, Alias<_SLASH_O>, AliasArgs<["i-"]>,
  HelpText<"Disable use of builtin functions">;
def : CLFlag<"Os">, Alias<_SLASH_O>, AliasArgs<["s"]>,
  HelpText<"Optimize for size">;
def : CLFlag<"Ot">, Alias<_SLASH_O>, AliasArgs<["t"]>,
  HelpText<"Optimize for speed">;
def : CLFlag<"Ox">, Alias<_SLASH_O>, AliasArgs<["x"]>,
  HelpText<"Deprecated (like /Og /Oi /Ot /Oy /Ob2); use /O2">;
def : CLFlag<"Oy">, Alias<_SLASH_O>, AliasArgs<["y"]>,
  HelpText<"Enable frame pointer omission (x86 only)">;
def : CLFlag<"Oy-">, Alias<_SLASH_O>, AliasArgs<["y-"]>,
  HelpText<"Disable frame pointer omission (x86 only, default)">;

def _SLASH_QUESTION : CLFlag<"?">, Alias<help>,
  HelpText<"Display available options">;
def _SLASH_Qvec : CLFlag<"Qvec">,
  HelpText<"Enable the loop vectorization passes">, Alias<fvectorize>;
def _SLASH_Qvec_ : CLFlag<"Qvec-">,
  HelpText<"Disable the loop vectorization passes">, Alias<fno_vectorize>;
def _SLASH_showIncludes : CLFlag<"showIncludes">,
  HelpText<"Print info about included files to stderr">;
def _SLASH_showIncludes_user : CLFlag<"showIncludes:user">,
  HelpText<"Like /showIncludes but omit system headers">;
def _SLASH_showFilenames : CLFlag<"showFilenames">,
  HelpText<"Print the name of each compiled file">;
def _SLASH_showFilenames_ : CLFlag<"showFilenames-">,
  HelpText<"Do not print the name of each compiled file (default)">;
def _SLASH_source_charset : CLCompileJoined<"source-charset:">,
  HelpText<"Set source encoding, supports only UTF-8">,
  Alias<finput_charset_EQ>;
def _SLASH_execution_charset : CLCompileJoined<"execution-charset:">,
  HelpText<"Set runtime encoding, supports only UTF-8">,
  Alias<fexec_charset_EQ>;
def _SLASH_std : CLCompileJoined<"std:">,
  HelpText<"Set C++ version (c++14,c++17,c++latest)">;
def _SLASH_U : CLJoinedOrSeparate<"U">, HelpText<"Undefine macro">,
  MetaVarName<"<macro>">, Alias<U>;
def _SLASH_validate_charset : CLFlag<"validate-charset">,
  Alias<W_Joined>, AliasArgs<["invalid-source-encoding"]>;
def _SLASH_validate_charset_ : CLFlag<"validate-charset-">,
  Alias<W_Joined>, AliasArgs<["no-invalid-source-encoding"]>;
def _SLASH_W0 : CLFlag<"W0">, HelpText<"Disable all warnings">, Alias<w>;
def _SLASH_W1 : CLFlag<"W1">, HelpText<"Enable -Wall">, Alias<Wall>;
def _SLASH_W2 : CLFlag<"W2">, HelpText<"Enable -Wall">, Alias<Wall>;
def _SLASH_W3 : CLFlag<"W3">, HelpText<"Enable -Wall">, Alias<Wall>;
def _SLASH_W4 : CLFlag<"W4">, HelpText<"Enable -Wall and -Wextra">, Alias<WCL4>;
def _SLASH_Wall : CLFlag<"Wall">, HelpText<"Enable -Weverything">,
  Alias<W_Joined>, AliasArgs<["everything"]>;
def _SLASH_WX : CLFlag<"WX">, HelpText<"Treat warnings as errors">,
  Alias<W_Joined>, AliasArgs<["error"]>;
def _SLASH_WX_ : CLFlag<"WX-">,
  HelpText<"Do not treat warnings as errors (default)">,
  Alias<W_Joined>, AliasArgs<["no-error"]>;
def _SLASH_w_flag : CLFlag<"w">, HelpText<"Disable all warnings">, Alias<w>;
def _SLASH_wd4005 : CLFlag<"wd4005">, Alias<W_Joined>,
  AliasArgs<["no-macro-redefined"]>;
def _SLASH_wd4018 : CLFlag<"wd4018">, Alias<W_Joined>,
  AliasArgs<["no-sign-compare"]>;
def _SLASH_wd4100 : CLFlag<"wd4100">, Alias<W_Joined>,
  AliasArgs<["no-unused-parameter"]>;
def _SLASH_wd4910 : CLFlag<"wd4910">, Alias<W_Joined>,
  AliasArgs<["no-dllexport-explicit-instantiation-decl"]>;
def _SLASH_wd4996 : CLFlag<"wd4996">, Alias<W_Joined>,
  AliasArgs<["no-deprecated-declarations"]>;
def _SLASH_vd : CLJoined<"vd">, HelpText<"Control vtordisp placement">,
  Alias<vtordisp_mode_EQ>;
def _SLASH_X : CLFlag<"X">,
  HelpText<"Do not add %INCLUDE% to include search path">, Alias<nostdlibinc>;
def _SLASH_Zc_sizedDealloc : CLFlag<"Zc:sizedDealloc">,
  HelpText<"Enable C++14 sized global deallocation functions">,
  Alias<fsized_deallocation>;
def _SLASH_Zc_sizedDealloc_ : CLFlag<"Zc:sizedDealloc-">,
  HelpText<"Disable C++14 sized global deallocation functions">,
  Alias<fno_sized_deallocation>;
def _SLASH_Zc_alignedNew : CLFlag<"Zc:alignedNew">,
  HelpText<"Enable C++17 aligned allocation functions">,
  Alias<faligned_allocation>;
def _SLASH_Zc_alignedNew_ : CLFlag<"Zc:alignedNew-">,
  HelpText<"Disable C++17 aligned allocation functions">,
  Alias<fno_aligned_allocation>;
def _SLASH_Zc_char8_t : CLFlag<"Zc:char8_t">,
  HelpText<"Enable char8_t from C++2a">,
  Alias<fchar8__t>;
def _SLASH_Zc_char8_t_ : CLFlag<"Zc:char8_t-">,
  HelpText<"Disable char8_t from c++2a">,
  Alias<fno_char8__t>;
def _SLASH_Zc_strictStrings : CLFlag<"Zc:strictStrings">,
  HelpText<"Treat string literals as const">, Alias<W_Joined>,
  AliasArgs<["error=c++11-compat-deprecated-writable-strings"]>;
def _SLASH_Zc_threadSafeInit : CLFlag<"Zc:threadSafeInit">,
  HelpText<"Enable thread-safe initialization of static variables">,
  Alias<fthreadsafe_statics>;
def _SLASH_Zc_threadSafeInit_ : CLFlag<"Zc:threadSafeInit-">,
  HelpText<"Disable thread-safe initialization of static variables">,
  Alias<fno_threadsafe_statics>;
def _SLASH_Zc_trigraphs : CLFlag<"Zc:trigraphs">,
  HelpText<"Enable trigraphs">, Alias<ftrigraphs>;
def _SLASH_Zc_trigraphs_off : CLFlag<"Zc:trigraphs-">,
  HelpText<"Disable trigraphs (default)">, Alias<fno_trigraphs>;
def _SLASH_Zc_twoPhase : CLFlag<"Zc:twoPhase">,
  HelpText<"Enable two-phase name lookup in templates">,
  Alias<fno_delayed_template_parsing>;
def _SLASH_Zc_twoPhase_ : CLFlag<"Zc:twoPhase-">,
  HelpText<"Disable two-phase name lookup in templates (default)">,
  Alias<fdelayed_template_parsing>;
def _SLASH_Z7 : CLFlag<"Z7">,
  HelpText<"Enable CodeView debug information in object files">;
def _SLASH_Zd : CLFlag<"Zd">,
  HelpText<"Emit debug line number tables only">;
def _SLASH_Zi : CLFlag<"Zi">, Alias<_SLASH_Z7>,
  HelpText<"Like /Z7">;
def _SLASH_Zp : CLJoined<"Zp">,
  HelpText<"Set default maximum struct packing alignment">,
  Alias<fpack_struct_EQ>;
def _SLASH_Zp_flag : CLFlag<"Zp">,
  HelpText<"Set default maximum struct packing alignment to 1">,
  Alias<fpack_struct_EQ>, AliasArgs<["1"]>;
def _SLASH_Zs : CLFlag<"Zs">, HelpText<"Syntax-check only">,
  Alias<fsyntax_only>;
def _SLASH_openmp_ : CLFlag<"openmp-">,
  HelpText<"Disable OpenMP support">, Alias<fno_openmp>;
def _SLASH_openmp : CLFlag<"openmp">, HelpText<"Enable OpenMP support">,
  Alias<fopenmp>;
def _SLASH_openmp_experimental : CLFlag<"openmp:experimental">,
  HelpText<"Enable OpenMP support with experimental SIMD support">,
  Alias<fopenmp>;
def _SLASH_tune : CLCompileJoined<"tune:">,
  HelpText<"Set CPU for optimization without affecting instruction set">,
  Alias<mtune_EQ>;

// Non-aliases:

def _SLASH_arch : CLCompileJoined<"arch:">,
  HelpText<"Set architecture for code generation">;

def _SLASH_M_Group : OptionGroup<"</M group>">, Group<cl_compile_Group>;
def _SLASH_volatile_Group : OptionGroup<"</volatile group>">,
  Group<cl_compile_Group>;

def _SLASH_EH : CLJoined<"EH">, HelpText<"Set exception handling model">;
def _SLASH_EP : CLFlag<"EP">,
  HelpText<"Disable linemarker output and preprocess to stdout">;
def _SLASH_FA : CLFlag<"FA">,
  HelpText<"Output assembly code file during compilation">;
def _SLASH_Fa : CLJoined<"Fa">,
  HelpText<"Set assembly output file name (with /FA)">,
  MetaVarName<"<file or dir/>">;
def _SLASH_fallback : CLCompileFlag<"fallback">,
  HelpText<"Fall back to cl.exe if clang-cl fails to compile">;
def _SLASH_FI : CLJoinedOrSeparate<"FI">,
  HelpText<"Include file before parsing">, Alias<include_>;
def _SLASH_Fe : CLJoined<"Fe">,
  HelpText<"Set output executable file name">,
  MetaVarName<"<file or dir/>">;
def _SLASH_Fe_COLON : CLJoined<"Fe:">, Alias<_SLASH_Fe>;
def _SLASH_Fi : CLCompileJoined<"Fi">,
  HelpText<"Set preprocess output file name (with /P)">,
  MetaVarName<"<file>">;
def _SLASH_Fo : CLCompileJoined<"Fo">,
  HelpText<"Set output object file (with /c)">,
  MetaVarName<"<file or dir/>">;
def _SLASH_guard : CLJoined<"guard:">,
  HelpText<"Enable Control Flow Guard with /guard:cf, or only the table with /guard:cf,nochecks">;
def _SLASH_GX : CLFlag<"GX">,
  HelpText<"Deprecated; use /EHsc">;
def _SLASH_GX_ : CLFlag<"GX-">,
  HelpText<"Deprecated (like not passing /EH)">;
def _SLASH_imsvc : CLJoinedOrSeparate<"imsvc">,
  HelpText<"Add <dir> to system include search path, as if in %INCLUDE%">,
  MetaVarName<"<dir>">;
def _SLASH_LD : CLFlag<"LD">, HelpText<"Create DLL">;
def _SLASH_LDd : CLFlag<"LDd">, HelpText<"Create debug DLL">;
def _SLASH_link : CLRemainingArgsJoined<"link">,
  HelpText<"Forward options to the linker">, MetaVarName<"<options>">;
def _SLASH_MD : Option<["/", "-"], "MD", KIND_FLAG>, Group<_SLASH_M_Group>,
  Flags<[CLOption, DriverOption]>, HelpText<"Use DLL run-time">;
def _SLASH_MDd : Option<["/", "-"], "MDd", KIND_FLAG>, Group<_SLASH_M_Group>,
  Flags<[CLOption, DriverOption]>, HelpText<"Use DLL debug run-time">;
def _SLASH_MT : Option<["/", "-"], "MT", KIND_FLAG>, Group<_SLASH_M_Group>,
  Flags<[CLOption, DriverOption]>, HelpText<"Use static run-time">;
def _SLASH_MTd : Option<["/", "-"], "MTd", KIND_FLAG>, Group<_SLASH_M_Group>,
  Flags<[CLOption, DriverOption]>, HelpText<"Use static debug run-time">;
def _SLASH_o : CLJoinedOrSeparate<"o">,
  HelpText<"Deprecated (set output file name); use /Fe or /Fe">,
  MetaVarName<"<file or dir/>">;
def _SLASH_P : CLFlag<"P">, HelpText<"Preprocess to file">;
def _SLASH_Tc : CLCompileJoinedOrSeparate<"Tc">,
  HelpText<"Treat <file> as C source file">, MetaVarName<"<file>">;
def _SLASH_TC : CLCompileFlag<"TC">, HelpText<"Treat all source files as C">;
def _SLASH_Tp : CLCompileJoinedOrSeparate<"Tp">,
  HelpText<"Treat <file> as C++ source file">, MetaVarName<"<file>">;
def _SLASH_TP : CLCompileFlag<"TP">, HelpText<"Treat all source files as C++">;
def _SLASH_vctoolsdir : CLJoinedOrSeparate<"vctoolsdir">,
  HelpText<"Path to the VCToolChain">, MetaVarName<"<dir>">;
def _SLASH_volatile_iso : Option<["/", "-"], "volatile:iso", KIND_FLAG>,
  Group<_SLASH_volatile_Group>, Flags<[CLOption, DriverOption]>,
  HelpText<"Volatile loads and stores have standard semantics">;
def _SLASH_vmb : CLFlag<"vmb">,
  HelpText<"Use a best-case representation method for member pointers">;
def _SLASH_vmg : CLFlag<"vmg">,
  HelpText<"Use a most-general representation for member pointers">;
def _SLASH_vms : CLFlag<"vms">,
  HelpText<"Set the default most-general representation to single inheritance">;
def _SLASH_vmm : CLFlag<"vmm">,
  HelpText<"Set the default most-general representation to "
           "multiple inheritance">;
def _SLASH_vmv : CLFlag<"vmv">,
  HelpText<"Set the default most-general representation to "
           "virtual inheritance">;
def _SLASH_volatile_ms  : Option<["/", "-"], "volatile:ms", KIND_FLAG>,
  Group<_SLASH_volatile_Group>, Flags<[CLOption, DriverOption]>,
  HelpText<"Volatile loads and stores have acquire and release semantics">;
def _SLASH_clang : CLJoined<"clang:">,
  HelpText<"Pass <arg> to the clang driver">, MetaVarName<"<arg>">;
def _SLASH_Zl : CLFlag<"Zl">,
  HelpText<"Do not let object file auto-link default libraries">;

def _SLASH_Yc : CLJoined<"Yc">,
  HelpText<"Generate a pch file for all code up to and including <filename>">,
  MetaVarName<"<filename>">;
def _SLASH_Yu : CLJoined<"Yu">,
  HelpText<"Load a pch file and use it instead of all code up to "
           "and including <filename>">,
  MetaVarName<"<filename>">;
def _SLASH_Y_ : CLFlag<"Y-">,
  HelpText<"Disable precompiled headers, overrides /Yc and /Yu">;
def _SLASH_Zc_dllexportInlines : CLFlag<"Zc:dllexportInlines">,
  HelpText<"dllexport/dllimport inline member functions of dllexport/import classes (default)">;
def _SLASH_Zc_dllexportInlines_ : CLFlag<"Zc:dllexportInlines-">,
  HelpText<"Do not dllexport/dllimport inline member functions of dllexport/import classes">;
def _SLASH_Fp : CLJoined<"Fp">,
  HelpText<"Set pch file name (with /Yc and /Yu)">, MetaVarName<"<file>">;

def _SLASH_Gd : CLFlag<"Gd">,
  HelpText<"Set __cdecl as a default calling convention">;
def _SLASH_Gr : CLFlag<"Gr">,
  HelpText<"Set __fastcall as a default calling convention">;
def _SLASH_Gz : CLFlag<"Gz">,
  HelpText<"Set __stdcall as a default calling convention">;
def _SLASH_Gv : CLFlag<"Gv">,
  HelpText<"Set __vectorcall as a default calling convention">;
def _SLASH_Gregcall : CLFlag<"Gregcall">,
  HelpText<"Set __regcall as a default calling convention">;

// Ignored:

def _SLASH_analyze_ : CLIgnoredFlag<"analyze-">;
def _SLASH_bigobj : CLIgnoredFlag<"bigobj">;
def _SLASH_cgthreads : CLIgnoredJoined<"cgthreads">;
def _SLASH_d2FastFail : CLIgnoredFlag<"d2FastFail">;
def _SLASH_d2Zi_PLUS : CLIgnoredFlag<"d2Zi+">;
def _SLASH_errorReport : CLIgnoredJoined<"errorReport">;
def _SLASH_FC : CLIgnoredFlag<"FC">;
def _SLASH_Fd : CLIgnoredJoined<"Fd">;
def _SLASH_FS : CLIgnoredFlag<"FS">;
def _SLASH_JMC : CLIgnoredFlag<"JMC">;
def _SLASH_kernel_ : CLIgnoredFlag<"kernel-">;
def _SLASH_nologo : CLIgnoredFlag<"nologo">;
def _SLASH_permissive_ : CLIgnoredFlag<"permissive-">;
def _SLASH_RTC : CLIgnoredJoined<"RTC">;
def _SLASH_sdl : CLIgnoredFlag<"sdl">;
def _SLASH_sdl_ : CLIgnoredFlag<"sdl-">;
def _SLASH_utf8 : CLIgnoredFlag<"utf-8">,
  HelpText<"Set source and runtime encoding to UTF-8 (default)">;
def _SLASH_w : CLIgnoredJoined<"w">;
def _SLASH_Zc___cplusplus : CLIgnoredFlag<"Zc:__cplusplus">;
def _SLASH_Zc_auto : CLIgnoredFlag<"Zc:auto">;
def _SLASH_Zc_forScope : CLIgnoredFlag<"Zc:forScope">;
def _SLASH_Zc_inline : CLIgnoredFlag<"Zc:inline">;
def _SLASH_Zc_rvalueCast : CLIgnoredFlag<"Zc:rvalueCast">;
def _SLASH_Zc_ternary : CLIgnoredFlag<"Zc:ternary">;
def _SLASH_Zc_wchar_t : CLIgnoredFlag<"Zc:wchar_t">;
def _SLASH_ZH_MD5 : CLIgnoredFlag<"ZH:MD5">;
def _SLASH_ZH_SHA1 : CLIgnoredFlag<"ZH:SHA1">;
def _SLASH_ZH_SHA_256 : CLIgnoredFlag<"ZH:SHA_256">;
def _SLASH_Zm : CLIgnoredJoined<"Zm">;
def _SLASH_Zo : CLIgnoredFlag<"Zo">;
def _SLASH_Zo_ : CLIgnoredFlag<"Zo-">;


// Unsupported:

def _SLASH_await : CLFlag<"await">;
def _SLASH_constexpr : CLJoined<"constexpr:">;
def _SLASH_AI : CLJoinedOrSeparate<"AI">;
def _SLASH_Bt : CLFlag<"Bt">;
def _SLASH_Bt_plus : CLFlag<"Bt+">;
def _SLASH_clr : CLJoined<"clr">;
def _SLASH_d2 : CLJoined<"d2">;
def _SLASH_doc : CLJoined<"doc">;
def _SLASH_FA_joined : CLJoined<"FA">;
def _SLASH_favor : CLJoined<"favor">;
def _SLASH_F : CLJoinedOrSeparate<"F">;
def _SLASH_Fm : CLJoined<"Fm">;
def _SLASH_Fr : CLJoined<"Fr">;
def _SLASH_FR : CLJoined<"FR">;
def _SLASH_FU : CLJoinedOrSeparate<"FU">;
def _SLASH_Fx : CLFlag<"Fx">;
def _SLASH_G1 : CLFlag<"G1">;
def _SLASH_G2 : CLFlag<"G2">;
def _SLASH_Ge : CLFlag<"Ge">;
def _SLASH_Gh : CLFlag<"Gh">;
def _SLASH_GH : CLFlag<"GH">;
def _SLASH_GL : CLFlag<"GL">;
def _SLASH_GL_ : CLFlag<"GL-">;
def _SLASH_Gm : CLFlag<"Gm">;
def _SLASH_Gm_ : CLFlag<"Gm-">;
def _SLASH_GT : CLFlag<"GT">;
def _SLASH_GZ : CLFlag<"GZ">;
def _SLASH_H : CLFlag<"H">;
def _SLASH_homeparams : CLFlag<"homeparams">;
def _SLASH_hotpatch : CLFlag<"hotpatch">;
def _SLASH_kernel : CLFlag<"kernel">;
def _SLASH_LN : CLFlag<"LN">;
def _SLASH_MP : CLJoined<"MP">;
def _SLASH_Qfast_transcendentals : CLFlag<"Qfast_transcendentals">;
def _SLASH_QIfist : CLFlag<"QIfist">;
def _SLASH_QIntel_jcc_erratum : CLFlag<"QIntel-jcc-erratum">;
def _SLASH_Qimprecise_fwaits : CLFlag<"Qimprecise_fwaits">;
def _SLASH_Qpar : CLFlag<"Qpar">;
def _SLASH_Qpar_report : CLJoined<"Qpar-report">;
def _SLASH_Qsafe_fp_loads : CLFlag<"Qsafe_fp_loads">;
def _SLASH_Qspectre : CLFlag<"Qspectre">;
def _SLASH_Qspectre_load : CLFlag<"Qspectre-load">;
def _SLASH_Qspectre_load_cf : CLFlag<"Qspectre-load-cf">;
def _SLASH_Qvec_report : CLJoined<"Qvec-report">;
def _SLASH_u : CLFlag<"u">;
def _SLASH_V : CLFlag<"V">;
def _SLASH_WL : CLFlag<"WL">;
def _SLASH_Wp64 : CLFlag<"Wp64">;
def _SLASH_Yd : CLFlag<"Yd">;
def _SLASH_Yl : CLJoined<"Yl">;
def _SLASH_Za : CLFlag<"Za">;
def _SLASH_Zc : CLJoined<"Zc:">;
def _SLASH_Ze : CLFlag<"Ze">;
def _SLASH_Zg : CLFlag<"Zg">;
def _SLASH_ZI : CLFlag<"ZI">;
def _SLASH_ZW : CLJoined<"ZW">;<|MERGE_RESOLUTION|>--- conflicted
+++ resolved
@@ -151,13 +151,8 @@
                                    Group<m_Group>, DocName<"Hexagon">;
 def m_mips_Features_Group : OptionGroup<"<mips features group>">,
                             Group<m_Group>, DocName<"MIPS">;
-<<<<<<< HEAD
-def m_m680x0_Features_Group: OptionGroup<"<m680x0 features group>">,
-                             Group<m_Group>, DocName<"M680x0">;
-=======
 def m_m68k_Features_Group: OptionGroup<"<m68k features group>">,
                              Group<m_Group>, DocName<"M68k">;
->>>>>>> 49068b55
 def m_ppc_Features_Group : OptionGroup<"<ppc features group>">,
                            Group<m_Group>, DocName<"PowerPC">;
 def m_wasm_Features_Group : OptionGroup<"<wasm features group>">,
@@ -3125,15 +3120,9 @@
 def mno_nvs : Flag<["-"], "mno-nvs">, Group<m_hexagon_Features_Group>,
   Flags<[CC1Option]>, HelpText<"Disable generation of new-value stores">;
 
-<<<<<<< HEAD
-// M680x0 features flags
-foreach i = {0-4} in
-  def m680#i#0 : Flag<["-"], "m680"#i#"0">, Group<m_m680x0_Features_Group>;
-=======
 // M68k features flags
 foreach i = {0-4} in
   def m680#i#0 : Flag<["-"], "m680"#i#"0">, Group<m_m68k_Features_Group>;
->>>>>>> 49068b55
 
 // X86 feature flags
 def mx87 : Flag<["-"], "mx87">, Group<m_x86_Features_Group>;
