//==--- Attr.td - attribute definitions -----------------------------------===//
//
// Part of the LLVM Project, under the Apache License v2.0 with LLVM Exceptions.
// See https://llvm.org/LICENSE.txt for license information.
// SPDX-License-Identifier: Apache-2.0 WITH LLVM-exception
//
//===----------------------------------------------------------------------===//

// The documentation is organized by category. Attributes can have category-
// specific documentation that is collated within the larger document.
class DocumentationCategory<string name> {
  string Name = name;
  code Content = [{}];
}
def DocCatFunction : DocumentationCategory<"Function Attributes">;
def DocCatVariable : DocumentationCategory<"Variable Attributes">;
def DocCatField : DocumentationCategory<"Field Attributes">;
def DocCatType : DocumentationCategory<"Type Attributes">;
def DocCatStmt : DocumentationCategory<"Statement Attributes">;
def DocCatDecl : DocumentationCategory<"Declaration Attributes">;

// Attributes listed under the Undocumented category do not generate any public
// documentation. Ideally, this category should be used for internal-only
// attributes which contain no spellings.
def DocCatUndocumented : DocumentationCategory<"Undocumented">;

class DocDeprecated<string replacement = ""> {
  // If the Replacement field is empty, no replacement will be listed with the
  // documentation. Otherwise, the documentation will specify the attribute has
  // been superseded by this replacement.
  string Replacement = replacement;
}

// Specifies the documentation to be associated with the given category.
class Documentation {
  DocumentationCategory Category;
  code Content;

  // If the heading is empty, one may be picked automatically. If the attribute
  // only has one spelling, no heading is required as the attribute's sole
  // spelling is sufficient. If all spellings are semantically common, the
  // heading will be the semantic spelling. If the spellings are not
  // semantically common and no heading is provided, an error will be emitted.
  string Heading = "";

  // When set, specifies that the attribute is deprecated and can optionally
  // specify a replacement attribute.
  DocDeprecated Deprecated;
}

// Specifies that the attribute is explicitly undocumented. This can be a
// helpful placeholder for the attribute while working on the implementation,
// but should not be used once feature work has been completed.
def Undocumented : Documentation {
  let Category = DocCatUndocumented;
}

include "clang/Basic/AttrDocs.td"

// An attribute's subject is whatever it appertains to. In this file, it is
// more accurately a list of things that an attribute can appertain to. All
// Decls and Stmts are possibly AttrSubjects (even though the syntax may not
// allow attributes on a given Decl or Stmt).
class AttrSubject;

include "clang/Basic/DeclNodes.td"
include "clang/Basic/StmtNodes.td"

// A subset-subject is an AttrSubject constrained to operate only on some subset
// of that subject.
//
// The code fragment is a boolean expression that will confirm that the subject
// meets the requirements; the subject will have the name S, and will have the
// type specified by the base. It should be a simple boolean expression. The
// diagnostic string should be a comma-separated list of subject names.
class SubsetSubject<AttrSubject base, code check, string diag> : AttrSubject {
  AttrSubject Base = base;
  code CheckCode = check;
  string DiagSpelling = diag;
}

def LocalVar : SubsetSubject<Var,
                              [{S->hasLocalStorage() && !isa<ParmVarDecl>(S)}],
                              "local variables">;
def NonParmVar : SubsetSubject<Var,
                               [{S->getKind() != Decl::ParmVar}],
                               "variables">;
def NonLocalVar : SubsetSubject<Var,
                                [{!S->hasLocalStorage()}],
                                "variables with non-local storage">;
def NonBitField : SubsetSubject<Field,
                                [{!S->isBitField()}],
                                "non-bit-field non-static data members">;

def NonStaticCXXMethod : SubsetSubject<CXXMethod,
                                       [{!S->isStatic()}],
                                       "non-static member functions">;

def NonStaticNonConstCXXMethod
    : SubsetSubject<CXXMethod,
                    [{!S->isStatic() && !S->isConst()}],
                    "non-static non-const member functions">;

def ObjCInstanceMethod : SubsetSubject<ObjCMethod,
                                       [{S->isInstanceMethod()}],
                                       "Objective-C instance methods">;

def Struct : SubsetSubject<Record,
                           [{!S->isUnion()}], "structs">;

def TLSVar : SubsetSubject<Var,
                           [{S->getTLSKind() != 0}], "thread-local variables">;

def SharedVar : SubsetSubject<Var,
                              [{S->hasGlobalStorage() && !S->getTLSKind()}],
                              "global variables">;

def GlobalVar : SubsetSubject<Var,
                             [{S->hasGlobalStorage()}], "global variables">;

def InlineFunction : SubsetSubject<Function,
                             [{S->isInlineSpecified()}], "inline functions">;

def FunctionTmpl
    : SubsetSubject<Function, [{S->getTemplatedKind() ==
                                 FunctionDecl::TK_FunctionTemplate}],
                    "function templates">;

// FIXME: this hack is needed because DeclNodes.td defines the base Decl node
// type to be a class, not a definition. This makes it impossible to create an
// attribute subject which accepts a Decl. Normally, this is not a problem,
// because the attribute can have no Subjects clause to accomplish this. But in
// the case of a SubsetSubject, there's no way to express it without this hack.
def DeclBase : AttrSubject;
def FunctionLike : SubsetSubject<DeclBase,
                                 [{S->getFunctionType(false) != nullptr}],
                                 "functions, function pointers">;

def OpenCLKernelFunction
    : SubsetSubject<Function, [{S->hasAttr<OpenCLKernelAttr>()}],
                    "kernel functions">;

// HasFunctionProto is a more strict version of FunctionLike, so it should
// never be specified in a Subjects list along with FunctionLike (due to the
// inclusive nature of subject testing).
def HasFunctionProto : SubsetSubject<DeclBase,
                                     [{(S->getFunctionType(true) != nullptr &&
                              isa<FunctionProtoType>(S->getFunctionType())) ||
                                       isa<ObjCMethodDecl>(S) ||
                                       isa<BlockDecl>(S)}],
                                     "non-K&R-style functions">;

// A subject that matches the implicit object parameter of a non-static member
// function. Accepted as a function type attribute on the type of such a
// member function.
// FIXME: This does not actually ever match currently.
def ImplicitObjectParameter
    : SubsetSubject<Function, [{static_cast<void>(S), false}],
                    "implicit object parameters">;

// A single argument to an attribute
class Argument<string name, bit optional, bit fake = 0> {
  string Name = name;
  bit Optional = optional;

  /// A fake argument is used to store and serialize additional information
  /// in an attribute without actually changing its parsing or pretty-printing.
  bit Fake = fake;
}

class BoolArgument<string name, bit opt = 0, bit fake = 0> : Argument<name, opt,
                                                                      fake>;
class IdentifierArgument<string name, bit opt = 0> : Argument<name, opt>;
class IntArgument<string name, bit opt = 0> : Argument<name, opt>;
class StringArgument<string name, bit opt = 0> : Argument<name, opt>;
class ExprArgument<string name, bit opt = 0> : Argument<name, opt>;
class DeclArgument<DeclNode kind, string name, bit opt = 0, bit fake = 0>
    : Argument<name, opt, fake> {
  DeclNode Kind = kind;
}

// An argument of a OMPDeclareVariantAttr that represents the `match`
// clause of the declare variant by keeping the information (incl. nesting) in
// an OMPTraitInfo object.
//
// With some exceptions, the `match(<context-selector>)` clause looks roughly
// as follows:
//   context-selector := list<selector-set>
//       selector-set := <kind>={list<selector>}
//           selector := <kind>([score(<const-expr>):] list<trait>)
//              trait := <kind>
//
// The structure of an OMPTraitInfo object is a tree as defined below:
//
//   OMPTraitInfo     := {list<OMPTraitSet>}
//   OMPTraitSet      := {Kind, list<OMPTraitSelector>}
//   OMPTraitSelector := {Kind, Expr, list<OMPTraitProperty>}
//   OMPTraitProperty := {Kind}
//
class OMPTraitInfoArgument<string name> : Argument<name, 0>;

class TypeArgument<string name, bit opt = 0> : Argument<name, opt>;
class UnsignedArgument<string name, bit opt = 0> : Argument<name, opt>;
class VariadicUnsignedArgument<string name> : Argument<name, 1>;
class VariadicExprArgument<string name> : Argument<name, 1>;
class VariadicStringArgument<string name> : Argument<name, 1>;
class VariadicIdentifierArgument<string name> : Argument<name, 1>;

// Like VariadicUnsignedArgument except values are ParamIdx.
class VariadicParamIdxArgument<string name> : Argument<name, 1>;

// A list of identifiers matching parameters or ParamIdx indices.
class VariadicParamOrParamIdxArgument<string name> : Argument<name, 1>;

// Like VariadicParamIdxArgument but for a single function parameter index.
class ParamIdxArgument<string name, bit opt = 0> : Argument<name, opt>;

// A version of the form major.minor[.subminor].
class VersionArgument<string name, bit opt = 0> : Argument<name, opt>;

// This one's a doozy, so it gets its own special type
// It can be an unsigned integer, or a type. Either can
// be dependent.
class AlignedArgument<string name, bit opt = 0> : Argument<name, opt>;

// A bool argument with a default value
class DefaultBoolArgument<string name, bit default, bit fake = 0>
    : BoolArgument<name, 1, fake> {
  bit Default = default;
}

// An integer argument with a default value
class DefaultIntArgument<string name, int default> : IntArgument<name, 1> {
  int Default = default;
}

// This argument is more complex, it includes the enumerator type name,
// a list of strings to accept, and a list of enumerators to map them to.
class EnumArgument<string name, string type, list<string> values,
                   list<string> enums, bit opt = 0, bit fake = 0>
    : Argument<name, opt, fake> {
  string Type = type;
  list<string> Values = values;
  list<string> Enums = enums;
}

// FIXME: There should be a VariadicArgument type that takes any other type
//        of argument and generates the appropriate type.
class VariadicEnumArgument<string name, string type, list<string> values,
                           list<string> enums> : Argument<name, 1>  {
  string Type = type;
  list<string> Values = values;
  list<string> Enums = enums;
}

// This handles one spelling of an attribute.
class Spelling<string name, string variety> {
  string Name = name;
  string Variety = variety;
}

class GNU<string name> : Spelling<name, "GNU">;
class Declspec<string name> : Spelling<name, "Declspec">;
class Microsoft<string name> : Spelling<name, "Microsoft">;
class CXX11<string namespace, string name, int version = 1>
    : Spelling<name, "CXX11"> {
  string Namespace = namespace;
  int Version = version;
}
class C2x<string namespace, string name, int version = 1>
    : Spelling<name, "C2x"> {
  string Namespace = namespace;
  int Version = version;
}

class Keyword<string name> : Spelling<name, "Keyword">;
class Pragma<string namespace, string name> : Spelling<name, "Pragma"> {
  string Namespace = namespace;
}

// The GCC spelling implies GNU<name>, CXX11<"gnu", name>, and optionally,
// C2x<"gnu", name>. This spelling should be used for any GCC-compatible
// attributes.
class GCC<string name, bit allowInC = 1> : Spelling<name, "GCC"> {
  bit AllowInC = allowInC;
}

// The Clang spelling implies GNU<name>, CXX11<"clang", name>, and optionally,
// C2x<"clang", name>. This spelling should be used for any Clang-specific
// attributes.
class Clang<string name, bit allowInC = 1> : Spelling<name, "Clang"> {
  bit AllowInC = allowInC;
}

class Accessor<string name, list<Spelling> spellings> {
  string Name = name;
  list<Spelling> Spellings = spellings;
}

class SubjectDiag<bit warn> {
  bit Warn = warn;
}
def WarnDiag : SubjectDiag<1>;
def ErrorDiag : SubjectDiag<0>;

class SubjectList<list<AttrSubject> subjects, SubjectDiag diag = WarnDiag,
                  string customDiag = ""> {
  list<AttrSubject> Subjects = subjects;
  SubjectDiag Diag = diag;
  string CustomDiag = customDiag;
}

class LangOpt<string name, code customCode = [{}]> {
  // The language option to test; ignored when custom code is supplied.
  string Name = name;

  // A custom predicate, written as an expression evaluated in a context with
  // "LangOpts" bound.
  code CustomCode = customCode;
}
def MicrosoftExt : LangOpt<"MicrosoftExt">;
def Borland : LangOpt<"Borland">;
def CUDA : LangOpt<"CUDA">;
def SYCL : LangOpt<"SYCLIsDevice">;
def COnly : LangOpt<"", "!LangOpts.CPlusPlus">;
def CPlusPlus : LangOpt<"CPlusPlus">;
def OpenCL : LangOpt<"OpenCL">;
def RenderScript : LangOpt<"RenderScript">;
def ObjC : LangOpt<"ObjC">;
def BlocksSupported : LangOpt<"Blocks">;
def ObjCAutoRefCount : LangOpt<"ObjCAutoRefCount">;
def ObjCNonFragileRuntime
    : LangOpt<"", "LangOpts.ObjCRuntime.allowsClassStubs()">;

// Language option for CMSE extensions
def Cmse : LangOpt<"Cmse">;

// Defines targets for target-specific attributes. Empty lists are unchecked.
class TargetSpec {
  // Specifies Architectures for which the target applies, based off the
  // ArchType enumeration in Triple.h.
  list<string> Arches = [];
  // Specifies Operating Systems for which the target applies, based off the
  // OSType enumeration in Triple.h
  list<string> OSes;
  // Specifies Object Formats for which the target applies, based off the
  // ObjectFormatType enumeration in Triple.h
  list<string> ObjectFormats;
  // A custom predicate, written as an expression evaluated in a context
  // with the following declarations in scope:
  //   const clang::TargetInfo &Target;
  //   const llvm::Triple &T = Target.getTriple();
  code CustomCode = [{}];
}

class TargetArch<list<string> arches> : TargetSpec {
  let Arches = arches;
}
def TargetARM : TargetArch<["arm", "thumb", "armeb", "thumbeb"]>;
def TargetAArch64 : TargetArch<["aarch64"]>;
def TargetAnyArm : TargetArch<!listconcat(TargetARM.Arches, TargetAArch64.Arches)>;
def TargetAVR : TargetArch<["avr"]>;
def TargetBPF : TargetArch<["bpfel", "bpfeb"]>;
def TargetMips32 : TargetArch<["mips", "mipsel"]>;
def TargetAnyMips : TargetArch<["mips", "mipsel", "mips64", "mips64el"]>;
def TargetMSP430 : TargetArch<["msp430"]>;
<<<<<<< HEAD
def TargetM680x0 : TargetArch<["m680x0"]>;
=======
def TargetM68k : TargetArch<["m68k"]>;
>>>>>>> 49068b55
def TargetRISCV : TargetArch<["riscv32", "riscv64"]>;
def TargetX86 : TargetArch<["x86"]>;
def TargetAnyX86 : TargetArch<["x86", "x86_64"]>;
def TargetWebAssembly : TargetArch<["wasm32", "wasm64"]>;
def TargetWindows : TargetArch<["x86", "x86_64", "arm", "thumb", "aarch64"]> {
  let OSes = ["Win32"];
}
def TargetItaniumCXXABI : TargetSpec {
  let CustomCode = [{ Target.getCXXABI().isItaniumFamily() }];
}
def TargetMicrosoftCXXABI : TargetArch<["x86", "x86_64", "arm", "thumb", "aarch64"]> {
  let CustomCode = [{ Target.getCXXABI().isMicrosoft() }];
}
def TargetELF : TargetSpec {
  let ObjectFormats = ["ELF"];
}

// Attribute subject match rules that are used for #pragma clang attribute.
//
// A instance of AttrSubjectMatcherRule represents an individual match rule.
// An individual match rule can correspond to a number of different attribute
// subjects, e.g. "record" matching rule corresponds to the Record and
// CXXRecord attribute subjects.
//
// Match rules are used in the subject list of the #pragma clang attribute.
// Match rules can have sub-match rules that are instances of
// AttrSubjectMatcherSubRule. A sub-match rule can correspond to a number
// of different attribute subjects, and it can have a negated spelling as well.
// For example, "variable(unless(is_parameter))" matching rule corresponds to
// the NonParmVar attribute subject.
class AttrSubjectMatcherSubRule<string name, list<AttrSubject> subjects,
                                bit negated = 0> {
  string Name = name;
  list<AttrSubject> Subjects = subjects;
  bit Negated = negated;
  // Lists language options, one of which is required to be true for the
  // attribute to be applicable. If empty, the language options are taken
  // from the parent matcher rule.
  list<LangOpt> LangOpts = [];
}
class AttrSubjectMatcherRule<string name, list<AttrSubject> subjects,
                             list<AttrSubjectMatcherSubRule> subrules = []> {
  string Name = name;
  list<AttrSubject> Subjects = subjects;
  list<AttrSubjectMatcherSubRule> Constraints = subrules;
  // Lists language options, one of which is required to be true for the
  // attribute to be applicable. If empty, no language options are required.
  list<LangOpt> LangOpts = [];
}

// function(is_member)
def SubRuleForCXXMethod : AttrSubjectMatcherSubRule<"is_member", [CXXMethod]> {
  let LangOpts = [CPlusPlus];
}
def SubjectMatcherForFunction : AttrSubjectMatcherRule<"function", [Function], [
  SubRuleForCXXMethod
]>;
// hasType is abstract, it should be used with one of the sub-rules.
def SubjectMatcherForType : AttrSubjectMatcherRule<"hasType", [], [
  AttrSubjectMatcherSubRule<"functionType", [FunctionLike]>

  // FIXME: There's a matcher ambiguity with objc methods and blocks since
  // functionType excludes them but functionProtoType includes them.
  // AttrSubjectMatcherSubRule<"functionProtoType", [HasFunctionProto]>
]>;
def SubjectMatcherForTypedef : AttrSubjectMatcherRule<"type_alias",
                                                      [TypedefName]>;
def SubjectMatcherForRecord : AttrSubjectMatcherRule<"record", [Record,
                                                                CXXRecord], [
  // unless(is_union)
  AttrSubjectMatcherSubRule<"is_union", [Struct], 1>
]>;
def SubjectMatcherForEnum : AttrSubjectMatcherRule<"enum", [Enum]>;
def SubjectMatcherForEnumConstant : AttrSubjectMatcherRule<"enum_constant",
                                                           [EnumConstant]>;
def SubjectMatcherForVar : AttrSubjectMatcherRule<"variable", [Var], [
  AttrSubjectMatcherSubRule<"is_thread_local", [TLSVar]>,
  AttrSubjectMatcherSubRule<"is_global", [GlobalVar]>,
  AttrSubjectMatcherSubRule<"is_local", [LocalVar]>,
  AttrSubjectMatcherSubRule<"is_parameter", [ParmVar]>,
  // unless(is_parameter)
  AttrSubjectMatcherSubRule<"is_parameter", [NonParmVar], 1>
]>;
def SubjectMatcherForField : AttrSubjectMatcherRule<"field", [Field]>;
def SubjectMatcherForNamespace : AttrSubjectMatcherRule<"namespace",
                                                        [Namespace]> {
  let LangOpts = [CPlusPlus];
}
def SubjectMatcherForObjCInterface : AttrSubjectMatcherRule<"objc_interface",
                                                            [ObjCInterface]> {
  let LangOpts = [ObjC];
}
def SubjectMatcherForObjCProtocol : AttrSubjectMatcherRule<"objc_protocol",
                                                           [ObjCProtocol]> {
  let LangOpts = [ObjC];
}
def SubjectMatcherForObjCCategory : AttrSubjectMatcherRule<"objc_category",
                                                           [ObjCCategory]> {
  let LangOpts = [ObjC];
}
def SubjectMatcherForObjCImplementation :
    AttrSubjectMatcherRule<"objc_implementation", [ObjCImpl]> {
  let LangOpts = [ObjC];
}
def SubjectMatcherForObjCMethod : AttrSubjectMatcherRule<"objc_method",
                                                         [ObjCMethod], [
  AttrSubjectMatcherSubRule<"is_instance", [ObjCInstanceMethod]>
]> {
  let LangOpts = [ObjC];
}
def SubjectMatcherForObjCProperty : AttrSubjectMatcherRule<"objc_property",
                                                           [ObjCProperty]> {
  let LangOpts = [ObjC];
}
def SubjectMatcherForBlock : AttrSubjectMatcherRule<"block", [Block]> {
  let LangOpts = [BlocksSupported];
}

// Aggregate attribute subject match rules are abstract match rules that can't
// be used directly in #pragma clang attribute. Instead, users have to use
// subject match rules that correspond to attribute subjects that derive from
// the specified subject.
class AttrSubjectMatcherAggregateRule<AttrSubject subject> {
  AttrSubject Subject = subject;
}

def SubjectMatcherForNamed : AttrSubjectMatcherAggregateRule<Named>;

class Attr {
  // The various ways in which an attribute can be spelled in source
  list<Spelling> Spellings;
  // The things to which an attribute can appertain
  SubjectList Subjects;
  // The arguments allowed on an attribute
  list<Argument> Args = [];
  // Accessors which should be generated for the attribute.
  list<Accessor> Accessors = [];
  // Set to true for attributes with arguments which require delayed parsing.
  bit LateParsed = 0;
  // Set to false to prevent an attribute from being propagated from a template
  // to the instantiation.
  bit Clone = 1;
  // Set to true for attributes which must be instantiated within templates
  bit TemplateDependent = 0;
  // Set to true for attributes that have a corresponding AST node.
  bit ASTNode = 1;
  // Set to true for attributes which have handler in Sema.
  bit SemaHandler = 1;
  // Set to true if this attribute doesn't need custom handling in Sema.
  bit SimpleHandler = 0;
  // Set to true for attributes that are completely ignored.
  bit Ignored = 0;
  // Set to true if the attribute's parsing does not match its semantic
  // content. Eg) It parses 3 args, but semantically takes 4 args.  Opts out of
  // common attribute error checking.
  bit HasCustomParsing = 0;
  // Set to true if all of the attribute's arguments should be parsed in an
  // unevaluated context.
  bit ParseArgumentsAsUnevaluated = 0;
  // Set to true if this attribute meaningful when applied to or inherited
  // in a class template definition.
  bit MeaningfulToClassTemplateDefinition = 0;
  // Set to true if this attribute can be used with '#pragma clang attribute'.
  // By default, an attribute is supported by the '#pragma clang attribute'
  // only when:
  // - It has a subject list whose subjects can be represented using subject
  //   match rules.
  // - It has GNU/CXX11 spelling and doesn't require delayed parsing.
  bit PragmaAttributeSupport;
  // Lists language options, one of which is required to be true for the
  // attribute to be applicable. If empty, no language options are required.
  list<LangOpt> LangOpts = [];
  // Any additional text that should be included verbatim in the class.
  // Note: Any additional data members will leak and should be constructed
  // externally on the ASTContext.
  code AdditionalMembers = [{}];
  // Any documentation that should be associated with the attribute. Since an
  // attribute may be documented under multiple categories, more than one
  // Documentation entry may be listed.
  list<Documentation> Documentation;
}

/// A type attribute is not processed on a declaration or a statement.
class TypeAttr : Attr;

/// A stmt attribute is not processed on a declaration or a type.
class StmtAttr : Attr;

/// An inheritable attribute is inherited by later redeclarations.
class InheritableAttr : Attr {
  // Set to true if this attribute can be duplicated on a subject when inheriting
  // attributes from prior declarations.
  bit InheritEvenIfAlreadyPresent = 0;
}

/// Some attributes, like calling conventions, can appear in either the
/// declaration or the type position. These attributes are morally type
/// attributes, but have historically been written on declarations.
class DeclOrTypeAttr : InheritableAttr;

/// A target-specific attribute.  This class is meant to be used as a mixin
/// with InheritableAttr or Attr depending on the attribute's needs.
class TargetSpecificAttr<TargetSpec target> {
  TargetSpec Target = target;
  // Attributes are generally required to have unique spellings for their names
  // so that the parser can determine what kind of attribute it has parsed.
  // However, target-specific attributes are special in that the attribute only
  // "exists" for a given target. So two target-specific attributes can share
  // the same name when they exist in different targets. To support this, a
  // Kind can be explicitly specified for a target-specific attribute. This
  // corresponds to the ParsedAttr::AT_* enum that is generated and it
  // should contain a shared value between the attributes.
  //
  // Target-specific attributes which use this feature should ensure that the
  // spellings match exactly between the attributes, and if the arguments or
  // subjects differ, should specify HasCustomParsing = 1 and implement their
  // own parsing and semantic handling requirements as-needed.
  string ParseKind;
}

/// An inheritable parameter attribute is inherited by later
/// redeclarations, even when it's written on a parameter.
class InheritableParamAttr : InheritableAttr;

/// An attribute which changes the ABI rules for a specific parameter.
class ParameterABIAttr : InheritableParamAttr {
  let Subjects = SubjectList<[ParmVar]>;
}

/// An ignored attribute, which we parse but discard with no checking.
class IgnoredAttr : Attr {
  let Ignored = 1;
  let ASTNode = 0;
  let SemaHandler = 0;
  let Documentation = [Undocumented];
}

//
// Attributes begin here
//

def AbiTag : Attr {
  let Spellings = [GCC<"abi_tag", /*AllowInC*/0>];
  let Args = [VariadicStringArgument<"Tags">];
  let Subjects = SubjectList<[Struct, Var, Function, Namespace], ErrorDiag>;
  let MeaningfulToClassTemplateDefinition = 1;
  let Documentation = [AbiTagsDocs];
}

def AddressSpace : TypeAttr {
  let Spellings = [Clang<"address_space">];
  let Args = [IntArgument<"AddressSpace">];
  let Documentation = [Undocumented];
}

def Alias : Attr {
  let Spellings = [GCC<"alias">];
  let Args = [StringArgument<"Aliasee">];
  let Subjects = SubjectList<[Function, GlobalVar], ErrorDiag>;
  let Documentation = [Undocumented];
}

def ArmBuiltinAlias : InheritableAttr, TargetSpecificAttr<TargetAnyArm> {
  let Spellings = [Clang<"__clang_arm_builtin_alias">];
  let Args = [IdentifierArgument<"BuiltinName">];
  let Subjects = SubjectList<[Function], ErrorDiag>;
  let Documentation = [ArmBuiltinAliasDocs];
}

def Aligned : InheritableAttr {
  let Spellings = [GCC<"aligned">, Declspec<"align">, Keyword<"alignas">,
                   Keyword<"_Alignas">];
  let Args = [AlignedArgument<"Alignment", 1>];
  let Accessors = [Accessor<"isGNU", [GCC<"aligned">]>,
                   Accessor<"isC11", [Keyword<"_Alignas">]>,
                   Accessor<"isAlignas", [Keyword<"alignas">,
                                          Keyword<"_Alignas">]>,
                   Accessor<"isDeclspec",[Declspec<"align">]>];
  let Documentation = [Undocumented];
}

def AlignValue : Attr {
  let Spellings = [
    // Unfortunately, this is semantically an assertion, not a directive
    // (something else must ensure the alignment), so aligned_value is a
    // probably a better name. We might want to add an aligned_value spelling in
    // the future (and a corresponding C++ attribute), but this can be done
    // later once we decide if we also want them to have slightly-different
    // semantics than Intel's align_value.
    //
    // Does not get a [[]] spelling because the attribute is not exposed as such
    // by Intel.
    GNU<"align_value">
    // Intel's compiler on Windows also supports:
    // , Declspec<"align_value">
  ];
  let Args = [ExprArgument<"Alignment">];
  let Subjects = SubjectList<[Var, TypedefName]>;
  let Documentation = [AlignValueDocs];
}

def AlignMac68k : InheritableAttr {
  // This attribute has no spellings as it is only ever created implicitly.
  let Spellings = [];
  let SemaHandler = 0;
  let Documentation = [Undocumented];
}

def AlwaysInline : InheritableAttr {
  let Spellings = [GCC<"always_inline">, Keyword<"__forceinline">];
  let Subjects = SubjectList<[Function]>;
  let Documentation = [Undocumented];
}

def Artificial : InheritableAttr {
  let Spellings = [GCC<"artificial">];
  let Subjects = SubjectList<[InlineFunction]>;
  let Documentation = [ArtificialDocs];
  let SimpleHandler = 1;
}

def XRayInstrument : InheritableAttr {
  let Spellings = [Clang<"xray_always_instrument">,
                   Clang<"xray_never_instrument">];
  let Subjects = SubjectList<[Function, ObjCMethod]>;
  let Accessors = [Accessor<"alwaysXRayInstrument",
                     [Clang<"xray_always_instrument">]>,
                   Accessor<"neverXRayInstrument",
                     [Clang<"xray_never_instrument">]>];
  let Documentation = [XRayDocs];
  let SimpleHandler = 1;
}

def XRayLogArgs : InheritableAttr {
  let Spellings = [Clang<"xray_log_args">];
  let Subjects = SubjectList<[Function, ObjCMethod]>;
  // This argument is a count not an index, so it has the same encoding (base
  // 1 including C++ implicit this parameter) at the source and LLVM levels of
  // representation, so ParamIdxArgument is inappropriate.  It is never used
  // at the AST level of representation, so it never needs to be adjusted not
  // to include any C++ implicit this parameter.  Thus, we just store it and
  // use it as an unsigned that never needs adjustment.
  let Args = [UnsignedArgument<"ArgumentCount">];
  let Documentation = [XRayDocs];
}

def PatchableFunctionEntry
    : InheritableAttr,
      TargetSpecificAttr<TargetArch<["aarch64", "aarch64_be", "x86", "x86_64"]>> {
  let Spellings = [GCC<"patchable_function_entry">];
  let Subjects = SubjectList<[Function, ObjCMethod]>;
  let Args = [UnsignedArgument<"Count">, DefaultIntArgument<"Offset", 0>];
  let Documentation = [PatchableFunctionEntryDocs];
}

def TLSModel : InheritableAttr {
  let Spellings = [GCC<"tls_model">];
  let Subjects = SubjectList<[TLSVar], ErrorDiag>;
  let Args = [StringArgument<"Model">];
  let Documentation = [TLSModelDocs];
}

def AnalyzerNoReturn : InheritableAttr {
  // TODO: should this attribute be exposed with a [[]] spelling under the clang
  // vendor namespace, or should it use a vendor namespace specific to the
  // analyzer?
  let Spellings = [GNU<"analyzer_noreturn">];
  // TODO: Add subject list.
  let Documentation = [Undocumented];
}

def Annotate : InheritableParamAttr {
  let Spellings = [Clang<"annotate">];
  let Args = [StringArgument<"Annotation">];
  // Ensure that the annotate attribute can be used with
  // '#pragma clang attribute' even though it has no subject list.
  let PragmaAttributeSupport = 1;
  let Documentation = [Undocumented];
}

def ARMInterrupt : InheritableAttr, TargetSpecificAttr<TargetARM> {
  // NOTE: If you add any additional spellings, MSP430Interrupt's,
  // MipsInterrupt's and AnyX86Interrupt's spellings must match.
  let Spellings = [GCC<"interrupt">];
  let Args = [EnumArgument<"Interrupt", "InterruptType",
                           ["IRQ", "FIQ", "SWI", "ABORT", "UNDEF", ""],
                           ["IRQ", "FIQ", "SWI", "ABORT", "UNDEF", "Generic"],
                           1>];
  let ParseKind = "Interrupt";
  let HasCustomParsing = 1;
  let Documentation = [ARMInterruptDocs];
}

def AVRInterrupt : InheritableAttr, TargetSpecificAttr<TargetAVR> {
  let Spellings = [GCC<"interrupt">];
  let Subjects = SubjectList<[Function]>;
  let ParseKind = "Interrupt";
  let Documentation = [AVRInterruptDocs];
}

def AVRSignal : InheritableAttr, TargetSpecificAttr<TargetAVR> {
  let Spellings = [GCC<"signal">];
  let Subjects = SubjectList<[Function]>;
  let Documentation = [AVRSignalDocs];
}

def AsmLabel : InheritableAttr {
  let Spellings = [Keyword<"asm">, Keyword<"__asm__">];
  let Args = [
    // Label specifies the mangled name for the decl.
    StringArgument<"Label">,

    // IsLiteralLabel specifies whether the label is literal (i.e. suppresses
    // the global C symbol prefix) or not. If not, the mangle-suppression prefix
    // ('\01') is omitted from the decl name at the LLVM IR level.
    //
    // Non-literal labels are used by some external AST sources like LLDB.
    BoolArgument<"IsLiteralLabel", /*optional=*/0, /*fake=*/1>
  ];
  let SemaHandler = 0;
  let Documentation = [AsmLabelDocs];
  let AdditionalMembers =
[{
bool isEquivalent(AsmLabelAttr *Other) const {
  return getLabel() == Other->getLabel() && getIsLiteralLabel() == Other->getIsLiteralLabel();
}
}];
}

def Availability : InheritableAttr {
  let Spellings = [Clang<"availability">];
  let Args = [IdentifierArgument<"platform">, VersionArgument<"introduced">,
              VersionArgument<"deprecated">, VersionArgument<"obsoleted">,
              BoolArgument<"unavailable">, StringArgument<"message">,
              BoolArgument<"strict">, StringArgument<"replacement">,
              IntArgument<"priority">];
  let AdditionalMembers =
[{static llvm::StringRef getPrettyPlatformName(llvm::StringRef Platform) {
    return llvm::StringSwitch<llvm::StringRef>(Platform)
             .Case("android", "Android")
             .Case("ios", "iOS")
             .Case("macos", "macOS")
             .Case("tvos", "tvOS")
             .Case("watchos", "watchOS")
             .Case("ios_app_extension", "iOS (App Extension)")
             .Case("macos_app_extension", "macOS (App Extension)")
             .Case("tvos_app_extension", "tvOS (App Extension)")
             .Case("watchos_app_extension", "watchOS (App Extension)")
             .Case("swift", "Swift")
             .Default(llvm::StringRef());
}
static llvm::StringRef getPlatformNameSourceSpelling(llvm::StringRef Platform) {
    return llvm::StringSwitch<llvm::StringRef>(Platform)
             .Case("ios", "iOS")
             .Case("macos", "macOS")
             .Case("tvos", "tvOS")
             .Case("watchos", "watchOS")
             .Case("ios_app_extension", "iOSApplicationExtension")
             .Case("macos_app_extension", "macOSApplicationExtension")
             .Case("tvos_app_extension", "tvOSApplicationExtension")
             .Case("watchos_app_extension", "watchOSApplicationExtension")
             .Default(Platform);
}
static llvm::StringRef canonicalizePlatformName(llvm::StringRef Platform) {
    return llvm::StringSwitch<llvm::StringRef>(Platform)
             .Case("iOS", "ios")
             .Case("macOS", "macos")
             .Case("tvOS", "tvos")
             .Case("watchOS", "watchos")
             .Case("iOSApplicationExtension", "ios_app_extension")
             .Case("macOSApplicationExtension", "macos_app_extension")
             .Case("tvOSApplicationExtension", "tvos_app_extension")
             .Case("watchOSApplicationExtension", "watchos_app_extension")
             .Default(Platform);
} }];
  let HasCustomParsing = 1;
  let InheritEvenIfAlreadyPresent = 1;
  let Subjects = SubjectList<[Named]>;
  let Documentation = [AvailabilityDocs];
}

def ExternalSourceSymbol : InheritableAttr {
  let Spellings = [Clang<"external_source_symbol">];
  let Args = [StringArgument<"language", 1>,
              StringArgument<"definedIn", 1>,
              BoolArgument<"generatedDeclaration", 1>];
  let HasCustomParsing = 1;
  let Subjects = SubjectList<[Named]>;
  let Documentation = [ExternalSourceSymbolDocs];
}

def Blocks : InheritableAttr {
  let Spellings = [Clang<"blocks">];
  let Args = [EnumArgument<"Type", "BlockType", ["byref"], ["ByRef"]>];
  let Documentation = [Undocumented];
}

def Bounded : IgnoredAttr {
  // Does not have a [[]] spelling because the attribute is ignored.
  let Spellings = [GNU<"bounded">];
}

def CarriesDependency : InheritableParamAttr {
  let Spellings = [GNU<"carries_dependency">,
                   CXX11<"","carries_dependency", 200809>];
  let Subjects = SubjectList<[ParmVar, ObjCMethod, Function], ErrorDiag>;
  let Documentation = [CarriesDependencyDocs];
}

def CDecl : DeclOrTypeAttr {
  let Spellings = [GCC<"cdecl">, Keyword<"__cdecl">, Keyword<"_cdecl">];
//  let Subjects = [Function, ObjCMethod];
  let Documentation = [Undocumented];
}

// cf_audited_transfer indicates that the given function has been
// audited and has been marked with the appropriate cf_consumed and
// cf_returns_retained attributes.  It is generally applied by
// '#pragma clang arc_cf_code_audited' rather than explicitly.
def CFAuditedTransfer : InheritableAttr {
  let Spellings = [Clang<"cf_audited_transfer">];
  let Subjects = SubjectList<[Function], ErrorDiag>;
  let Documentation = [Undocumented];
}

// cf_unknown_transfer is an explicit opt-out of cf_audited_transfer.
// It indicates that the function has unknown or unautomatable
// transfer semantics.
def CFUnknownTransfer : InheritableAttr {
  let Spellings = [Clang<"cf_unknown_transfer">];
  let Subjects = SubjectList<[Function], ErrorDiag>;
  let Documentation = [Undocumented];
}

def CFReturnsRetained : InheritableAttr {
  let Spellings = [Clang<"cf_returns_retained">];
//  let Subjects = SubjectList<[ObjCMethod, ObjCProperty, Function]>;
  let Documentation = [RetainBehaviorDocs];
}

def CFReturnsNotRetained : InheritableAttr {
  let Spellings = [Clang<"cf_returns_not_retained">];
//  let Subjects = SubjectList<[ObjCMethod, ObjCProperty, Function]>;
  let Documentation = [RetainBehaviorDocs];
}

def CFConsumed : InheritableParamAttr {
  let Spellings = [Clang<"cf_consumed">];
  let Subjects = SubjectList<[ParmVar]>;
  let Documentation = [RetainBehaviorDocs];
}

// OSObject-based attributes.
def OSConsumed : InheritableParamAttr {
  let Spellings = [Clang<"os_consumed">];
  let Subjects = SubjectList<[ParmVar]>;
  let Documentation = [RetainBehaviorDocs];
}

def OSReturnsRetained : InheritableAttr {
  let Spellings = [Clang<"os_returns_retained">];
  let Subjects = SubjectList<[Function, ObjCMethod, ObjCProperty, ParmVar]>;
  let Documentation = [RetainBehaviorDocs];
}

def OSReturnsNotRetained : InheritableAttr {
  let Spellings = [Clang<"os_returns_not_retained">];
  let Subjects = SubjectList<[Function, ObjCMethod, ObjCProperty, ParmVar]>;
  let Documentation = [RetainBehaviorDocs];
}

def OSReturnsRetainedOnZero : InheritableAttr {
  let Spellings = [Clang<"os_returns_retained_on_zero">];
  let Subjects = SubjectList<[ParmVar]>;
  let Documentation = [RetainBehaviorDocs];
}

def OSReturnsRetainedOnNonZero : InheritableAttr {
  let Spellings = [Clang<"os_returns_retained_on_non_zero">];
  let Subjects = SubjectList<[ParmVar]>;
  let Documentation = [RetainBehaviorDocs];
}

def OSConsumesThis : InheritableAttr {
  let Spellings = [Clang<"os_consumes_this">];
  let Subjects = SubjectList<[NonStaticCXXMethod]>;
  let Documentation = [RetainBehaviorDocs];
  let SimpleHandler = 1;
}

def Cleanup : InheritableAttr {
  let Spellings = [GCC<"cleanup">];
  let Args = [DeclArgument<Function, "FunctionDecl">];
  let Subjects = SubjectList<[LocalVar]>;
  let Documentation = [Undocumented];
}

def CmseNSEntry : InheritableAttr, TargetSpecificAttr<TargetARM> {
  let Spellings = [GNU<"cmse_nonsecure_entry">];
  let Subjects = SubjectList<[Function]>;
  let LangOpts = [Cmse];
  let Documentation = [ArmCmseNSEntryDocs];
}

def CmseNSCall : TypeAttr, TargetSpecificAttr<TargetARM> {
  let Spellings = [GNU<"cmse_nonsecure_call">];
  let LangOpts = [Cmse];
  let Documentation = [ArmCmseNSCallDocs];
}

def Cold : InheritableAttr {
  let Spellings = [GCC<"cold">];
  let Subjects = SubjectList<[Function]>;
  let Documentation = [Undocumented];
}

def Common : InheritableAttr {
  let Spellings = [GCC<"common">];
  let Subjects = SubjectList<[Var]>;
  let Documentation = [Undocumented];
}

def Const : InheritableAttr {
  let Spellings = [GCC<"const">, GCC<"__const">];
  let Documentation = [Undocumented];
  let SimpleHandler = 1;
}

def ConstInit : InheritableAttr {
  // This attribute does not have a C [[]] spelling because it requires the
  // CPlusPlus language option.
  let Spellings = [Keyword<"constinit">,
                   Clang<"require_constant_initialization", 0>];
  let Subjects = SubjectList<[GlobalVar], ErrorDiag>;
  let Accessors = [Accessor<"isConstinit", [Keyword<"constinit">]>];
  let Documentation = [ConstInitDocs];
  let LangOpts = [CPlusPlus];
  let SimpleHandler = 1;
}

def Constructor : InheritableAttr {
  let Spellings = [GCC<"constructor">];
  let Args = [DefaultIntArgument<"Priority", 65535>];
  let Subjects = SubjectList<[Function]>;
  let Documentation = [Undocumented];
}

def CPUSpecific : InheritableAttr {
  let Spellings = [Clang<"cpu_specific">, Declspec<"cpu_specific">];
  let Args = [VariadicIdentifierArgument<"Cpus">];
  let Subjects = SubjectList<[Function]>;
  let Documentation = [CPUSpecificCPUDispatchDocs];
  let AdditionalMembers = [{
    IdentifierInfo *getCPUName(unsigned Index) const {
      return *(cpus_begin() + Index);
    }
  }];
}

def CPUDispatch : InheritableAttr {
  let Spellings = [Clang<"cpu_dispatch">, Declspec<"cpu_dispatch">];
  let Args = [VariadicIdentifierArgument<"Cpus">];
  let Subjects = SubjectList<[Function]>;
  let Documentation = [CPUSpecificCPUDispatchDocs];
}

// CUDA attributes are spelled __attribute__((attr)) or __declspec(__attr__),
// and they do not receive a [[]] spelling.
def CUDAConstant : InheritableAttr {
  let Spellings = [GNU<"constant">, Declspec<"__constant__">];
  let Subjects = SubjectList<[Var]>;
  let LangOpts = [CUDA];
  let Documentation = [Undocumented];
}

def CUDACudartBuiltin : IgnoredAttr {
  let Spellings = [GNU<"cudart_builtin">, Declspec<"__cudart_builtin__">];
  let LangOpts = [CUDA];
}

def CUDADevice : InheritableAttr {
  let Spellings = [GNU<"device">, Declspec<"__device__">];
  let Subjects = SubjectList<[Function, Var]>;
  let LangOpts = [CUDA];
  let Documentation = [Undocumented];
}

def CUDADeviceBuiltin : IgnoredAttr {
  let Spellings = [GNU<"device_builtin">, Declspec<"__device_builtin__">];
  let LangOpts = [CUDA];
}

def CUDADeviceBuiltinSurfaceType : InheritableAttr {
  let Spellings = [GNU<"device_builtin_surface_type">,
                   Declspec<"__device_builtin_surface_type__">];
  let LangOpts = [CUDA];
  let Subjects = SubjectList<[CXXRecord]>;
  let Documentation = [CUDADeviceBuiltinSurfaceTypeDocs];
}

def CUDADeviceBuiltinTextureType : InheritableAttr {
  let Spellings = [GNU<"device_builtin_texture_type">,
                   Declspec<"__device_builtin_texture_type__">];
  let LangOpts = [CUDA];
  let Subjects = SubjectList<[CXXRecord]>;
  let Documentation = [CUDADeviceBuiltinTextureTypeDocs];
}

def CUDAGlobal : InheritableAttr {
  let Spellings = [GNU<"global">, Declspec<"__global__">];
  let Subjects = SubjectList<[Function]>;
  let LangOpts = [CUDA];
  let Documentation = [Undocumented];
}

def CUDAHost : InheritableAttr {
  let Spellings = [GNU<"host">, Declspec<"__host__">];
  let Subjects = SubjectList<[Function]>;
  let LangOpts = [CUDA];
  let Documentation = [Undocumented];
}

def CUDAInvalidTarget : InheritableAttr {
  let Spellings = [];
  let Subjects = SubjectList<[Function]>;
  let LangOpts = [CUDA];
  let Documentation = [Undocumented];
}

def CUDALaunchBounds : InheritableAttr {
  let Spellings = [GNU<"launch_bounds">, Declspec<"__launch_bounds__">];
  let Args = [ExprArgument<"MaxThreads">, ExprArgument<"MinBlocks", 1>];
  let LangOpts = [CUDA];
  let Subjects = SubjectList<[ObjCMethod, FunctionLike]>;
  // An AST node is created for this attribute, but is not used by other parts
  // of the compiler. However, this node needs to exist in the AST because
  // non-LLVM backends may be relying on the attribute's presence.
  let Documentation = [Undocumented];
}

def CUDAShared : InheritableAttr {
  let Spellings = [GNU<"shared">, Declspec<"__shared__">];
  let Subjects = SubjectList<[Var]>;
  let LangOpts = [CUDA];
  let Documentation = [Undocumented];
}

def SYCLKernel : InheritableAttr {
  let Spellings = [Clang<"sycl_kernel">];
  let Subjects = SubjectList<[FunctionTmpl]>;
  let LangOpts = [SYCL];
  let Documentation = [SYCLKernelDocs];
}

def C11NoReturn : InheritableAttr {
  let Spellings = [Keyword<"_Noreturn">];
  let Subjects = SubjectList<[Function], ErrorDiag>;
  let SemaHandler = 0;
  let Documentation = [C11NoReturnDocs];
}

def CXX11NoReturn : InheritableAttr {
  let Spellings = [CXX11<"", "noreturn", 200809>];
  let Subjects = SubjectList<[Function], ErrorDiag>;
  let Documentation = [CXX11NoReturnDocs];
  let SimpleHandler = 1;
}

// Similar to CUDA, OpenCL attributes do not receive a [[]] spelling because
// the specification does not expose them with one currently.
def OpenCLKernel : InheritableAttr {
  let Spellings = [Keyword<"__kernel">, Keyword<"kernel">];
  let Subjects = SubjectList<[Function], ErrorDiag>;
  let Documentation = [Undocumented];
  let SimpleHandler = 1;
}

def OpenCLUnrollHint : InheritableAttr {
  let Spellings = [GNU<"opencl_unroll_hint">];
  let Args = [UnsignedArgument<"UnrollHint">];
  let Documentation = [OpenCLUnrollHintDocs];
}

def OpenCLIntelReqdSubGroupSize: InheritableAttr {
  let Spellings = [GNU<"intel_reqd_sub_group_size">];
  let Args = [UnsignedArgument<"SubGroupSize">];
  let Subjects = SubjectList<[Function], ErrorDiag>;
  let Documentation = [OpenCLIntelReqdSubGroupSizeDocs];
}

// This attribute is both a type attribute, and a declaration attribute (for
// parameter variables).
def OpenCLAccess : Attr {
  let Spellings = [Keyword<"__read_only">, Keyword<"read_only">,
                   Keyword<"__write_only">, Keyword<"write_only">,
                   Keyword<"__read_write">, Keyword<"read_write">];
  let Subjects = SubjectList<[ParmVar, TypedefName], ErrorDiag>;
  let Accessors = [Accessor<"isReadOnly", [Keyword<"__read_only">,
                                           Keyword<"read_only">]>,
                   Accessor<"isReadWrite", [Keyword<"__read_write">,
                                            Keyword<"read_write">]>,
                   Accessor<"isWriteOnly", [Keyword<"__write_only">,
                                            Keyword<"write_only">]>];
  let Documentation = [OpenCLAccessDocs];
}

def OpenCLPrivateAddressSpace : TypeAttr {
  let Spellings = [Keyword<"__private">, Keyword<"private">, Clang<"opencl_private">];
  let Documentation = [OpenCLAddressSpacePrivateDocs];
}

def OpenCLGlobalAddressSpace : TypeAttr {
  let Spellings = [Keyword<"__global">, Keyword<"global">, Clang<"opencl_global">];
  let Documentation = [OpenCLAddressSpaceGlobalDocs];
}

def OpenCLGlobalDeviceAddressSpace : TypeAttr {
  let Spellings = [Clang<"opencl_global_device">];
  let Documentation = [OpenCLAddressSpaceGlobalExtDocs];
}

def OpenCLGlobalHostAddressSpace : TypeAttr {
  let Spellings = [Clang<"opencl_global_host">];
  let Documentation = [OpenCLAddressSpaceGlobalExtDocs];
}

def OpenCLLocalAddressSpace : TypeAttr {
  let Spellings = [Keyword<"__local">, Keyword<"local">, Clang<"opencl_local">];
  let Documentation = [OpenCLAddressSpaceLocalDocs];
}

def OpenCLConstantAddressSpace : TypeAttr {
  let Spellings = [Keyword<"__constant">, Keyword<"constant">, Clang<"opencl_constant">];
  let Documentation = [OpenCLAddressSpaceConstantDocs];
}

def OpenCLGenericAddressSpace : TypeAttr {
  let Spellings = [Keyword<"__generic">, Keyword<"generic">, Clang<"opencl_generic">];
  let Documentation = [OpenCLAddressSpaceGenericDocs];
}

def OpenCLNoSVM : Attr {
  let Spellings = [GNU<"nosvm">];
  let Subjects = SubjectList<[Var]>;
  let Documentation = [OpenCLNoSVMDocs];
  let LangOpts = [OpenCL];
  let ASTNode = 0;
}

def RenderScriptKernel : Attr {
  let Spellings = [GNU<"kernel">];
  let Subjects = SubjectList<[Function]>;
  let Documentation = [RenderScriptKernelAttributeDocs];
  let LangOpts = [RenderScript];
  let SimpleHandler = 1;
}

def Deprecated : InheritableAttr {
  let Spellings = [GCC<"deprecated">, Declspec<"deprecated">,
                   CXX11<"","deprecated", 201309>,
                   C2x<"", "deprecated", 201904>];
  let Args = [StringArgument<"Message", 1>,
              // An optional string argument that enables us to provide a
              // Fix-It.
              StringArgument<"Replacement", 1>];
  let MeaningfulToClassTemplateDefinition = 1;
  let Documentation = [DeprecatedDocs];
}

def Destructor : InheritableAttr {
  let Spellings = [GCC<"destructor">];
  let Args = [DefaultIntArgument<"Priority", 65535>];
  let Subjects = SubjectList<[Function]>;
  let Documentation = [Undocumented];
}

def EmptyBases : InheritableAttr, TargetSpecificAttr<TargetMicrosoftCXXABI> {
  let Spellings = [Declspec<"empty_bases">];
  let Subjects = SubjectList<[CXXRecord]>;
  let Documentation = [EmptyBasesDocs];
  let SimpleHandler = 1;
}

def AllocSize : InheritableAttr {
  let Spellings = [GCC<"alloc_size">];
  let Subjects = SubjectList<[Function]>;
  let Args = [ParamIdxArgument<"ElemSizeParam">,
              ParamIdxArgument<"NumElemsParam", /*opt*/ 1>];
  let TemplateDependent = 1;
  let Documentation = [AllocSizeDocs];
}

def EnableIf : InheritableAttr {
  // Does not have a [[]] spelling because this attribute requires the ability
  // to parse function arguments but the attribute is not written in the type
  // position.
  let Spellings = [GNU<"enable_if">];
  let Subjects = SubjectList<[Function]>;
  let Args = [ExprArgument<"Cond">, StringArgument<"Message">];
  let TemplateDependent = 1;
  let Documentation = [EnableIfDocs];
}

def ExtVectorType : Attr {
  // This is an OpenCL-related attribute and does not receive a [[]] spelling.
  let Spellings = [GNU<"ext_vector_type">];
  // FIXME: This subject list is wrong; this is a type attribute.
  let Subjects = SubjectList<[TypedefName], ErrorDiag>;
  let Args = [ExprArgument<"NumElements">];
  let ASTNode = 0;
  let Documentation = [Undocumented];
  // This is a type attribute with an incorrect subject list, so should not be
  // permitted by #pragma clang attribute.
  let PragmaAttributeSupport = 0;
}

def FallThrough : StmtAttr {
  let Spellings = [CXX11<"", "fallthrough", 201603>,
                   C2x<"", "fallthrough", 201904>,
                   CXX11<"clang", "fallthrough">, GCC<"fallthrough">];
//  let Subjects = [NullStmt];
  let Documentation = [FallthroughDocs];
}

def NoMerge : StmtAttr {
  let Spellings = [Clang<"nomerge">];
  let Documentation = [NoMergeDocs];
}

def FastCall : DeclOrTypeAttr {
  let Spellings = [GCC<"fastcall">, Keyword<"__fastcall">,
                   Keyword<"_fastcall">];
//  let Subjects = [Function, ObjCMethod];
  let Documentation = [FastCallDocs];
}

def RegCall : DeclOrTypeAttr {
  let Spellings = [GCC<"regcall">, Keyword<"__regcall">];
  let Documentation = [RegCallDocs];
}

def Final : InheritableAttr {
  let Spellings = [Keyword<"final">, Keyword<"sealed">];
  let Accessors = [Accessor<"isSpelledAsSealed", [Keyword<"sealed">]>];
  let SemaHandler = 0;
  let Documentation = [Undocumented];
}

def MinSize : InheritableAttr {
  let Spellings = [Clang<"minsize">];
  let Subjects = SubjectList<[Function, ObjCMethod], ErrorDiag>;
  let Documentation = [Undocumented];
}

def FlagEnum : InheritableAttr {
  let Spellings = [Clang<"flag_enum">];
  let Subjects = SubjectList<[Enum]>;
  let Documentation = [FlagEnumDocs];
  let SimpleHandler = 1;
}

def EnumExtensibility : InheritableAttr {
  let Spellings = [Clang<"enum_extensibility">];
  let Subjects = SubjectList<[Enum]>;
  let Args = [EnumArgument<"Extensibility", "Kind",
              ["closed", "open"], ["Closed", "Open"]>];
  let Documentation = [EnumExtensibilityDocs];
}

def Flatten : InheritableAttr {
  let Spellings = [GCC<"flatten">];
  let Subjects = SubjectList<[Function], ErrorDiag>;
  let Documentation = [FlattenDocs];
  let SimpleHandler = 1;
}

def Format : InheritableAttr {
  let Spellings = [GCC<"format">];
  let Args = [IdentifierArgument<"Type">, IntArgument<"FormatIdx">,
              IntArgument<"FirstArg">];
  let Subjects = SubjectList<[ObjCMethod, Block, HasFunctionProto]>;
  let Documentation = [FormatDocs];
}

def FormatArg : InheritableAttr {
  let Spellings = [GCC<"format_arg">];
  let Args = [ParamIdxArgument<"FormatIdx">];
  let Subjects = SubjectList<[ObjCMethod, HasFunctionProto]>;
  let Documentation = [Undocumented];
}

def Callback : InheritableAttr {
  let Spellings = [Clang<"callback">];
  let Args = [VariadicParamOrParamIdxArgument<"Encoding">];
  let Subjects = SubjectList<[Function]>;
  let Documentation = [CallbackDocs];
}

def GNUInline : InheritableAttr {
  let Spellings = [GCC<"gnu_inline">];
  let Subjects = SubjectList<[Function]>;
  let Documentation = [GnuInlineDocs];
}

def Hot : InheritableAttr {
  let Spellings = [GCC<"hot">];
  let Subjects = SubjectList<[Function]>;
  // An AST node is created for this attribute, but not actually used beyond
  // semantic checking for mutual exclusion with the Cold attribute.
  let Documentation = [Undocumented];
}

def IBAction : InheritableAttr {
  let Spellings = [Clang<"ibaction">];
  let Subjects = SubjectList<[ObjCInstanceMethod]>;
  // An AST node is created for this attribute, but is not used by other parts
  // of the compiler. However, this node needs to exist in the AST because
  // external tools rely on it.
  let Documentation = [Undocumented];
  let SimpleHandler = 1;
}

def IBOutlet : InheritableAttr {
  let Spellings = [Clang<"iboutlet">];
//  let Subjects = [ObjCIvar, ObjCProperty];
  let Documentation = [Undocumented];
}

def IBOutletCollection : InheritableAttr {
  let Spellings = [Clang<"iboutletcollection">];
  let Args = [TypeArgument<"Interface", 1>];
//  let Subjects = [ObjCIvar, ObjCProperty];
  let Documentation = [Undocumented];
}

def IFunc : Attr, TargetSpecificAttr<TargetELF> {
  let Spellings = [GCC<"ifunc">];
  let Args = [StringArgument<"Resolver">];
  let Subjects = SubjectList<[Function]>;
  let Documentation = [IFuncDocs];
}

def Restrict : InheritableAttr {
  let Spellings = [Declspec<"restrict">, GCC<"malloc">];
  let Subjects = SubjectList<[Function]>;
  let Documentation = [Undocumented];
}

def LayoutVersion : InheritableAttr, TargetSpecificAttr<TargetMicrosoftCXXABI> {
  let Spellings = [Declspec<"layout_version">];
  let Args = [UnsignedArgument<"Version">];
  let Subjects = SubjectList<[CXXRecord]>;
  let Documentation = [LayoutVersionDocs];
}

def LifetimeBound : DeclOrTypeAttr {
  let Spellings = [Clang<"lifetimebound", 0>];
  let Subjects = SubjectList<[ParmVar, ImplicitObjectParameter], ErrorDiag>;
  let Documentation = [LifetimeBoundDocs];
  let LangOpts = [CPlusPlus];
  let SimpleHandler = 1;
}

def TrivialABI : InheritableAttr {
  // This attribute does not have a C [[]] spelling because it requires the
  // CPlusPlus language option.
  let Spellings = [Clang<"trivial_abi", 0>];
  let Subjects = SubjectList<[CXXRecord]>;
  let Documentation = [TrivialABIDocs];
  let LangOpts = [CPlusPlus];
  let SimpleHandler = 1;
}

def MaxFieldAlignment : InheritableAttr {
  // This attribute has no spellings as it is only ever created implicitly.
  let Spellings = [];
  let Args = [UnsignedArgument<"Alignment">];
  let SemaHandler = 0;
  let Documentation = [Undocumented];
}

def MayAlias : InheritableAttr {
  // FIXME: this is a type attribute in GCC, but a declaration attribute here.
  let Spellings = [GCC<"may_alias">];
  let Documentation = [Undocumented];
  let SimpleHandler = 1;
}

def MIGServerRoutine : InheritableAttr {
  let Spellings = [Clang<"mig_server_routine">];
  let Subjects = SubjectList<[Function, ObjCMethod, Block]>;
  let Documentation = [MIGConventionDocs];
}

def MSABI : DeclOrTypeAttr {
  let Spellings = [GCC<"ms_abi">];
//  let Subjects = [Function, ObjCMethod];
  let Documentation = [MSABIDocs];
}

def MSP430Interrupt : InheritableAttr, TargetSpecificAttr<TargetMSP430> {
  // NOTE: If you add any additional spellings, ARMInterrupt's, MipsInterrupt's
  // and AnyX86Interrupt's spellings must match.
  let Spellings = [GCC<"interrupt">];
  let Args = [UnsignedArgument<"Number">];
  let ParseKind = "Interrupt";
  let HasCustomParsing = 1;
  let Documentation = [Undocumented];
}

def Mips16 : InheritableAttr, TargetSpecificAttr<TargetMips32> {
  let Spellings = [GCC<"mips16">];
  let Subjects = SubjectList<[Function], ErrorDiag>;
  let Documentation = [Undocumented];
}

def MipsInterrupt : InheritableAttr, TargetSpecificAttr<TargetMips32> {
  // NOTE: If you add any additional spellings, ARMInterrupt's,
  // MSP430Interrupt's and AnyX86Interrupt's spellings must match.
  let Spellings = [GCC<"interrupt">];
  let Subjects = SubjectList<[Function]>;
  let Args = [EnumArgument<"Interrupt", "InterruptType",
                           ["vector=sw0", "vector=sw1", "vector=hw0",
                            "vector=hw1", "vector=hw2", "vector=hw3",
                            "vector=hw4", "vector=hw5", "eic", ""],
                           ["sw0", "sw1", "hw0", "hw1", "hw2", "hw3",
                            "hw4", "hw5", "eic", "eic"]
                           >];
  let ParseKind = "Interrupt";
  let Documentation = [MipsInterruptDocs];
}

def MicroMips : InheritableAttr, TargetSpecificAttr<TargetMips32> {
  let Spellings = [GCC<"micromips">];
  let Subjects = SubjectList<[Function], ErrorDiag>;
  let Documentation = [MicroMipsDocs];
}

def MipsLongCall : InheritableAttr, TargetSpecificAttr<TargetAnyMips> {
  let Spellings = [GCC<"long_call">, GCC<"far">];
  let Subjects = SubjectList<[Function]>;
  let Documentation = [MipsLongCallStyleDocs];
}

def MipsShortCall : InheritableAttr, TargetSpecificAttr<TargetAnyMips> {
  let Spellings = [GCC<"short_call">, GCC<"near">];
  let Subjects = SubjectList<[Function]>;
  let Documentation = [MipsShortCallStyleDocs];
}

<<<<<<< HEAD
def M680x0Interrupt : InheritableAttr, TargetSpecificAttr<TargetM680x0> {
=======
def M68kInterrupt : InheritableAttr, TargetSpecificAttr<TargetM68k> {
>>>>>>> 49068b55
  // NOTE: If you add any additional spellings, ARMInterrupt's, MipsInterrupt's
  // and AnyX86Interrupt's spellings must match.
  let Spellings = [GNU<"interrupt">];
  let Args = [UnsignedArgument<"Number">];
  let ParseKind = "Interrupt";
  let HasCustomParsing = 1;
  let Documentation = [Undocumented];
}

def Mode : Attr {
  let Spellings = [GCC<"mode">];
  let Subjects = SubjectList<[Var, Enum, TypedefName, Field], ErrorDiag>;
  let Args = [IdentifierArgument<"Mode">];
  let Documentation = [Undocumented];
  // This is notionally a type attribute, which #pragma clang attribute
  // generally does not support.
  let PragmaAttributeSupport = 0;
}

def Naked : InheritableAttr {
  let Spellings = [GCC<"naked">, Declspec<"naked">];
  let Subjects = SubjectList<[Function]>;
  let Documentation = [Undocumented];
}

def NeonPolyVectorType : TypeAttr {
  let Spellings = [Clang<"neon_polyvector_type">];
  let Args = [IntArgument<"NumElements">];
  let Documentation = [Undocumented];
  // Represented as VectorType instead.
  let ASTNode = 0;
}

def NeonVectorType : TypeAttr {
  let Spellings = [Clang<"neon_vector_type">];
  let Args = [IntArgument<"NumElements">];
  let Documentation = [Undocumented];
  // Represented as VectorType instead.
  let ASTNode = 0;
}

def ArmSveVectorBits : TypeAttr {
  let Spellings = [GNU<"arm_sve_vector_bits">];
  let Subjects = SubjectList<[TypedefName], ErrorDiag>;
  let Args = [UnsignedArgument<"NumBits">];
  let Documentation = [ArmSveVectorBitsDocs];
  let PragmaAttributeSupport = 0;
  // Represented as VectorType instead.
  let ASTNode = 0;
}

def ArmMveStrictPolymorphism : TypeAttr, TargetSpecificAttr<TargetARM> {
  let Spellings = [Clang<"__clang_arm_mve_strict_polymorphism">];
  let Documentation = [ArmMveStrictPolymorphismDocs];
}

def NoUniqueAddress : InheritableAttr, TargetSpecificAttr<TargetItaniumCXXABI> {
  let Spellings = [CXX11<"", "no_unique_address", 201803>];
  let Subjects = SubjectList<[NonBitField], ErrorDiag>;
  let Documentation = [NoUniqueAddressDocs];
  let SimpleHandler = 1;
}

def ReturnsTwice : InheritableAttr {
  let Spellings = [GCC<"returns_twice">];
  let Subjects = SubjectList<[Function]>;
  let Documentation = [Undocumented];
  let SimpleHandler = 1;
}

def DisableTailCalls : InheritableAttr {
  let Spellings = [Clang<"disable_tail_calls">];
  let Subjects = SubjectList<[Function, ObjCMethod]>;
  let Documentation = [DisableTailCallsDocs];
}

def NoAlias : InheritableAttr {
  let Spellings = [Declspec<"noalias">];
  let Subjects = SubjectList<[Function]>;
  let Documentation = [NoAliasDocs];
  let SimpleHandler = 1;
}

def NoCommon : InheritableAttr {
  let Spellings = [GCC<"nocommon">];
  let Subjects = SubjectList<[Var]>;
  let Documentation = [Undocumented];
  let SimpleHandler = 1;
}

def NoDebug : InheritableAttr {
  let Spellings = [GCC<"nodebug">];
  let Subjects = SubjectList<[TypedefName, FunctionLike, ObjCMethod, NonParmVar]>;
  let Documentation = [NoDebugDocs];
}

def NoDuplicate : InheritableAttr {
  let Spellings = [Clang<"noduplicate">];
  let Subjects = SubjectList<[Function]>;
  let Documentation = [NoDuplicateDocs];
  let SimpleHandler = 1;
}

def Convergent : InheritableAttr {
  let Spellings = [Clang<"convergent">];
  let Subjects = SubjectList<[Function]>;
  let Documentation = [ConvergentDocs];
  let SimpleHandler = 1;
}

def NoInline : InheritableAttr {
  let Spellings = [GCC<"noinline">, Declspec<"noinline">];
  let Subjects = SubjectList<[Function]>;
  let Documentation = [Undocumented];
  let SimpleHandler = 1;
}

def NoMips16 : InheritableAttr, TargetSpecificAttr<TargetMips32> {
  let Spellings = [GCC<"nomips16">];
  let Subjects = SubjectList<[Function], ErrorDiag>;
  let Documentation = [Undocumented];
  let SimpleHandler = 1;
}

def NoMicroMips : InheritableAttr, TargetSpecificAttr<TargetMips32> {
  let Spellings = [GCC<"nomicromips">];
  let Subjects = SubjectList<[Function], ErrorDiag>;
  let Documentation = [MicroMipsDocs];
  let SimpleHandler = 1;
}

def RISCVInterrupt : InheritableAttr, TargetSpecificAttr<TargetRISCV> {
  let Spellings = [GCC<"interrupt">];
  let Subjects = SubjectList<[Function]>;
  let Args = [EnumArgument<"Interrupt", "InterruptType",
                           ["user", "supervisor", "machine"],
                           ["user", "supervisor", "machine"],
                           1>];
  let ParseKind = "Interrupt";
  let Documentation = [RISCVInterruptDocs];
}

// This is not a TargetSpecificAttr so that is silently accepted and
// ignored on other targets as encouraged by the OpenCL spec.
//
// See OpenCL 1.2 6.11.5: "It is our intention that a particular
// implementation of OpenCL be free to ignore all attributes and the
// resulting executable binary will produce the same result."
//
// However, only AMD GPU targets will emit the corresponding IR
// attribute.
//
// FIXME: This provides a sub-optimal error message if you attempt to
// use this in CUDA, since CUDA does not use the same terminology.
//
// FIXME: SubjectList should be for OpenCLKernelFunction, but is not to
// workaround needing to see kernel attribute before others to know if
// this should be rejected on non-kernels.

def AMDGPUFlatWorkGroupSize : InheritableAttr {
  let Spellings = [Clang<"amdgpu_flat_work_group_size", 0>];
  let Args = [ExprArgument<"Min">, ExprArgument<"Max">];
  let Documentation = [AMDGPUFlatWorkGroupSizeDocs];
  let Subjects = SubjectList<[Function], ErrorDiag, "kernel functions">;
}

def AMDGPUWavesPerEU : InheritableAttr {
  let Spellings = [Clang<"amdgpu_waves_per_eu", 0>];
  let Args = [ExprArgument<"Min">, ExprArgument<"Max", 1>];
  let Documentation = [AMDGPUWavesPerEUDocs];
  let Subjects = SubjectList<[Function], ErrorDiag, "kernel functions">;
}

def AMDGPUNumSGPR : InheritableAttr {
  let Spellings = [Clang<"amdgpu_num_sgpr", 0>];
  let Args = [UnsignedArgument<"NumSGPR">];
  let Documentation = [AMDGPUNumSGPRNumVGPRDocs];
  let Subjects = SubjectList<[Function], ErrorDiag, "kernel functions">;
}

def AMDGPUNumVGPR : InheritableAttr {
  let Spellings = [Clang<"amdgpu_num_vgpr", 0>];
  let Args = [UnsignedArgument<"NumVGPR">];
  let Documentation = [AMDGPUNumSGPRNumVGPRDocs];
  let Subjects = SubjectList<[Function], ErrorDiag, "kernel functions">;
}

def BPFPreserveAccessIndex : InheritableAttr,
                             TargetSpecificAttr<TargetBPF>  {
  let Spellings = [Clang<"preserve_access_index">];
  let Subjects = SubjectList<[Record], ErrorDiag>;
  let Documentation = [BPFPreserveAccessIndexDocs];
  let LangOpts = [COnly];
}

def WebAssemblyExportName : InheritableAttr,
                            TargetSpecificAttr<TargetWebAssembly> {
  let Spellings = [Clang<"export_name">];
  let Args = [StringArgument<"ExportName">];
  let Documentation = [WebAssemblyExportNameDocs];
  let Subjects = SubjectList<[Function], ErrorDiag>;
}

def WebAssemblyImportModule : InheritableAttr,
                              TargetSpecificAttr<TargetWebAssembly> {
  let Spellings = [Clang<"import_module">];
  let Args = [StringArgument<"ImportModule">];
  let Documentation = [WebAssemblyImportModuleDocs];
  let Subjects = SubjectList<[Function], ErrorDiag>;
}

def WebAssemblyImportName : InheritableAttr,
                            TargetSpecificAttr<TargetWebAssembly> {
  let Spellings = [Clang<"import_name">];
  let Args = [StringArgument<"ImportName">];
  let Documentation = [WebAssemblyImportNameDocs];
  let Subjects = SubjectList<[Function], ErrorDiag>;
}

def NoSplitStack : InheritableAttr {
  let Spellings = [GCC<"no_split_stack">];
  let Subjects = SubjectList<[Function], ErrorDiag>;
  let Documentation = [NoSplitStackDocs];
  let SimpleHandler = 1;
}

def NonNull : InheritableParamAttr {
  let Spellings = [GCC<"nonnull">];
  let Subjects = SubjectList<[ObjCMethod, HasFunctionProto, ParmVar], WarnDiag,
                             "functions, methods, and parameters">;
  let Args = [VariadicParamIdxArgument<"Args">];
  let AdditionalMembers = [{
    bool isNonNull(unsigned IdxAST) const {
      if (!args_size())
        return true;
      return args_end() != std::find_if(
          args_begin(), args_end(),
          [=](const ParamIdx &Idx) { return Idx.getASTIndex() == IdxAST; });
    }
  }];
  // FIXME: We should merge duplicates into a single nonnull attribute.
  let InheritEvenIfAlreadyPresent = 1;
  let Documentation = [NonNullDocs];
}

def ReturnsNonNull : InheritableAttr {
  let Spellings = [GCC<"returns_nonnull">];
  let Subjects = SubjectList<[ObjCMethod, Function]>;
  let Documentation = [ReturnsNonNullDocs];
}

// pass_object_size(N) indicates that the parameter should have
// __builtin_object_size with Type=N evaluated on the parameter at the callsite.
def PassObjectSize : InheritableParamAttr {
  let Spellings = [Clang<"pass_object_size">,
                   Clang<"pass_dynamic_object_size">];
  let Accessors = [Accessor<"isDynamic", [Clang<"pass_dynamic_object_size">]>];
  let Args = [IntArgument<"Type">];
  let Subjects = SubjectList<[ParmVar]>;
  let Documentation = [PassObjectSizeDocs];
}

// Nullability type attributes.
def TypeNonNull : TypeAttr {
  let Spellings = [Keyword<"_Nonnull">];
  let Documentation = [TypeNonNullDocs];
}

def TypeNullable : TypeAttr {
  let Spellings = [Keyword<"_Nullable">];
  let Documentation = [TypeNullableDocs];
}

def TypeNullUnspecified : TypeAttr {
  let Spellings = [Keyword<"_Null_unspecified">];
  let Documentation = [TypeNullUnspecifiedDocs];
}

// This is a marker used to indicate that an __unsafe_unretained qualifier was
// ignored because ARC is not enabled. The usual representation for this
// qualifier is as an ObjCOwnership attribute with Kind == "none".
def ObjCInertUnsafeUnretained : TypeAttr {
  let Spellings = [Keyword<"__unsafe_unretained">];
  let Documentation = [Undocumented];
}

def ObjCKindOf : TypeAttr {
  let Spellings = [Keyword<"__kindof">];
  let Documentation = [Undocumented];
}

def NoEscape : Attr {
  let Spellings = [Clang<"noescape">];
  let Subjects = SubjectList<[ParmVar]>;
  let Documentation = [NoEscapeDocs];
}

def AssumeAligned : InheritableAttr {
  let Spellings = [GCC<"assume_aligned">];
  let Subjects = SubjectList<[ObjCMethod, Function]>;
  let Args = [ExprArgument<"Alignment">, ExprArgument<"Offset", 1>];
  let Documentation = [AssumeAlignedDocs];
}

def AllocAlign : InheritableAttr {
  let Spellings = [GCC<"alloc_align">];
  let Subjects = SubjectList<[HasFunctionProto]>;
  let Args = [ParamIdxArgument<"ParamIndex">];
  let Documentation = [AllocAlignDocs];
}

def NoReturn : InheritableAttr {
  let Spellings = [GCC<"noreturn">, Declspec<"noreturn">];
  // FIXME: Does GCC allow this on the function instead?
  let Documentation = [Undocumented];
}

def NoInstrumentFunction : InheritableAttr {
  let Spellings = [GCC<"no_instrument_function">];
  let Subjects = SubjectList<[Function]>;
  let Documentation = [Undocumented];
  let SimpleHandler = 1;
}

def NotTailCalled : InheritableAttr {
  let Spellings = [Clang<"not_tail_called">];
  let Subjects = SubjectList<[Function]>;
  let Documentation = [NotTailCalledDocs];
}

def NoStackProtector : InheritableAttr {
  let Spellings = [Clang<"no_stack_protector">];
  let Subjects = SubjectList<[Function]>;
  let Documentation = [NoStackProtectorDocs];
  let SimpleHandler = 1;
}

def NoThrow : InheritableAttr {
  let Spellings = [GCC<"nothrow">, Declspec<"nothrow">];
  let Subjects = SubjectList<[FunctionLike]>;
  let Documentation = [NoThrowDocs];
}

def NvWeak : IgnoredAttr {
  // No Declspec spelling of this attribute; the CUDA headers use
  // __attribute__((nv_weak)) unconditionally. Does not receive an [[]]
  // spelling because it is a CUDA attribute.
  let Spellings = [GNU<"nv_weak">];
  let LangOpts = [CUDA];
}

def ObjCBridge : InheritableAttr {
  let Spellings = [Clang<"objc_bridge">];
  let Subjects = SubjectList<[Record, TypedefName], ErrorDiag>;
  let Args = [IdentifierArgument<"BridgedType">];
  let Documentation = [Undocumented];
}

def ObjCBridgeMutable : InheritableAttr {
  let Spellings = [Clang<"objc_bridge_mutable">];
  let Subjects = SubjectList<[Record], ErrorDiag>;
  let Args = [IdentifierArgument<"BridgedType">];
  let Documentation = [Undocumented];
}

def ObjCBridgeRelated : InheritableAttr {
  let Spellings = [Clang<"objc_bridge_related">];
  let Subjects = SubjectList<[Record], ErrorDiag>;
  let Args = [IdentifierArgument<"RelatedClass">,
          IdentifierArgument<"ClassMethod">,
          IdentifierArgument<"InstanceMethod">];
  let HasCustomParsing = 1;
  let Documentation = [Undocumented];
}

def NSErrorDomain : InheritableAttr {
  let Spellings = [GNU<"ns_error_domain">];
  let Subjects = SubjectList<[Enum], ErrorDiag>;
  let Args = [DeclArgument<Var, "ErrorDomain">];
  let Documentation = [NSErrorDomainDocs];
}

def NSReturnsRetained : DeclOrTypeAttr {
  let Spellings = [Clang<"ns_returns_retained">];
//  let Subjects = SubjectList<[ObjCMethod, ObjCProperty, Function]>;
  let Documentation = [RetainBehaviorDocs];
}

def NSReturnsNotRetained : InheritableAttr {
  let Spellings = [Clang<"ns_returns_not_retained">];
//  let Subjects = SubjectList<[ObjCMethod, ObjCProperty, Function]>;
  let Documentation = [RetainBehaviorDocs];
}

def NSReturnsAutoreleased : InheritableAttr {
  let Spellings = [Clang<"ns_returns_autoreleased">];
//  let Subjects = SubjectList<[ObjCMethod, ObjCProperty, Function]>;
  let Documentation = [RetainBehaviorDocs];
}

def NSConsumesSelf : InheritableAttr {
  let Spellings = [Clang<"ns_consumes_self">];
  let Subjects = SubjectList<[ObjCMethod]>;
  let Documentation = [RetainBehaviorDocs];
  let SimpleHandler = 1;
}

def NSConsumed : InheritableParamAttr {
  let Spellings = [Clang<"ns_consumed">];
  let Subjects = SubjectList<[ParmVar]>;
  let Documentation = [RetainBehaviorDocs];
}

def ObjCException : InheritableAttr {
  let Spellings = [Clang<"objc_exception">];
  let Subjects = SubjectList<[ObjCInterface], ErrorDiag>;
  let Documentation = [Undocumented];
  let SimpleHandler = 1;
}

def ObjCMethodFamily : InheritableAttr {
  let Spellings = [Clang<"objc_method_family">];
  let Subjects = SubjectList<[ObjCMethod], ErrorDiag>;
  let Args = [EnumArgument<"Family", "FamilyKind",
               ["none", "alloc", "copy", "init", "mutableCopy", "new"],
               ["OMF_None", "OMF_alloc", "OMF_copy", "OMF_init",
                "OMF_mutableCopy", "OMF_new"]>];
  let Documentation = [ObjCMethodFamilyDocs];
}

def ObjCNSObject : InheritableAttr {
  let Spellings = [Clang<"NSObject">];
  let Documentation = [Undocumented];
}

def ObjCIndependentClass : InheritableAttr {
  let Spellings = [Clang<"objc_independent_class">];
  let Documentation = [Undocumented];
}

def ObjCPreciseLifetime : InheritableAttr {
  let Spellings = [Clang<"objc_precise_lifetime">];
  let Subjects = SubjectList<[Var], ErrorDiag>;
  let Documentation = [Undocumented];
}

def ObjCReturnsInnerPointer : InheritableAttr {
  let Spellings = [Clang<"objc_returns_inner_pointer">];
  let Subjects = SubjectList<[ObjCMethod, ObjCProperty], ErrorDiag>;
  let Documentation = [Undocumented];
}

def ObjCRequiresSuper : InheritableAttr {
  let Spellings = [Clang<"objc_requires_super">];
  let Subjects = SubjectList<[ObjCMethod], ErrorDiag>;
  let Documentation = [ObjCRequiresSuperDocs];
}

def ObjCRootClass : InheritableAttr {
  let Spellings = [Clang<"objc_root_class">];
  let Subjects = SubjectList<[ObjCInterface], ErrorDiag>;
  let Documentation = [Undocumented];
  let SimpleHandler = 1;
}

def ObjCNonLazyClass : Attr {
  let Spellings = [Clang<"objc_nonlazy_class">];
  let Subjects = SubjectList<[ObjCInterface, ObjCImpl], ErrorDiag>;
  let LangOpts = [ObjC];
  let Documentation = [ObjCNonLazyClassDocs];
  let SimpleHandler = 1;
}

def ObjCSubclassingRestricted : InheritableAttr {
  let Spellings = [Clang<"objc_subclassing_restricted">];
  let Subjects = SubjectList<[ObjCInterface], ErrorDiag>;
  let Documentation = [ObjCSubclassingRestrictedDocs];
  let SimpleHandler = 1;
}

def ObjCExplicitProtocolImpl : InheritableAttr {
  let Spellings = [Clang<"objc_protocol_requires_explicit_implementation">];
  let Subjects = SubjectList<[ObjCProtocol], ErrorDiag>;
  let Documentation = [Undocumented];
}

def ObjCDesignatedInitializer : Attr {
  let Spellings = [Clang<"objc_designated_initializer">];
  let Subjects = SubjectList<[ObjCMethod], ErrorDiag>;
  let Documentation = [Undocumented];
}

def ObjCDirect : Attr {
  let Spellings = [Clang<"objc_direct">];
  let Subjects = SubjectList<[ObjCMethod], ErrorDiag>;
  let LangOpts = [ObjC];
  let Documentation = [ObjCDirectDocs];
}

def ObjCDirectMembers : Attr {
  let Spellings = [Clang<"objc_direct_members">];
  let Subjects = SubjectList<[ObjCImpl, ObjCInterface, ObjCCategory], ErrorDiag>;
  let LangOpts = [ObjC];
  let Documentation = [ObjCDirectMembersDocs];
}

def ObjCRuntimeName : Attr {
  let Spellings = [Clang<"objc_runtime_name">];
  let Subjects = SubjectList<[ObjCInterface, ObjCProtocol], ErrorDiag>;
  let Args = [StringArgument<"MetadataName">];
  let Documentation = [ObjCRuntimeNameDocs];
}

def ObjCRuntimeVisible : Attr {
  let Spellings = [Clang<"objc_runtime_visible">];
  let Subjects = SubjectList<[ObjCInterface], ErrorDiag>;
  let Documentation = [ObjCRuntimeVisibleDocs];
  let SimpleHandler = 1;
}

def ObjCClassStub : Attr {
  let Spellings = [Clang<"objc_class_stub">];
  let Subjects = SubjectList<[ObjCInterface], ErrorDiag>;
  let Documentation = [ObjCClassStubDocs];
  let LangOpts = [ObjCNonFragileRuntime];
  let SimpleHandler = 1;
}

def ObjCBoxable : Attr {
  let Spellings = [Clang<"objc_boxable">];
  let Subjects = SubjectList<[Record], ErrorDiag>;
  let Documentation = [ObjCBoxableDocs];
}

def OptimizeNone : InheritableAttr {
  let Spellings = [Clang<"optnone">];
  let Subjects = SubjectList<[Function, ObjCMethod]>;
  let Documentation = [OptnoneDocs];
}

def Overloadable : Attr {
  let Spellings = [Clang<"overloadable">];
  let Subjects = SubjectList<[Function], ErrorDiag>;
  let Documentation = [OverloadableDocs];
  let SimpleHandler = 1;
}

def Override : InheritableAttr {
  let Spellings = [Keyword<"override">];
  let SemaHandler = 0;
  let Documentation = [Undocumented];
}

def Ownership : InheritableAttr {
  let Spellings = [Clang<"ownership_holds">, Clang<"ownership_returns">,
                   Clang<"ownership_takes">];
  let Accessors = [Accessor<"isHolds", [Clang<"ownership_holds">]>,
                   Accessor<"isReturns", [Clang<"ownership_returns">]>,
                   Accessor<"isTakes", [Clang<"ownership_takes">]>];
  let AdditionalMembers = [{
    enum OwnershipKind { Holds, Returns, Takes };
    OwnershipKind getOwnKind() const {
      return isHolds() ? Holds :
             isTakes() ? Takes :
             Returns;
    }
  }];
  let Args = [IdentifierArgument<"Module">,
              VariadicParamIdxArgument<"Args">];
  let Subjects = SubjectList<[HasFunctionProto]>;
  let Documentation = [Undocumented];
}

def Packed : InheritableAttr {
  let Spellings = [GCC<"packed">];
//  let Subjects = [Tag, Field];
  let Documentation = [Undocumented];
}

def IntelOclBicc : DeclOrTypeAttr {
  let Spellings = [Clang<"intel_ocl_bicc", 0>];
//  let Subjects = [Function, ObjCMethod];
  let Documentation = [Undocumented];
}

def Pcs : DeclOrTypeAttr {
  let Spellings = [GCC<"pcs">];
  let Args = [EnumArgument<"PCS", "PCSType",
                           ["aapcs", "aapcs-vfp"],
                           ["AAPCS", "AAPCS_VFP"]>];
//  let Subjects = [Function, ObjCMethod];
  let Documentation = [PcsDocs];
}

def AArch64VectorPcs: DeclOrTypeAttr {
  let Spellings = [Clang<"aarch64_vector_pcs">];
  let Documentation = [AArch64VectorPcsDocs];
}

def Pure : InheritableAttr {
  let Spellings = [GCC<"pure">];
  let Documentation = [Undocumented];
  let SimpleHandler = 1;
}

def Regparm : TypeAttr {
  let Spellings = [GCC<"regparm">];
  let Args = [UnsignedArgument<"NumParams">];
  let Documentation = [RegparmDocs];
  // Represented as part of the enclosing function type.
  let ASTNode = 0;
}

def NoDeref : TypeAttr {
  let Spellings = [Clang<"noderef">];
  let Documentation = [NoDerefDocs];
}

def ReqdWorkGroupSize : InheritableAttr {
  // Does not have a [[]] spelling because it is an OpenCL-related attribute.
  let Spellings = [GNU<"reqd_work_group_size">];
  let Args = [UnsignedArgument<"XDim">, UnsignedArgument<"YDim">,
              UnsignedArgument<"ZDim">];
  let Subjects = SubjectList<[Function], ErrorDiag>;
  let Documentation = [Undocumented];
}

def WorkGroupSizeHint :  InheritableAttr {
  // Does not have a [[]] spelling because it is an OpenCL-related attribute.
  let Spellings = [GNU<"work_group_size_hint">];
  let Args = [UnsignedArgument<"XDim">,
              UnsignedArgument<"YDim">,
              UnsignedArgument<"ZDim">];
  let Subjects = SubjectList<[Function], ErrorDiag>;
  let Documentation = [Undocumented];
}

def InitPriority : InheritableAttr {
  let Spellings = [GCC<"init_priority", /*AllowInC*/0>];
  let Args = [UnsignedArgument<"Priority">];
  let Subjects = SubjectList<[Var], ErrorDiag>;
  let Documentation = [Undocumented];
}

def Section : InheritableAttr {
  let Spellings = [GCC<"section">, Declspec<"allocate">];
  let Args = [StringArgument<"Name">];
  let Subjects =
      SubjectList<[ Function, GlobalVar, ObjCMethod, ObjCProperty ], ErrorDiag>;
  let Documentation = [SectionDocs];
}

// This is used for `__declspec(code_seg("segname"))`, but not for
// `#pragma code_seg("segname")`.
def CodeSeg : InheritableAttr {
  let Spellings = [Declspec<"code_seg">];
  let Args = [StringArgument<"Name">];
  let Subjects = SubjectList<[Function, CXXRecord], ErrorDiag>;
  let Documentation = [CodeSegDocs];
}

def PragmaClangBSSSection : InheritableAttr {
  // This attribute has no spellings as it is only ever created implicitly.
  let Spellings = [];
  let Args = [StringArgument<"Name">];
  let Subjects = SubjectList<[GlobalVar], ErrorDiag>;
  let Documentation = [Undocumented];
}

def PragmaClangDataSection : InheritableAttr {
  // This attribute has no spellings as it is only ever created implicitly.
  let Spellings = [];
  let Args = [StringArgument<"Name">];
  let Subjects = SubjectList<[GlobalVar], ErrorDiag>;
  let Documentation = [Undocumented];
}

def PragmaClangRodataSection : InheritableAttr {
  // This attribute has no spellings as it is only ever created implicitly.
  let Spellings = [];
  let Args = [StringArgument<"Name">];
  let Subjects = SubjectList<[GlobalVar], ErrorDiag>;
  let Documentation = [Undocumented];
}

def PragmaClangRelroSection : InheritableAttr {
  // This attribute has no spellings as it is only ever created implicitly.
  let Spellings = [];
  let Args = [StringArgument<"Name">];
  let Subjects = SubjectList<[GlobalVar], ErrorDiag>;
  let Documentation = [Undocumented];
}

def PragmaClangTextSection : InheritableAttr {
  // This attribute has no spellings as it is only ever created implicitly.
  let Spellings = [];
  let Args = [StringArgument<"Name">];
  let Subjects = SubjectList<[Function], ErrorDiag>;
  let Documentation = [Undocumented];
}

def Sentinel : InheritableAttr {
  let Spellings = [GCC<"sentinel">];
  let Args = [DefaultIntArgument<"Sentinel", 0>,
              DefaultIntArgument<"NullPos", 0>];
//  let Subjects = SubjectList<[Function, ObjCMethod, Block, Var]>;
  let Documentation = [Undocumented];
}

def StdCall : DeclOrTypeAttr {
  let Spellings = [GCC<"stdcall">, Keyword<"__stdcall">, Keyword<"_stdcall">];
//  let Subjects = [Function, ObjCMethod];
  let Documentation = [StdCallDocs];
}

def SwiftCall : DeclOrTypeAttr {
  let Spellings = [Clang<"swiftcall">];
//  let Subjects = SubjectList<[Function]>;
  let Documentation = [SwiftCallDocs];
}

def SwiftContext : ParameterABIAttr {
  let Spellings = [Clang<"swift_context">];
  let Documentation = [SwiftContextDocs];
}

def SwiftErrorResult : ParameterABIAttr {
  let Spellings = [Clang<"swift_error_result">];
  let Documentation = [SwiftErrorResultDocs];
}

def SwiftIndirectResult : ParameterABIAttr {
  let Spellings = [Clang<"swift_indirect_result">];
  let Documentation = [SwiftIndirectResultDocs];
}

def Suppress : StmtAttr {
  let Spellings = [CXX11<"gsl", "suppress">];
  let Args = [VariadicStringArgument<"DiagnosticIdentifiers">];
  let Documentation = [SuppressDocs];
}

def SysVABI : DeclOrTypeAttr {
  let Spellings = [GCC<"sysv_abi">];
//  let Subjects = [Function, ObjCMethod];
  let Documentation = [Undocumented];
}

def ThisCall : DeclOrTypeAttr {
  let Spellings = [GCC<"thiscall">, Keyword<"__thiscall">,
                   Keyword<"_thiscall">];
//  let Subjects = [Function, ObjCMethod];
  let Documentation = [ThisCallDocs];
}

def VectorCall : DeclOrTypeAttr {
  let Spellings = [Clang<"vectorcall">, Keyword<"__vectorcall">,
                   Keyword<"_vectorcall">];
//  let Subjects = [Function, ObjCMethod];
  let Documentation = [VectorCallDocs];
}

def Pascal : DeclOrTypeAttr {
  let Spellings = [Clang<"pascal">, Keyword<"__pascal">, Keyword<"_pascal">];
//  let Subjects = [Function, ObjCMethod];
  let Documentation = [Undocumented];
}

def PreserveMost : DeclOrTypeAttr {
  let Spellings = [Clang<"preserve_most">];
  let Documentation = [PreserveMostDocs];
}

def PreserveAll : DeclOrTypeAttr {
  let Spellings = [Clang<"preserve_all">];
  let Documentation = [PreserveAllDocs];
}

def Target : InheritableAttr {
  let Spellings = [GCC<"target">];
  let Args = [StringArgument<"featuresStr">];
  let Subjects = SubjectList<[Function], ErrorDiag>;
  let Documentation = [TargetDocs];
  let AdditionalMembers = [{
    ParsedTargetAttr parse() const {
      return parse(getFeaturesStr());
    }

    StringRef getArchitecture() const {
      StringRef Features = getFeaturesStr();
      if (Features == "default") return {};

      SmallVector<StringRef, 1> AttrFeatures;
      Features.split(AttrFeatures, ",");

      for (auto &Feature : AttrFeatures) {
        Feature = Feature.trim();
        if (Feature.startswith("arch="))
          return Feature.drop_front(sizeof("arch=") - 1);
      }
      return "";
    }

    // Gets the list of features as simple string-refs with no +/- or 'no-'.
    // Only adds the items to 'Out' that are additions.
    void getAddedFeatures(llvm::SmallVectorImpl<StringRef> &Out) const {
      StringRef Features = getFeaturesStr();
      if (Features == "default") return;

      SmallVector<StringRef, 1> AttrFeatures;
      Features.split(AttrFeatures, ",");

      for (auto &Feature : AttrFeatures) {
        Feature = Feature.trim();

        if (!Feature.startswith("no-") && !Feature.startswith("arch=") &&
            !Feature.startswith("fpmath=") && !Feature.startswith("tune="))
          Out.push_back(Feature);
      }
    }

    template<class Compare>
    ParsedTargetAttr parse(Compare cmp) const {
      ParsedTargetAttr Attrs = parse();
      llvm::sort(std::begin(Attrs.Features), std::end(Attrs.Features), cmp);
      return Attrs;
    }

    bool isDefaultVersion() const { return getFeaturesStr() == "default"; }

    static ParsedTargetAttr parse(StringRef Features) {
      ParsedTargetAttr Ret;
      if (Features == "default") return Ret;
      SmallVector<StringRef, 1> AttrFeatures;
      Features.split(AttrFeatures, ",");

      // Grab the various features and prepend a "+" to turn on the feature to
      // the backend and add them to our existing set of features.
      for (auto &Feature : AttrFeatures) {
        // Go ahead and trim whitespace rather than either erroring or
        // accepting it weirdly.
        Feature = Feature.trim();

        // TODO: Support the fpmath option. It will require checking
        // overall feature validity for the function with the rest of the
        // attributes on the function.
        if (Feature.startswith("fpmath="))
          continue;

        if (Feature.startswith("branch-protection=")) {
          Ret.BranchProtection = Feature.split('=').second.trim();
          continue;
        }

        // While we're here iterating check for a different target cpu.
        if (Feature.startswith("arch=")) {
          if (!Ret.Architecture.empty())
            Ret.DuplicateArchitecture = true;
          else
            Ret.Architecture = Feature.split("=").second.trim();
        } else if (Feature.startswith("tune=")) {
          if (!Ret.Tune.empty())
            Ret.DuplicateTune = true;
          else
            Ret.Tune = Feature.split("=").second.trim();
        } else if (Feature.startswith("no-"))
          Ret.Features.push_back("-" + Feature.split("-").second.str());
        else
          Ret.Features.push_back("+" + Feature.str());
      }
      return Ret;
    }
  }];
}

def MinVectorWidth : InheritableAttr {
  let Spellings = [Clang<"min_vector_width">];
  let Args = [UnsignedArgument<"VectorWidth">];
  let Subjects = SubjectList<[Function], ErrorDiag>;
  let Documentation = [MinVectorWidthDocs];
}

def TransparentUnion : InheritableAttr {
  let Spellings = [GCC<"transparent_union">];
//  let Subjects = SubjectList<[Record, TypedefName]>;
  let Documentation = [TransparentUnionDocs];
  let LangOpts = [COnly];
}

def Unavailable : InheritableAttr {
  let Spellings = [Clang<"unavailable">];
  let Args = [StringArgument<"Message", 1>,
              EnumArgument<"ImplicitReason", "ImplicitReason",
                ["", "", "", ""],
                ["IR_None",
                 "IR_ARCForbiddenType",
                 "IR_ForbiddenWeak",
                 "IR_ARCForbiddenConversion",
                 "IR_ARCInitReturnsUnrelated",
                 "IR_ARCFieldWithOwnership"], 1, /*fake*/ 1>];
  let Documentation = [Undocumented];
}

def DiagnoseIf : InheritableAttr {
  // Does not have a [[]] spelling because this attribute requires the ability
  // to parse function arguments but the attribute is not written in the type
  // position.
  let Spellings = [GNU<"diagnose_if">];
  let Subjects = SubjectList<[Function, ObjCMethod, ObjCProperty]>;
  let Args = [ExprArgument<"Cond">, StringArgument<"Message">,
              EnumArgument<"DiagnosticType",
                           "DiagnosticType",
                           ["error", "warning"],
                           ["DT_Error", "DT_Warning"]>,
              BoolArgument<"ArgDependent", 0, /*fake*/ 1>,
              DeclArgument<Named, "Parent", 0, /*fake*/ 1>];
  let InheritEvenIfAlreadyPresent = 1;
  let LateParsed = 1;
  let AdditionalMembers = [{
    bool isError() const { return diagnosticType == DT_Error; }
    bool isWarning() const { return diagnosticType == DT_Warning; }
  }];
  let TemplateDependent = 1;
  let Documentation = [DiagnoseIfDocs];
}

def ArcWeakrefUnavailable : InheritableAttr {
  let Spellings = [Clang<"objc_arc_weak_reference_unavailable">];
  let Subjects = SubjectList<[ObjCInterface], ErrorDiag>;
  let Documentation = [Undocumented];
  let SimpleHandler = 1;
}

def ObjCGC : TypeAttr {
  let Spellings = [Clang<"objc_gc">];
  let Args = [IdentifierArgument<"Kind">];
  let Documentation = [Undocumented];
}

def ObjCOwnership : DeclOrTypeAttr {
  let Spellings = [Clang<"objc_ownership">];
  let Args = [IdentifierArgument<"Kind">];
  let Documentation = [Undocumented];
}

def ObjCRequiresPropertyDefs : InheritableAttr {
  let Spellings = [Clang<"objc_requires_property_definitions">];
  let Subjects = SubjectList<[ObjCInterface], ErrorDiag>;
  let Documentation = [Undocumented];
  let SimpleHandler = 1;
}

def Unused : InheritableAttr {
  let Spellings = [CXX11<"", "maybe_unused", 201603>, GCC<"unused">,
                   C2x<"", "maybe_unused", 201904>];
  let Subjects = SubjectList<[Var, ObjCIvar, Type, Enum, EnumConstant, Label,
                              Field, ObjCMethod, FunctionLike]>;
  let Documentation = [WarnMaybeUnusedDocs];
}

def Used : InheritableAttr {
  let Spellings = [GCC<"used">];
  let Subjects = SubjectList<[NonLocalVar, Function, ObjCMethod]>;
  let Documentation = [Undocumented];
  let SimpleHandler = 1;
}

def Uuid : InheritableAttr {
  let Spellings = [Declspec<"uuid">, Microsoft<"uuid">];
  let Args = [StringArgument<"Guid">,
              DeclArgument<MSGuid, "GuidDecl", 0, /*fake=*/1>];
  let Subjects = SubjectList<[Record, Enum]>;
  // FIXME: Allow expressing logical AND for LangOpts. Our condition should be:
  // CPlusPlus && (MicrosoftExt || Borland)
  let LangOpts = [MicrosoftExt, Borland];
  let Documentation = [Undocumented];
}

def VectorSize : TypeAttr {
  let Spellings = [GCC<"vector_size">];
  let Args = [ExprArgument<"NumBytes">];
  let Documentation = [Undocumented];
  // Represented as VectorType instead.
  let ASTNode = 0;
}

def VecTypeHint : InheritableAttr {
  // Does not have a [[]] spelling because it is an OpenCL-related attribute.
  let Spellings = [GNU<"vec_type_hint">];
  let Args = [TypeArgument<"TypeHint">];
  let Subjects = SubjectList<[Function], ErrorDiag>;
  let Documentation = [Undocumented];
}

def MatrixType : TypeAttr {
  let Spellings = [Clang<"matrix_type">];
  let Subjects = SubjectList<[TypedefName], ErrorDiag>;
  let Args = [ExprArgument<"NumRows">, ExprArgument<"NumColumns">];
  let Documentation = [Undocumented];
  let ASTNode = 0;
  let PragmaAttributeSupport = 0;
}

def Visibility : InheritableAttr {
  let Clone = 0;
  let Spellings = [GCC<"visibility">];
  let Args = [EnumArgument<"Visibility", "VisibilityType",
                           ["default", "hidden", "internal", "protected"],
                           ["Default", "Hidden", "Hidden", "Protected"]>];
  let MeaningfulToClassTemplateDefinition = 1;
  let Documentation = [Undocumented];
}

def TypeVisibility : InheritableAttr {
  let Clone = 0;
  let Spellings = [Clang<"type_visibility">];
  let Args = [EnumArgument<"Visibility", "VisibilityType",
                           ["default", "hidden", "internal", "protected"],
                           ["Default", "Hidden", "Hidden", "Protected"]>];
//  let Subjects = [Tag, ObjCInterface, Namespace];
  let Documentation = [Undocumented];
}

def VecReturn : InheritableAttr {
  // This attribute does not have a C [[]] spelling because it only appertains
  // to C++ struct/class/union.
  // FIXME: should this attribute have a CPlusPlus language option?
  let Spellings = [Clang<"vecreturn", 0>];
  let Subjects = SubjectList<[CXXRecord], ErrorDiag>;
  let Documentation = [Undocumented];
}

def WarnUnused : InheritableAttr {
  let Spellings = [GCC<"warn_unused">];
  let Subjects = SubjectList<[Record]>;
  let Documentation = [Undocumented];
  let SimpleHandler = 1;
}

def WarnUnusedResult : InheritableAttr {
  let Spellings = [CXX11<"", "nodiscard", 201907>,
                   C2x<"", "nodiscard", 201904>,
                   CXX11<"clang", "warn_unused_result">,
                   GCC<"warn_unused_result">];
  let Subjects = SubjectList<[ObjCMethod, Enum, Record, FunctionLike]>;
  let Args = [StringArgument<"Message", 1>];
  let Documentation = [WarnUnusedResultsDocs];
  let AdditionalMembers = [{
    // Check whether this the C++11 nodiscard version, even in non C++11
    // spellings.
    bool IsCXX11NoDiscard() const {
      return this->getSemanticSpelling() == CXX11_nodiscard;
    }
  }];
}

def Weak : InheritableAttr {
  let Spellings = [GCC<"weak">];
  let Subjects = SubjectList<[Var, Function, CXXRecord]>;
  let Documentation = [Undocumented];
  let SimpleHandler = 1;
}

def WeakImport : InheritableAttr {
  let Spellings = [Clang<"weak_import">];
  let Documentation = [Undocumented];
}

def WeakRef : InheritableAttr {
  let Spellings = [GCC<"weakref">];
  // A WeakRef that has an argument is treated as being an AliasAttr
  let Args = [StringArgument<"Aliasee", 1>];
  let Subjects = SubjectList<[Var, Function], ErrorDiag>;
  let Documentation = [Undocumented];
}

def LTOVisibilityPublic : InheritableAttr {
  let Spellings = [Clang<"lto_visibility_public">];
  let Subjects = SubjectList<[Record]>;
  let Documentation = [LTOVisibilityDocs];
  let SimpleHandler = 1;
}

def AnyX86Interrupt : InheritableAttr, TargetSpecificAttr<TargetAnyX86> {
  // NOTE: If you add any additional spellings, ARMInterrupt's,
  // MSP430Interrupt's and MipsInterrupt's spellings must match.
  let Spellings = [GCC<"interrupt">];
  let Subjects = SubjectList<[HasFunctionProto]>;
  let ParseKind = "Interrupt";
  let HasCustomParsing = 1;
  let Documentation = [Undocumented];
}

def AnyX86NoCallerSavedRegisters : InheritableAttr,
                                   TargetSpecificAttr<TargetAnyX86> {
  let Spellings = [GCC<"no_caller_saved_registers">];
  let Documentation = [AnyX86NoCallerSavedRegistersDocs];
  let SimpleHandler = 1;
}

def AnyX86NoCfCheck : DeclOrTypeAttr, TargetSpecificAttr<TargetAnyX86>{
  let Spellings = [GCC<"nocf_check">];
  let Subjects = SubjectList<[FunctionLike]>;
  let Documentation = [AnyX86NoCfCheckDocs];
}

def X86ForceAlignArgPointer : InheritableAttr, TargetSpecificAttr<TargetAnyX86> {
  let Spellings = [GCC<"force_align_arg_pointer">];
  // Technically, this appertains to a FunctionDecl, but the target-specific
  // code silently allows anything function-like (such as typedefs or function
  // pointers), but does not apply the attribute to them.
  let Documentation = [X86ForceAlignArgPointerDocs];
}

def NoSanitize : InheritableAttr {
  let Spellings = [Clang<"no_sanitize">];
  let Args = [VariadicStringArgument<"Sanitizers">];
  let Subjects = SubjectList<[Function, ObjCMethod, GlobalVar], ErrorDiag>;
  let Documentation = [NoSanitizeDocs];
  let AdditionalMembers = [{
    SanitizerMask getMask() const {
      SanitizerMask Mask;
      for (auto SanitizerName : sanitizers()) {
        SanitizerMask ParsedMask =
            parseSanitizerValue(SanitizerName, /*AllowGroups=*/true);
        Mask |= expandSanitizerGroups(ParsedMask);
      }
      return Mask;
    }
  }];
}

// Attributes to disable a specific sanitizer. No new sanitizers should be added
// to this list; the no_sanitize attribute should be extended instead.
def NoSanitizeSpecific : InheritableAttr {
  let Spellings = [GCC<"no_address_safety_analysis">,
                   GCC<"no_sanitize_address">,
                   GCC<"no_sanitize_thread">,
                   Clang<"no_sanitize_memory">];
  let Subjects = SubjectList<[Function, GlobalVar], ErrorDiag>;
  let Documentation = [NoSanitizeAddressDocs, NoSanitizeThreadDocs,
                       NoSanitizeMemoryDocs];
  let ASTNode = 0;
}

def CFICanonicalJumpTable : InheritableAttr {
  let Spellings = [Clang<"cfi_canonical_jump_table">];
  let Subjects = SubjectList<[Function], ErrorDiag>;
  let Documentation = [CFICanonicalJumpTableDocs];
  let SimpleHandler = 1;
}

// C/C++ Thread safety attributes (e.g. for deadlock, data race checking)
// Not all of these attributes will be given a [[]] spelling. The attributes
// which require access to function parameter names cannot use the [[]] spelling
// because they are not written in the type position. Some attributes are given
// an updated captability-based name and the older name will only be supported
// under the GNU-style spelling.
def GuardedVar : InheritableAttr {
  let Spellings = [Clang<"guarded_var", 0>];
  let Subjects = SubjectList<[Field, SharedVar]>;
  let Documentation = [Undocumented];
  let SimpleHandler = 1;
}

def PtGuardedVar : InheritableAttr {
  let Spellings = [Clang<"pt_guarded_var", 0>];
  let Subjects = SubjectList<[Field, SharedVar]>;
  let Documentation = [Undocumented];
}

def Lockable : InheritableAttr {
  let Spellings = [GNU<"lockable">];
  let Subjects = SubjectList<[Record]>;
  let Documentation = [Undocumented];
  let ASTNode = 0;  // Replaced by Capability
}

def ScopedLockable : InheritableAttr {
  let Spellings = [Clang<"scoped_lockable", 0>];
  let Subjects = SubjectList<[Record]>;
  let Documentation = [Undocumented];
  let SimpleHandler = 1;
}

def Capability : InheritableAttr {
  let Spellings = [Clang<"capability", 0>, Clang<"shared_capability", 0>];
  let Subjects = SubjectList<[Record, TypedefName], ErrorDiag>;
  let Args = [StringArgument<"Name">];
  let Accessors = [Accessor<"isShared",
                    [Clang<"shared_capability", 0>]>];
  let Documentation = [Undocumented];
}

def AssertCapability : InheritableAttr {
  let Spellings = [Clang<"assert_capability", 0>,
                   Clang<"assert_shared_capability", 0>];
  let Subjects = SubjectList<[Function]>;
  let LateParsed = 1;
  let TemplateDependent = 1;
  let ParseArgumentsAsUnevaluated = 1;
  let InheritEvenIfAlreadyPresent = 1;
  let Args = [VariadicExprArgument<"Args">];
  let Accessors = [Accessor<"isShared",
                    [Clang<"assert_shared_capability", 0>]>];
  let Documentation = [AssertCapabilityDocs];
}

def AcquireCapability : InheritableAttr {
  let Spellings = [Clang<"acquire_capability", 0>,
                   Clang<"acquire_shared_capability", 0>,
                   GNU<"exclusive_lock_function">,
                   GNU<"shared_lock_function">];
  let Subjects = SubjectList<[Function]>;
  let LateParsed = 1;
  let TemplateDependent = 1;
  let ParseArgumentsAsUnevaluated = 1;
  let InheritEvenIfAlreadyPresent = 1;
  let Args = [VariadicExprArgument<"Args">];
  let Accessors = [Accessor<"isShared",
                    [Clang<"acquire_shared_capability", 0>,
                     GNU<"shared_lock_function">]>];
  let Documentation = [AcquireCapabilityDocs];
}

def TryAcquireCapability : InheritableAttr {
  let Spellings = [Clang<"try_acquire_capability", 0>,
                   Clang<"try_acquire_shared_capability", 0>];
  let Subjects = SubjectList<[Function],
                             ErrorDiag>;
  let LateParsed = 1;
  let TemplateDependent = 1;
  let ParseArgumentsAsUnevaluated = 1;
  let InheritEvenIfAlreadyPresent = 1;
  let Args = [ExprArgument<"SuccessValue">, VariadicExprArgument<"Args">];
  let Accessors = [Accessor<"isShared",
                    [Clang<"try_acquire_shared_capability", 0>]>];
  let Documentation = [TryAcquireCapabilityDocs];
}

def ReleaseCapability : InheritableAttr {
  let Spellings = [Clang<"release_capability", 0>,
                   Clang<"release_shared_capability", 0>,
                   Clang<"release_generic_capability", 0>,
                   Clang<"unlock_function", 0>];
  let Subjects = SubjectList<[Function]>;
  let LateParsed = 1;
  let TemplateDependent = 1;
  let ParseArgumentsAsUnevaluated = 1;
  let InheritEvenIfAlreadyPresent = 1;
  let Args = [VariadicExprArgument<"Args">];
  let Accessors = [Accessor<"isShared",
                    [Clang<"release_shared_capability", 0>]>,
                   Accessor<"isGeneric",
                     [Clang<"release_generic_capability", 0>,
                      Clang<"unlock_function", 0>]>];
  let Documentation = [ReleaseCapabilityDocs];
}

def RequiresCapability : InheritableAttr {
  let Spellings = [Clang<"requires_capability", 0>,
                   Clang<"exclusive_locks_required", 0>,
                   Clang<"requires_shared_capability", 0>,
                   Clang<"shared_locks_required", 0>];
  let Args = [VariadicExprArgument<"Args">];
  let LateParsed = 1;
  let TemplateDependent = 1;
  let ParseArgumentsAsUnevaluated = 1;
  let InheritEvenIfAlreadyPresent = 1;
  let Subjects = SubjectList<[Function]>;
  let Accessors = [Accessor<"isShared", [Clang<"requires_shared_capability", 0>,
                                         Clang<"shared_locks_required", 0>]>];
  let Documentation = [Undocumented];
}

def NoThreadSafetyAnalysis : InheritableAttr {
  let Spellings = [Clang<"no_thread_safety_analysis">];
  let Subjects = SubjectList<[Function]>;
  let Documentation = [Undocumented];
  let SimpleHandler = 1;
}

def GuardedBy : InheritableAttr {
  let Spellings = [GNU<"guarded_by">];
  let Args = [ExprArgument<"Arg">];
  let LateParsed = 1;
  let TemplateDependent = 1;
  let ParseArgumentsAsUnevaluated = 1;
  let InheritEvenIfAlreadyPresent = 1;
  let Subjects = SubjectList<[Field, SharedVar]>;
  let Documentation = [Undocumented];
}

def PtGuardedBy : InheritableAttr {
  let Spellings = [GNU<"pt_guarded_by">];
  let Args = [ExprArgument<"Arg">];
  let LateParsed = 1;
  let TemplateDependent = 1;
  let ParseArgumentsAsUnevaluated = 1;
  let InheritEvenIfAlreadyPresent = 1;
  let Subjects = SubjectList<[Field, SharedVar]>;
  let Documentation = [Undocumented];
}

def AcquiredAfter : InheritableAttr {
  let Spellings = [GNU<"acquired_after">];
  let Args = [VariadicExprArgument<"Args">];
  let LateParsed = 1;
  let TemplateDependent = 1;
  let ParseArgumentsAsUnevaluated = 1;
  let InheritEvenIfAlreadyPresent = 1;
  let Subjects = SubjectList<[Field, SharedVar]>;
  let Documentation = [Undocumented];
}

def AcquiredBefore : InheritableAttr {
  let Spellings = [GNU<"acquired_before">];
  let Args = [VariadicExprArgument<"Args">];
  let LateParsed = 1;
  let TemplateDependent = 1;
  let ParseArgumentsAsUnevaluated = 1;
  let InheritEvenIfAlreadyPresent = 1;
  let Subjects = SubjectList<[Field, SharedVar]>;
  let Documentation = [Undocumented];
}

def AssertExclusiveLock : InheritableAttr {
  let Spellings = [GNU<"assert_exclusive_lock">];
  let Args = [VariadicExprArgument<"Args">];
  let LateParsed = 1;
  let TemplateDependent = 1;
  let ParseArgumentsAsUnevaluated = 1;
  let InheritEvenIfAlreadyPresent = 1;
  let Subjects = SubjectList<[Function]>;
  let Documentation = [Undocumented];
}

def AssertSharedLock : InheritableAttr {
  let Spellings = [GNU<"assert_shared_lock">];
  let Args = [VariadicExprArgument<"Args">];
  let LateParsed = 1;
  let TemplateDependent = 1;
  let ParseArgumentsAsUnevaluated = 1;
  let InheritEvenIfAlreadyPresent = 1;
  let Subjects = SubjectList<[Function]>;
  let Documentation = [Undocumented];
}

// The first argument is an integer or boolean value specifying the return value
// of a successful lock acquisition.
def ExclusiveTrylockFunction : InheritableAttr {
  let Spellings = [GNU<"exclusive_trylock_function">];
  let Args = [ExprArgument<"SuccessValue">, VariadicExprArgument<"Args">];
  let LateParsed = 1;
  let TemplateDependent = 1;
  let ParseArgumentsAsUnevaluated = 1;
  let InheritEvenIfAlreadyPresent = 1;
  let Subjects = SubjectList<[Function]>;
  let Documentation = [Undocumented];
}

// The first argument is an integer or boolean value specifying the return value
// of a successful lock acquisition.
def SharedTrylockFunction : InheritableAttr {
  let Spellings = [GNU<"shared_trylock_function">];
  let Args = [ExprArgument<"SuccessValue">, VariadicExprArgument<"Args">];
  let LateParsed = 1;
  let TemplateDependent = 1;
  let ParseArgumentsAsUnevaluated = 1;
  let InheritEvenIfAlreadyPresent = 1;
  let Subjects = SubjectList<[Function]>;
  let Documentation = [Undocumented];
}

def LockReturned : InheritableAttr {
  let Spellings = [GNU<"lock_returned">];
  let Args = [ExprArgument<"Arg">];
  let LateParsed = 1;
  let TemplateDependent = 1;
  let ParseArgumentsAsUnevaluated = 1;
  let Subjects = SubjectList<[Function]>;
  let Documentation = [Undocumented];
}

def LocksExcluded : InheritableAttr {
  let Spellings = [GNU<"locks_excluded">];
  let Args = [VariadicExprArgument<"Args">];
  let LateParsed = 1;
  let TemplateDependent = 1;
  let ParseArgumentsAsUnevaluated = 1;
  let InheritEvenIfAlreadyPresent = 1;
  let Subjects = SubjectList<[Function]>;
  let Documentation = [Undocumented];
}

// C/C++ consumed attributes.

def Consumable : InheritableAttr {
  // This attribute does not have a C [[]] spelling because it only appertains
  // to C++ struct/class/union.
  // FIXME: should this attribute have a CPlusPlus language option?
  let Spellings = [Clang<"consumable", 0>];
  let Subjects = SubjectList<[CXXRecord]>;
  let Args = [EnumArgument<"DefaultState", "ConsumedState",
                           ["unknown", "consumed", "unconsumed"],
                           ["Unknown", "Consumed", "Unconsumed"]>];
  let Documentation = [ConsumableDocs];
}

def ConsumableAutoCast : InheritableAttr {
  // This attribute does not have a C [[]] spelling because it only appertains
  // to C++ struct/class/union.
  // FIXME: should this attribute have a CPlusPlus language option?
  let Spellings = [Clang<"consumable_auto_cast_state", 0>];
  let Subjects = SubjectList<[CXXRecord]>;
  let Documentation = [Undocumented];
  let SimpleHandler = 1;
}

def ConsumableSetOnRead : InheritableAttr {
  // This attribute does not have a C [[]] spelling because it only appertains
  // to C++ struct/class/union.
  // FIXME: should this attribute have a CPlusPlus language option?
  let Spellings = [Clang<"consumable_set_state_on_read", 0>];
  let Subjects = SubjectList<[CXXRecord]>;
  let Documentation = [Undocumented];
  let SimpleHandler = 1;
}

def CallableWhen : InheritableAttr {
  // This attribute does not have a C [[]] spelling because it only appertains
  // to C++ function (but doesn't require it to be a member function).
  // FIXME: should this attribute have a CPlusPlus language option?
  let Spellings = [Clang<"callable_when", 0>];
  let Subjects = SubjectList<[CXXMethod]>;
  let Args = [VariadicEnumArgument<"CallableStates", "ConsumedState",
                                   ["unknown", "consumed", "unconsumed"],
                                   ["Unknown", "Consumed", "Unconsumed"]>];
  let Documentation = [CallableWhenDocs];
}

def ParamTypestate : InheritableAttr {
  // This attribute does not have a C [[]] spelling because it only appertains
  // to a parameter whose type is a consumable C++ class.
  // FIXME: should this attribute have a CPlusPlus language option?
  let Spellings = [Clang<"param_typestate", 0>];
  let Subjects = SubjectList<[ParmVar]>;
  let Args = [EnumArgument<"ParamState", "ConsumedState",
                           ["unknown", "consumed", "unconsumed"],
                           ["Unknown", "Consumed", "Unconsumed"]>];
  let Documentation = [ParamTypestateDocs];
}

def ReturnTypestate : InheritableAttr {
  // This attribute does not have a C [[]] spelling because it only appertains
  // to a parameter or function return type that is a consumable C++ class.
  // FIXME: should this attribute have a CPlusPlus language option?
  let Spellings = [Clang<"return_typestate", 0>];
  let Subjects = SubjectList<[Function, ParmVar]>;
  let Args = [EnumArgument<"State", "ConsumedState",
                           ["unknown", "consumed", "unconsumed"],
                           ["Unknown", "Consumed", "Unconsumed"]>];
  let Documentation = [ReturnTypestateDocs];
}

def SetTypestate : InheritableAttr {
  // This attribute does not have a C [[]] spelling because it only appertains
  // to C++ function (but doesn't require it to be a member function).
  // FIXME: should this attribute have a CPlusPlus language option?
  let Spellings = [Clang<"set_typestate", 0>];
  let Subjects = SubjectList<[CXXMethod]>;
  let Args = [EnumArgument<"NewState", "ConsumedState",
                           ["unknown", "consumed", "unconsumed"],
                           ["Unknown", "Consumed", "Unconsumed"]>];
  let Documentation = [SetTypestateDocs];
}

def TestTypestate : InheritableAttr {
  // This attribute does not have a C [[]] spelling because it only appertains
  // to C++ function (but doesn't require it to be a member function).
  // FIXME: should this attribute have a CPlusPlus language option?
  let Spellings = [Clang<"test_typestate", 0>];
  let Subjects = SubjectList<[CXXMethod]>;
  let Args = [EnumArgument<"TestState", "ConsumedState",
                           ["consumed", "unconsumed"],
                           ["Consumed", "Unconsumed"]>];
  let Documentation = [TestTypestateDocs];
}

// Type safety attributes for `void *' pointers and type tags.

def ArgumentWithTypeTag : InheritableAttr {
  let Spellings = [Clang<"argument_with_type_tag">,
                   Clang<"pointer_with_type_tag">];
  let Subjects = SubjectList<[HasFunctionProto], ErrorDiag>;
  let Args = [IdentifierArgument<"ArgumentKind">,
              ParamIdxArgument<"ArgumentIdx">,
              ParamIdxArgument<"TypeTagIdx">,
              BoolArgument<"IsPointer", /*opt*/0, /*fake*/1>];
  let Documentation = [ArgumentWithTypeTagDocs, PointerWithTypeTagDocs];
}

def TypeTagForDatatype : InheritableAttr {
  let Spellings = [Clang<"type_tag_for_datatype">];
  let Args = [IdentifierArgument<"ArgumentKind">,
              TypeArgument<"MatchingCType">,
              BoolArgument<"LayoutCompatible">,
              BoolArgument<"MustBeNull">];
//  let Subjects = SubjectList<[Var], ErrorDiag>;
  let HasCustomParsing = 1;
  let Documentation = [TypeTagForDatatypeDocs];
}

def Owner : InheritableAttr {
  let Spellings = [CXX11<"gsl", "Owner">];
  let Subjects = SubjectList<[Struct]>;
  let Args = [TypeArgument<"DerefType", /*opt=*/1>];
  let Documentation = [LifetimeOwnerDocs];
}

def Pointer : InheritableAttr {
  let Spellings = [CXX11<"gsl", "Pointer">];
  let Subjects = SubjectList<[Struct]>;
  let Args = [TypeArgument<"DerefType", /*opt=*/1>];
  let Documentation = [LifetimePointerDocs];
}

// Microsoft-related attributes

def MSNoVTable : InheritableAttr, TargetSpecificAttr<TargetMicrosoftCXXABI> {
  let Spellings = [Declspec<"novtable">];
  let Subjects = SubjectList<[CXXRecord]>;
  let Documentation = [MSNoVTableDocs];
  let SimpleHandler = 1;
}

def : IgnoredAttr {
  let Spellings = [Declspec<"property">];
}

def MSAllocator : InheritableAttr {
  let Spellings = [Declspec<"allocator">];
  let Subjects = SubjectList<[Function]>;
  let Documentation = [MSAllocatorDocs];
}

def CFGuard : InheritableAttr {
  // Currently only the __declspec(guard(nocf)) modifier is supported. In future
  // we might also want to support __declspec(guard(suppress)).
  let Spellings = [Declspec<"guard">];
  let Subjects = SubjectList<[Function]>;
  let Args = [EnumArgument<"Guard", "GuardArg", ["nocf"], ["nocf"]>];
  let Documentation = [CFGuardDocs];
}

def MSStruct : InheritableAttr {
  let Spellings = [GCC<"ms_struct">];
  let Subjects = SubjectList<[Record]>;
  let Documentation = [Undocumented];
  let SimpleHandler = 1;
}

def DLLExport : InheritableAttr, TargetSpecificAttr<TargetWindows> {
  let Spellings = [Declspec<"dllexport">, GCC<"dllexport">];
  let Subjects = SubjectList<[Function, Var, CXXRecord, ObjCInterface]>;
  let Documentation = [DLLExportDocs];
}

def DLLExportStaticLocal : InheritableAttr, TargetSpecificAttr<TargetWindows> {
  // This attribute is used internally only when -fno-dllexport-inlines is
  // passed. This attribute is added to inline function of class having
  // dllexport attribute. And if the function has static local variables, this
  // attribute is used to whether the variables are exported or not. Also if
  // function has local static variables, the function is dllexported too.
  let Spellings = [];
  let Subjects = SubjectList<[Function]>;
  let Documentation = [Undocumented];
}

def DLLImport : InheritableAttr, TargetSpecificAttr<TargetWindows> {
  let Spellings = [Declspec<"dllimport">, GCC<"dllimport">];
  let Subjects = SubjectList<[Function, Var, CXXRecord, ObjCInterface]>;
  let Documentation = [DLLImportDocs];


  let AdditionalMembers = [{
private:
  bool PropagatedToBaseTemplate = false;

public:
  void setPropagatedToBaseTemplate() { PropagatedToBaseTemplate = true; }
  bool wasPropagatedToBaseTemplate() { return PropagatedToBaseTemplate; }
  }];
}

def DLLImportStaticLocal : InheritableAttr, TargetSpecificAttr<TargetWindows> {
  // This attribute is used internally only when -fno-dllexport-inlines is
  // passed. This attribute is added to inline function of class having
  // dllimport attribute. And if the function has static local variables, this
  // attribute is used to whether the variables are imported or not.
  let Spellings = [];
  let Subjects = SubjectList<[Function]>;
  let Documentation = [Undocumented];
}

def SelectAny : InheritableAttr {
  let Spellings = [Declspec<"selectany">, GCC<"selectany">];
  let Documentation = [SelectAnyDocs];
  let SimpleHandler = 1;
}

def Thread : Attr {
  let Spellings = [Declspec<"thread">];
  let LangOpts = [MicrosoftExt];
  let Documentation = [ThreadDocs];
  let Subjects = SubjectList<[Var]>;
}

def Win64 : IgnoredAttr {
  let Spellings = [Keyword<"__w64">];
  let LangOpts = [MicrosoftExt];
}

def Ptr32 : TypeAttr {
  let Spellings = [Keyword<"__ptr32">];
  let Documentation = [Ptr32Docs];
}

def Ptr64 : TypeAttr {
  let Spellings = [Keyword<"__ptr64">];
  let Documentation = [Ptr64Docs];
}

def SPtr : TypeAttr {
  let Spellings = [Keyword<"__sptr">];
  let Documentation = [SPtrDocs];
}

def UPtr : TypeAttr {
  let Spellings = [Keyword<"__uptr">];
  let Documentation = [UPtrDocs];
}

def MSInheritance : InheritableAttr {
  let LangOpts = [MicrosoftExt];
  let Args = [DefaultBoolArgument<"BestCase", /*default*/1, /*fake*/1>];
  let Spellings = [Keyword<"__single_inheritance">,
                   Keyword<"__multiple_inheritance">,
                   Keyword<"__virtual_inheritance">,
                   Keyword<"__unspecified_inheritance">];
  let AdditionalMembers = [{
  MSInheritanceModel getInheritanceModel() const {
    // The spelling enum should agree with MSInheritanceModel.
    return MSInheritanceModel(getSemanticSpelling());
  }
  }];
  let Documentation = [MSInheritanceDocs];
}

def MSVtorDisp : InheritableAttr {
  // This attribute has no spellings as it is only ever created implicitly.
  let Spellings = [];
  let Args = [UnsignedArgument<"vdm">];
  let SemaHandler = 0;

  let AdditionalMembers = [{
  MSVtorDispMode getVtorDispMode() const { return MSVtorDispMode(vdm); }
  }];
  let Documentation = [Undocumented];
}

def InitSeg : Attr {
  let Spellings = [Pragma<"", "init_seg">];
  let Args = [StringArgument<"Section">];
  let SemaHandler = 0;
  let Documentation = [InitSegDocs];
  let AdditionalMembers = [{
  void printPrettyPragma(raw_ostream &OS, const PrintingPolicy &Policy) const {
    OS << " (" << getSection() << ')';
  }
  }];
}

def LoopHint : Attr {
  /// #pragma clang loop <option> directive
  /// vectorize: vectorizes loop operations if State == Enable.
  /// vectorize_width: vectorize loop operations with width 'Value'.
  /// interleave: interleave multiple loop iterations if State == Enable.
  /// interleave_count: interleaves 'Value' loop iterations.
  /// unroll: fully unroll loop if State == Enable.
  /// unroll_count: unrolls loop 'Value' times.
  /// unroll_and_jam: attempt to unroll and jam loop if State == Enable.
  /// unroll_and_jam_count: unroll and jams loop 'Value' times.
  /// distribute: attempt to distribute loop if State == Enable.
  /// pipeline: disable pipelining loop if State == Disable.
  /// pipeline_initiation_interval: create loop schedule with initiation interval equal to 'Value'.

  /// #pragma unroll <argument> directive
  /// <no arg>: fully unrolls loop.
  /// boolean: fully unrolls loop if State == Enable.
  /// expression: unrolls loop 'Value' times.

  let Spellings = [Pragma<"clang", "loop">, Pragma<"", "unroll">,
                   Pragma<"", "nounroll">, Pragma<"", "unroll_and_jam">,
                   Pragma<"", "nounroll_and_jam">];

  /// State of the loop optimization specified by the spelling.
  let Args = [EnumArgument<"Option", "OptionType",
                          ["vectorize", "vectorize_width", "interleave", "interleave_count",
                           "unroll", "unroll_count", "unroll_and_jam", "unroll_and_jam_count",
                           "pipeline", "pipeline_initiation_interval", "distribute",
                           "vectorize_predicate"],
                          ["Vectorize", "VectorizeWidth", "Interleave", "InterleaveCount",
                           "Unroll", "UnrollCount", "UnrollAndJam", "UnrollAndJamCount",
                           "PipelineDisabled", "PipelineInitiationInterval", "Distribute",
                           "VectorizePredicate"]>,
              EnumArgument<"State", "LoopHintState",
                           ["enable", "disable", "numeric", "assume_safety", "full"],
                           ["Enable", "Disable", "Numeric", "AssumeSafety", "Full"]>,
              ExprArgument<"Value">];

  let AdditionalMembers = [{
  static const char *getOptionName(int Option) {
    switch(Option) {
    case Vectorize: return "vectorize";
    case VectorizeWidth: return "vectorize_width";
    case Interleave: return "interleave";
    case InterleaveCount: return "interleave_count";
    case Unroll: return "unroll";
    case UnrollCount: return "unroll_count";
    case UnrollAndJam: return "unroll_and_jam";
    case UnrollAndJamCount: return "unroll_and_jam_count";
    case PipelineDisabled: return "pipeline";
    case PipelineInitiationInterval: return "pipeline_initiation_interval";
    case Distribute: return "distribute";
    case VectorizePredicate: return "vectorize_predicate";
    }
    llvm_unreachable("Unhandled LoopHint option.");
  }

  void printPrettyPragma(raw_ostream &OS, const PrintingPolicy &Policy) const;

  // Return a string containing the loop hint argument including the
  // enclosing parentheses.
  std::string getValueString(const PrintingPolicy &Policy) const;

  // Return a string suitable for identifying this attribute in diagnostics.
  std::string getDiagnosticName(const PrintingPolicy &Policy) const;
  }];

  let Documentation = [LoopHintDocs, UnrollHintDocs];
}

def CapturedRecord : InheritableAttr {
  // This attribute has no spellings as it is only ever created implicitly.
  let Spellings = [];
  let SemaHandler = 0;
  let Documentation = [Undocumented];
}

def OMPThreadPrivateDecl : InheritableAttr {
  // This attribute has no spellings as it is only ever created implicitly.
  let Spellings = [];
  let SemaHandler = 0;
  let Documentation = [Undocumented];
}

def OMPCaptureNoInit : InheritableAttr {
  // This attribute has no spellings as it is only ever created implicitly.
  let Spellings = [];
  let SemaHandler = 0;
  let Documentation = [Undocumented];
}

def OMPCaptureKind : Attr {
  // This attribute has no spellings as it is only ever created implicitly.
  let Spellings = [];
  let SemaHandler = 0;
  let Args = [UnsignedArgument<"CaptureKindVal">];
  let Documentation = [Undocumented];
  let AdditionalMembers = [{
    llvm::omp::Clause getCaptureKind() const {
      return static_cast<llvm::omp::Clause>(getCaptureKindVal());
    }
  }];
}

def OMPReferencedVar : Attr {
  // This attribute has no spellings as it is only ever created implicitly.
  let Spellings = [];
  let SemaHandler = 0;
  let Args = [ExprArgument<"Ref">];
  let Documentation = [Undocumented];
}

def OMPDeclareSimdDecl : Attr {
  let Spellings = [Pragma<"omp", "declare simd">];
  let Subjects = SubjectList<[Function]>;
  let SemaHandler = 0;
  let HasCustomParsing = 1;
  let Documentation = [OMPDeclareSimdDocs];
  let Args = [
    EnumArgument<"BranchState", "BranchStateTy",
                 [ "", "inbranch", "notinbranch" ],
                 [ "BS_Undefined", "BS_Inbranch", "BS_Notinbranch" ]>,
    ExprArgument<"Simdlen">, VariadicExprArgument<"Uniforms">,
    VariadicExprArgument<"Aligneds">, VariadicExprArgument<"Alignments">,
    VariadicExprArgument<"Linears">, VariadicUnsignedArgument<"Modifiers">,
    VariadicExprArgument<"Steps">
  ];
  let AdditionalMembers = [{
    void printPrettyPragma(raw_ostream & OS, const PrintingPolicy &Policy)
        const;
  }];
}

def OMPDeclareTargetDecl : InheritableAttr {
  let Spellings = [Pragma<"omp", "declare target">];
  let SemaHandler = 0;
  let Subjects = SubjectList<[Function, SharedVar]>;
  let Documentation = [OMPDeclareTargetDocs];
  let Args = [
    EnumArgument<"MapType", "MapTypeTy",
                 [ "to", "link" ],
                 [ "MT_To", "MT_Link" ]>,
    EnumArgument<"DevType", "DevTypeTy",
                 [ "host", "nohost", "any" ],
                 [ "DT_Host", "DT_NoHost", "DT_Any" ]>,
    UnsignedArgument<"Level">
  ];
  let AdditionalMembers = [{
    void printPrettyPragma(raw_ostream &OS, const PrintingPolicy &Policy) const;
    static llvm::Optional<MapTypeTy>
    isDeclareTargetDeclaration(const ValueDecl *VD);
    static llvm::Optional<DevTypeTy> getDeviceType(const ValueDecl *VD);
    static llvm::Optional<SourceLocation> getLocation(const ValueDecl *VD);
  }];
}

def OMPAllocateDecl : InheritableAttr {
  // This attribute has no spellings as it is only ever created implicitly.
  let Spellings = [];
  let SemaHandler = 0;
  let Args = [
    EnumArgument<"AllocatorType", "AllocatorTypeTy",
                 [
                   "omp_null_allocator", "omp_default_mem_alloc",
                   "omp_large_cap_mem_alloc", "omp_const_mem_alloc",
                   "omp_high_bw_mem_alloc", "omp_low_lat_mem_alloc",
                   "omp_cgroup_mem_alloc", "omp_pteam_mem_alloc",
                   "omp_thread_mem_alloc", ""
                 ],
                 [
                   "OMPNullMemAlloc", "OMPDefaultMemAlloc",
                   "OMPLargeCapMemAlloc", "OMPConstMemAlloc",
                   "OMPHighBWMemAlloc", "OMPLowLatMemAlloc",
                   "OMPCGroupMemAlloc", "OMPPTeamMemAlloc", "OMPThreadMemAlloc",
                   "OMPUserDefinedMemAlloc"
                 ]>,
    ExprArgument<"Allocator">
  ];
  let Documentation = [Undocumented];
}

def OMPDeclareVariant : InheritableAttr {
  let Spellings = [Pragma<"omp", "declare variant">];
  let Subjects = SubjectList<[Function]>;
  let SemaHandler = 0;
  let HasCustomParsing = 1;
  let InheritEvenIfAlreadyPresent = 1;
  let Documentation = [OMPDeclareVariantDocs];
  let Args = [
    ExprArgument<"VariantFuncRef">,
    OMPTraitInfoArgument<"TraitInfos">,
  ];
  let AdditionalMembers = [{
    OMPTraitInfo &getTraitInfo() { return *traitInfos; }
    void printPrettyPragma(raw_ostream & OS, const PrintingPolicy &Policy)
        const;
  }];
}

def InternalLinkage : InheritableAttr {
  let Spellings = [Clang<"internal_linkage">];
  let Subjects = SubjectList<[Var, Function, CXXRecord]>;
  let Documentation = [InternalLinkageDocs];
}

def ExcludeFromExplicitInstantiation : InheritableAttr {
  let Spellings = [Clang<"exclude_from_explicit_instantiation">];
  let Subjects = SubjectList<[Var, Function, CXXRecord]>;
  let Documentation = [ExcludeFromExplicitInstantiationDocs];
  let MeaningfulToClassTemplateDefinition = 1;
  let SimpleHandler = 1;
}

def Reinitializes : InheritableAttr {
  let Spellings = [Clang<"reinitializes", 0>];
  let Subjects = SubjectList<[NonStaticNonConstCXXMethod], ErrorDiag>;
  let Documentation = [ReinitializesDocs];
  let SimpleHandler = 1;
}

def NoDestroy : InheritableAttr {
  let Spellings = [Clang<"no_destroy", 0>];
  let Subjects = SubjectList<[Var]>;
  let Documentation = [NoDestroyDocs];
}

def AlwaysDestroy : InheritableAttr {
  let Spellings = [Clang<"always_destroy", 0>];
  let Subjects = SubjectList<[Var]>;
  let Documentation = [AlwaysDestroyDocs];
}

def SpeculativeLoadHardening : InheritableAttr {
  let Spellings = [Clang<"speculative_load_hardening">];
  let Subjects = SubjectList<[Function, ObjCMethod], ErrorDiag>;
  let Documentation = [SpeculativeLoadHardeningDocs];
}

def NoSpeculativeLoadHardening : InheritableAttr {
  let Spellings = [Clang<"no_speculative_load_hardening">];
  let Subjects = SubjectList<[Function, ObjCMethod], ErrorDiag>;
  let Documentation = [NoSpeculativeLoadHardeningDocs];
}

def Uninitialized : InheritableAttr {
  let Spellings = [Clang<"uninitialized", 0>];
  let Subjects = SubjectList<[LocalVar]>;
  let PragmaAttributeSupport = 1;
  let Documentation = [UninitializedDocs];
}

def LoaderUninitialized : Attr {
  let Spellings = [Clang<"loader_uninitialized">];
  let Subjects = SubjectList<[GlobalVar]>;
  let Documentation = [LoaderUninitializedDocs];
}

def ObjCExternallyRetained : InheritableAttr {
  let LangOpts = [ObjCAutoRefCount];
  let Spellings = [Clang<"objc_externally_retained">];
  let Subjects = SubjectList<[NonParmVar, Function, Block, ObjCMethod]>;
  let Documentation = [ObjCExternallyRetainedDocs];
}

def NoBuiltin : Attr {
  let Spellings = [Clang<"no_builtin">];
  let Args = [VariadicStringArgument<"BuiltinNames">];
  let Subjects = SubjectList<[Function]>;
  let Documentation = [NoBuiltinDocs];
}

// FIXME: This attribute is not inheritable, it will not be propagated to
// redecls. [[clang::lifetimebound]] has the same problems. This should be
// fixed in TableGen (by probably adding a new inheritable flag).
def AcquireHandle : DeclOrTypeAttr {
  let Spellings = [Clang<"acquire_handle">];
  let Args = [StringArgument<"HandleType">];
  let Subjects = SubjectList<[Function, TypedefName, ParmVar]>;
  let Documentation = [AcquireHandleDocs];
}

def UseHandle : InheritableParamAttr {
  let Spellings = [Clang<"use_handle">];
  let Args = [StringArgument<"HandleType">];
  let Subjects = SubjectList<[ParmVar]>;
  let Documentation = [UseHandleDocs];
}

def ReleaseHandle : InheritableParamAttr {
  let Spellings = [Clang<"release_handle">];
  let Args = [StringArgument<"HandleType">];
  let Subjects = SubjectList<[ParmVar]>;
  let Documentation = [ReleaseHandleDocs];
}<|MERGE_RESOLUTION|>--- conflicted
+++ resolved
@@ -364,11 +364,7 @@
 def TargetMips32 : TargetArch<["mips", "mipsel"]>;
 def TargetAnyMips : TargetArch<["mips", "mipsel", "mips64", "mips64el"]>;
 def TargetMSP430 : TargetArch<["msp430"]>;
-<<<<<<< HEAD
-def TargetM680x0 : TargetArch<["m680x0"]>;
-=======
 def TargetM68k : TargetArch<["m68k"]>;
->>>>>>> 49068b55
 def TargetRISCV : TargetArch<["riscv32", "riscv64"]>;
 def TargetX86 : TargetArch<["x86"]>;
 def TargetAnyX86 : TargetArch<["x86", "x86_64"]>;
@@ -1519,11 +1515,7 @@
   let Documentation = [MipsShortCallStyleDocs];
 }
 
-<<<<<<< HEAD
-def M680x0Interrupt : InheritableAttr, TargetSpecificAttr<TargetM680x0> {
-=======
 def M68kInterrupt : InheritableAttr, TargetSpecificAttr<TargetM68k> {
->>>>>>> 49068b55
   // NOTE: If you add any additional spellings, ARMInterrupt's, MipsInterrupt's
   // and AnyX86Interrupt's spellings must match.
   let Spellings = [GNU<"interrupt">];
