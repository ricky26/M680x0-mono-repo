--- conflicted
+++ resolved
@@ -22,11 +22,7 @@
 #include "Targets/Hexagon.h"
 #include "Targets/Lanai.h"
 #include "Targets/Le64.h"
-<<<<<<< HEAD
-#include "Targets/M680x0.h"
-=======
 #include "Targets/M68k.h"
->>>>>>> 49068b55
 #include "Targets/MSP430.h"
 #include "Targets/Mips.h"
 #include "Targets/NVPTX.h"
@@ -308,16 +304,6 @@
       return new MipsTargetInfo(Triple, Opts);
     }
 
-<<<<<<< HEAD
-  case llvm::Triple::m680x0:
-    switch (os) {
-    case llvm::Triple::Linux:
-      return new LinuxTargetInfo<M680x0TargetInfo>(Triple, Opts);
-    case llvm::Triple::NetBSD:
-      return new NetBSDTargetInfo<M680x0TargetInfo>(Triple, Opts);
-    default:
-      return new M680x0TargetInfo(Triple, Opts);
-=======
   case llvm::Triple::m68k:
     switch (os) {
     case llvm::Triple::Linux:
@@ -326,7 +312,6 @@
       return new NetBSDTargetInfo<M68kTargetInfo>(Triple, Opts);
     default:
       return new M68kTargetInfo(Triple, Opts);
->>>>>>> 49068b55
     }
 
   case llvm::Triple::le32:
