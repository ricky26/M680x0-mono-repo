set(LLVM_LINK_COMPONENTS
  Core
  MC
  Support
  )

find_first_existing_vc_file("${LLVM_MAIN_SRC_DIR}" llvm_vc)
find_first_existing_vc_file("${CLANG_SOURCE_DIR}" clang_vc)

# The VC revision include that we want to generate.
set(version_inc "${CMAKE_CURRENT_BINARY_DIR}/VCSVersion.inc")

set(generate_vcs_version_script "${LLVM_CMAKE_PATH}/GenerateVersionFromVCS.cmake")

if(llvm_vc AND LLVM_APPEND_VC_REV)
  set(llvm_source_dir ${LLVM_MAIN_SRC_DIR})
endif()
if(clang_vc AND LLVM_APPEND_VC_REV)
  set(clang_source_dir ${CLANG_SOURCE_DIR})
endif()

# Create custom target to generate the VC revision include.
add_custom_command(OUTPUT "${version_inc}"
  DEPENDS "${llvm_vc}" "${clang_vc}" "${generate_vcs_version_script}"
  COMMAND ${CMAKE_COMMAND} "-DNAMES=\"LLVM;CLANG\""
                           "-DLLVM_SOURCE_DIR=${llvm_source_dir}"
                           "-DCLANG_SOURCE_DIR=${clang_source_dir}"
                           "-DHEADER_FILE=${version_inc}"
                           -P "${generate_vcs_version_script}")

# Mark the generated header as being generated.
set_source_files_properties("${version_inc}"
  PROPERTIES GENERATED TRUE
             HEADER_FILE_ONLY TRUE)

set_property(SOURCE Version.cpp APPEND PROPERTY
             COMPILE_DEFINITIONS "HAVE_VCS_VERSION_INC")

add_clang_library(clangBasic
  Attributes.cpp
  Builtins.cpp
  CharInfo.cpp
  CodeGenOptions.cpp
  Cuda.cpp
  Diagnostic.cpp
  DiagnosticIDs.cpp
  DiagnosticOptions.cpp
  ExpressionTraits.cpp
  FileManager.cpp
  FileSystemStatCache.cpp
  IdentifierTable.cpp
  LangOptions.cpp
  LangStandards.cpp
  Module.cpp
  ObjCRuntime.cpp
  OpenMPKinds.cpp
  OperatorPrecedence.cpp
  SanitizerBlacklist.cpp
  SanitizerSpecialCaseList.cpp
  Sanitizers.cpp
  SourceLocation.cpp
  SourceManager.cpp
  Stack.cpp
  TargetID.cpp
  TargetInfo.cpp
  Targets.cpp
  Targets/AArch64.cpp
  Targets/AMDGPU.cpp
  Targets/ARC.cpp
  Targets/ARM.cpp
  Targets/AVR.cpp
  Targets/BPF.cpp
  Targets/Hexagon.cpp
  Targets/Lanai.cpp
  Targets/Le64.cpp
  Targets/MSP430.cpp
  Targets/Mips.cpp
<<<<<<< HEAD
  Targets/M680x0.cpp
=======
  Targets/M68k.cpp
>>>>>>> 49068b55
  Targets/NVPTX.cpp
  Targets/OSTargets.cpp
  Targets/PNaCl.cpp
  Targets/PPC.cpp
  Targets/RISCV.cpp
  Targets/SPIR.cpp
  Targets/Sparc.cpp
  Targets/SystemZ.cpp
  Targets/TCE.cpp
  Targets/VE.cpp
  Targets/WebAssembly.cpp
  Targets/X86.cpp
  Targets/XCore.cpp
  TokenKinds.cpp
  TypeTraits.cpp
  Version.cpp
  Warnings.cpp
  XRayInstr.cpp
  XRayLists.cpp
  ${version_inc}

  DEPENDS
  omp_gen
  )
<|MERGE_RESOLUTION|>--- conflicted
+++ resolved
@@ -75,11 +75,7 @@
   Targets/Le64.cpp
   Targets/MSP430.cpp
   Targets/Mips.cpp
-<<<<<<< HEAD
-  Targets/M680x0.cpp
-=======
   Targets/M68k.cpp
->>>>>>> 49068b55
   Targets/NVPTX.cpp
   Targets/OSTargets.cpp
   Targets/PNaCl.cpp
