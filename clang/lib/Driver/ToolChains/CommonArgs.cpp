//===--- CommonArgs.cpp - Args handling for multiple toolchains -*- C++ -*-===//
//
// Part of the LLVM Project, under the Apache License v2.0 with LLVM Exceptions.
// See https://llvm.org/LICENSE.txt for license information.
// SPDX-License-Identifier: Apache-2.0 WITH LLVM-exception
//
//===----------------------------------------------------------------------===//

#include "CommonArgs.h"
#include "Arch/AArch64.h"
#include "Arch/ARM.h"
<<<<<<< HEAD
#include "Arch/M680x0.h"
=======
#include "Arch/M68k.h"
>>>>>>> 49068b55
#include "Arch/Mips.h"
#include "Arch/PPC.h"
#include "Arch/SystemZ.h"
#include "Arch/VE.h"
#include "Arch/X86.h"
#include "HIP.h"
#include "Hexagon.h"
#include "InputInfo.h"
#include "clang/Basic/CharInfo.h"
#include "clang/Basic/LangOptions.h"
#include "clang/Basic/ObjCRuntime.h"
#include "clang/Basic/Version.h"
#include "clang/Config/config.h"
#include "clang/Driver/Action.h"
#include "clang/Driver/Compilation.h"
#include "clang/Driver/Driver.h"
#include "clang/Driver/DriverDiagnostic.h"
#include "clang/Driver/Job.h"
#include "clang/Driver/Options.h"
#include "clang/Driver/SanitizerArgs.h"
#include "clang/Driver/ToolChain.h"
#include "clang/Driver/Util.h"
#include "clang/Driver/XRayArgs.h"
#include "llvm/ADT/STLExtras.h"
#include "llvm/ADT/SmallString.h"
#include "llvm/ADT/StringExtras.h"
#include "llvm/ADT/StringSwitch.h"
#include "llvm/ADT/Twine.h"
#include "llvm/Option/Arg.h"
#include "llvm/Option/ArgList.h"
#include "llvm/Option/Option.h"
#include "llvm/Support/CodeGen.h"
#include "llvm/Support/Compression.h"
#include "llvm/Support/Debug.h"
#include "llvm/Support/ErrorHandling.h"
#include "llvm/Support/FileSystem.h"
#include "llvm/Support/Host.h"
#include "llvm/Support/Path.h"
#include "llvm/Support/Process.h"
#include "llvm/Support/Program.h"
#include "llvm/Support/ScopedPrinter.h"
#include "llvm/Support/TargetParser.h"
#include "llvm/Support/Threading.h"
#include "llvm/Support/VirtualFileSystem.h"
#include "llvm/Support/YAMLParser.h"

using namespace clang::driver;
using namespace clang::driver::tools;
using namespace clang;
using namespace llvm::opt;

void tools::addPathIfExists(const Driver &D, const Twine &Path,
                            ToolChain::path_list &Paths) {
  if (D.getVFS().exists(Path))
    Paths.push_back(Path.str());
}

void tools::handleTargetFeaturesGroup(const ArgList &Args,
                                      std::vector<StringRef> &Features,
                                      OptSpecifier Group) {
  for (const Arg *A : Args.filtered(Group)) {
    StringRef Name = A->getOption().getName();
    A->claim();

    // Skip over "-m".
    assert(Name.startswith("m") && "Invalid feature name.");
    Name = Name.substr(1);

    bool IsNegative = Name.startswith("no-");
    if (IsNegative)
      Name = Name.substr(3);
    Features.push_back(Args.MakeArgString((IsNegative ? "-" : "+") + Name));
  }
}

std::vector<StringRef>
tools::unifyTargetFeatures(const std::vector<StringRef> &Features) {
  std::vector<StringRef> UnifiedFeatures;
  // Find the last of each feature.
  llvm::StringMap<unsigned> LastOpt;
  for (unsigned I = 0, N = Features.size(); I < N; ++I) {
    StringRef Name = Features[I];
    assert(Name[0] == '-' || Name[0] == '+');
    LastOpt[Name.drop_front(1)] = I;
  }

  for (unsigned I = 0, N = Features.size(); I < N; ++I) {
    // If this feature was overridden, ignore it.
    StringRef Name = Features[I];
    llvm::StringMap<unsigned>::iterator LastI = LastOpt.find(Name.drop_front(1));
    assert(LastI != LastOpt.end());
    unsigned Last = LastI->second;
    if (Last != I)
      continue;

    UnifiedFeatures.push_back(Name);
  }
  return UnifiedFeatures;
}

void tools::addDirectoryList(const ArgList &Args, ArgStringList &CmdArgs,
                             const char *ArgName, const char *EnvVar) {
  const char *DirList = ::getenv(EnvVar);
  bool CombinedArg = false;

  if (!DirList)
    return; // Nothing to do.

  StringRef Name(ArgName);
  if (Name.equals("-I") || Name.equals("-L") || Name.empty())
    CombinedArg = true;

  StringRef Dirs(DirList);
  if (Dirs.empty()) // Empty string should not add '.'.
    return;

  StringRef::size_type Delim;
  while ((Delim = Dirs.find(llvm::sys::EnvPathSeparator)) != StringRef::npos) {
    if (Delim == 0) { // Leading colon.
      if (CombinedArg) {
        CmdArgs.push_back(Args.MakeArgString(std::string(ArgName) + "."));
      } else {
        CmdArgs.push_back(ArgName);
        CmdArgs.push_back(".");
      }
    } else {
      if (CombinedArg) {
        CmdArgs.push_back(
            Args.MakeArgString(std::string(ArgName) + Dirs.substr(0, Delim)));
      } else {
        CmdArgs.push_back(ArgName);
        CmdArgs.push_back(Args.MakeArgString(Dirs.substr(0, Delim)));
      }
    }
    Dirs = Dirs.substr(Delim + 1);
  }

  if (Dirs.empty()) { // Trailing colon.
    if (CombinedArg) {
      CmdArgs.push_back(Args.MakeArgString(std::string(ArgName) + "."));
    } else {
      CmdArgs.push_back(ArgName);
      CmdArgs.push_back(".");
    }
  } else { // Add the last path.
    if (CombinedArg) {
      CmdArgs.push_back(Args.MakeArgString(std::string(ArgName) + Dirs));
    } else {
      CmdArgs.push_back(ArgName);
      CmdArgs.push_back(Args.MakeArgString(Dirs));
    }
  }
}

void tools::AddLinkerInputs(const ToolChain &TC, const InputInfoList &Inputs,
                            const ArgList &Args, ArgStringList &CmdArgs,
                            const JobAction &JA) {
  const Driver &D = TC.getDriver();

  // Add extra linker input arguments which are not treated as inputs
  // (constructed via -Xarch_).
  Args.AddAllArgValues(CmdArgs, options::OPT_Zlinker_input);

  // LIBRARY_PATH are included before user inputs and only supported on native
  // toolchains.
  if (!TC.isCrossCompiling())
    addDirectoryList(Args, CmdArgs, "-L", "LIBRARY_PATH");

  for (const auto &II : Inputs) {
    // If the current tool chain refers to an OpenMP offloading host, we
    // should ignore inputs that refer to OpenMP offloading devices -
    // they will be embedded according to a proper linker script.
    if (auto *IA = II.getAction())
      if ((JA.isHostOffloading(Action::OFK_OpenMP) &&
           IA->isDeviceOffloading(Action::OFK_OpenMP)))
        continue;

    if (!TC.HasNativeLLVMSupport() && types::isLLVMIR(II.getType()))
      // Don't try to pass LLVM inputs unless we have native support.
      D.Diag(diag::err_drv_no_linker_llvm_support) << TC.getTripleString();

    // Add filenames immediately.
    if (II.isFilename()) {
      CmdArgs.push_back(II.getFilename());
      continue;
    }

    // Otherwise, this is a linker input argument.
    const Arg &A = II.getInputArg();

    // Handle reserved library options.
    if (A.getOption().matches(options::OPT_Z_reserved_lib_stdcxx))
      TC.AddCXXStdlibLibArgs(Args, CmdArgs);
    else if (A.getOption().matches(options::OPT_Z_reserved_lib_cckext))
      TC.AddCCKextLibArgs(Args, CmdArgs);
    else if (A.getOption().matches(options::OPT_z)) {
      // Pass -z prefix for gcc linker compatibility.
      A.claim();
      A.render(Args, CmdArgs);
    } else {
      A.renderAsInput(Args, CmdArgs);
    }
  }
}

void tools::AddTargetFeature(const ArgList &Args,
                             std::vector<StringRef> &Features,
                             OptSpecifier OnOpt, OptSpecifier OffOpt,
                             StringRef FeatureName) {
  if (Arg *A = Args.getLastArg(OnOpt, OffOpt)) {
    if (A->getOption().matches(OnOpt))
      Features.push_back(Args.MakeArgString("+" + FeatureName));
    else
      Features.push_back(Args.MakeArgString("-" + FeatureName));
  }
}

/// Get the (LLVM) name of the AMDGPU gpu we are targeting.
static std::string getAMDGPUTargetGPU(const llvm::Triple &T,
                                      const ArgList &Args) {
  if (Arg *A = Args.getLastArg(options::OPT_mcpu_EQ)) {
    auto GPUName = getProcessorFromTargetID(T, A->getValue());
    return llvm::StringSwitch<std::string>(GPUName)
        .Cases("rv630", "rv635", "r600")
        .Cases("rv610", "rv620", "rs780", "rs880")
        .Case("rv740", "rv770")
        .Case("palm", "cedar")
        .Cases("sumo", "sumo2", "sumo")
        .Case("hemlock", "cypress")
        .Case("aruba", "cayman")
        .Default(GPUName.str());
  }
  return "";
}

static std::string getLanaiTargetCPU(const ArgList &Args) {
  if (Arg *A = Args.getLastArg(options::OPT_mcpu_EQ)) {
    return A->getValue();
  }
  return "";
}

/// Get the (LLVM) name of the WebAssembly cpu we are targeting.
static StringRef getWebAssemblyTargetCPU(const ArgList &Args) {
  // If we have -mcpu=, use that.
  if (Arg *A = Args.getLastArg(options::OPT_mcpu_EQ)) {
    StringRef CPU = A->getValue();

#ifdef __wasm__
    // Handle "native" by examining the host. "native" isn't meaningful when
    // cross compiling, so only support this when the host is also WebAssembly.
    if (CPU == "native")
      return llvm::sys::getHostCPUName();
#endif

    return CPU;
  }

  return "generic";
}

std::string tools::getCPUName(const ArgList &Args, const llvm::Triple &T,
                              bool FromAs) {
  Arg *A;

  switch (T.getArch()) {
  default:
    return "";

  case llvm::Triple::aarch64:
  case llvm::Triple::aarch64_32:
  case llvm::Triple::aarch64_be:
    return aarch64::getAArch64TargetCPU(Args, T, A);

  case llvm::Triple::arm:
  case llvm::Triple::armeb:
  case llvm::Triple::thumb:
  case llvm::Triple::thumbeb: {
    StringRef MArch, MCPU;
    arm::getARMArchCPUFromArgs(Args, MArch, MCPU, FromAs);
    return arm::getARMTargetCPU(MCPU, MArch, T);
  }

<<<<<<< HEAD
  case llvm::Triple::m680x0:
    return m680x0::getM680x0TargetCPU(Args);
=======
  case llvm::Triple::m68k:
    return m68k::getM68kTargetCPU(Args);
>>>>>>> 49068b55

  case llvm::Triple::avr:
    if (const Arg *A = Args.getLastArg(options::OPT_mmcu_EQ))
      return A->getValue();
    return "";

  case llvm::Triple::mips:
  case llvm::Triple::mipsel:
  case llvm::Triple::mips64:
  case llvm::Triple::mips64el: {
    StringRef CPUName;
    StringRef ABIName;
    mips::getMipsCPUAndABI(Args, T, CPUName, ABIName);
    return std::string(CPUName);
  }

  case llvm::Triple::nvptx:
  case llvm::Triple::nvptx64:
    if (const Arg *A = Args.getLastArg(options::OPT_march_EQ))
      return A->getValue();
    return "";

  case llvm::Triple::ppc:
  case llvm::Triple::ppc64:
  case llvm::Triple::ppc64le: {
    std::string TargetCPUName = ppc::getPPCTargetCPU(Args);
    // LLVM may default to generating code for the native CPU,
    // but, like gcc, we default to a more generic option for
    // each architecture. (except on AIX)
    if (!TargetCPUName.empty())
      return TargetCPUName;

    if (T.isOSAIX())
      TargetCPUName = "pwr4";
    else if (T.getArch() == llvm::Triple::ppc64le)
      TargetCPUName = "ppc64le";
    else if (T.getArch() == llvm::Triple::ppc64)
      TargetCPUName = "ppc64";
    else
      TargetCPUName = "ppc";

    return TargetCPUName;
  }
  case llvm::Triple::riscv32:
  case llvm::Triple::riscv64:
    if (const Arg *A = Args.getLastArg(options::OPT_mcpu_EQ))
      return A->getValue();
    return "";

  case llvm::Triple::bpfel:
  case llvm::Triple::bpfeb:
  case llvm::Triple::sparc:
  case llvm::Triple::sparcel:
  case llvm::Triple::sparcv9:
    if (const Arg *A = Args.getLastArg(options::OPT_mcpu_EQ))
      return A->getValue();
    return "";

  case llvm::Triple::x86:
  case llvm::Triple::x86_64:
    return x86::getX86TargetCPU(Args, T);

  case llvm::Triple::hexagon:
    return "hexagon" +
           toolchains::HexagonToolChain::GetTargetCPUVersion(Args).str();

  case llvm::Triple::lanai:
    return getLanaiTargetCPU(Args);

  case llvm::Triple::systemz:
    return systemz::getSystemZTargetCPU(Args);

  case llvm::Triple::r600:
  case llvm::Triple::amdgcn:
    return getAMDGPUTargetGPU(T, Args);

  case llvm::Triple::wasm32:
  case llvm::Triple::wasm64:
    return std::string(getWebAssemblyTargetCPU(Args));
  }
}

llvm::StringRef tools::getLTOParallelism(const ArgList &Args, const Driver &D) {
  Arg *LtoJobsArg = Args.getLastArg(options::OPT_flto_jobs_EQ);
  if (!LtoJobsArg)
    return {};
  if (!llvm::get_threadpool_strategy(LtoJobsArg->getValue()))
    D.Diag(diag::err_drv_invalid_int_value)
        << LtoJobsArg->getAsString(Args) << LtoJobsArg->getValue();
  return LtoJobsArg->getValue();
}

// CloudABI uses -ffunction-sections and -fdata-sections by default.
bool tools::isUseSeparateSections(const llvm::Triple &Triple) {
  return Triple.getOS() == llvm::Triple::CloudABI;
}

void tools::addLTOOptions(const ToolChain &ToolChain, const ArgList &Args,
                          ArgStringList &CmdArgs, const InputInfo &Output,
                          const InputInfo &Input, bool IsThinLTO) {
  const char *Linker = Args.MakeArgString(ToolChain.GetLinkerPath());
  const Driver &D = ToolChain.getDriver();
  if (llvm::sys::path::filename(Linker) != "ld.lld" &&
      llvm::sys::path::stem(Linker) != "ld.lld") {
    // Tell the linker to load the plugin. This has to come before
    // AddLinkerInputs as gold requires -plugin to come before any -plugin-opt
    // that -Wl might forward.
    CmdArgs.push_back("-plugin");

#if defined(_WIN32)
    const char *Suffix = ".dll";
#elif defined(__APPLE__)
    const char *Suffix = ".dylib";
#else
    const char *Suffix = ".so";
#endif

    SmallString<1024> Plugin;
    llvm::sys::path::native(
        Twine(D.Dir) + "/../lib" CLANG_LIBDIR_SUFFIX "/LLVMgold" + Suffix,
        Plugin);
    CmdArgs.push_back(Args.MakeArgString(Plugin));
  }

  // Try to pass driver level flags relevant to LTO code generation down to
  // the plugin.

  // Handle flags for selecting CPU variants.
  std::string CPU = getCPUName(Args, ToolChain.getTriple());
  if (!CPU.empty())
    CmdArgs.push_back(Args.MakeArgString(Twine("-plugin-opt=mcpu=") + CPU));

  if (Arg *A = Args.getLastArg(options::OPT_O_Group)) {
    // The optimization level matches
    // CompilerInvocation.cpp:getOptimizationLevel().
    StringRef OOpt;
    if (A->getOption().matches(options::OPT_O4) ||
        A->getOption().matches(options::OPT_Ofast))
      OOpt = "3";
    else if (A->getOption().matches(options::OPT_O)) {
      OOpt = A->getValue();
      if (OOpt == "g")
        OOpt = "1";
      else if (OOpt == "s" || OOpt == "z")
        OOpt = "2";
    } else if (A->getOption().matches(options::OPT_O0))
      OOpt = "0";
    if (!OOpt.empty())
      CmdArgs.push_back(Args.MakeArgString(Twine("-plugin-opt=O") + OOpt));
  }

  if (Args.hasArg(options::OPT_gsplit_dwarf)) {
    CmdArgs.push_back(
        Args.MakeArgString(Twine("-plugin-opt=dwo_dir=") +
            Output.getFilename() + "_dwo"));
  }

  if (IsThinLTO)
    CmdArgs.push_back("-plugin-opt=thinlto");

  StringRef Parallelism = getLTOParallelism(Args, D);
  if (!Parallelism.empty())
    CmdArgs.push_back(
        Args.MakeArgString("-plugin-opt=jobs=" + Twine(Parallelism)));

  // If an explicit debugger tuning argument appeared, pass it along.
  if (Arg *A = Args.getLastArg(options::OPT_gTune_Group,
                               options::OPT_ggdbN_Group)) {
    if (A->getOption().matches(options::OPT_glldb))
      CmdArgs.push_back("-plugin-opt=-debugger-tune=lldb");
    else if (A->getOption().matches(options::OPT_gsce))
      CmdArgs.push_back("-plugin-opt=-debugger-tune=sce");
    else
      CmdArgs.push_back("-plugin-opt=-debugger-tune=gdb");
  }

  bool UseSeparateSections =
      isUseSeparateSections(ToolChain.getEffectiveTriple());

  if (Args.hasFlag(options::OPT_ffunction_sections,
                   options::OPT_fno_function_sections, UseSeparateSections)) {
    CmdArgs.push_back("-plugin-opt=-function-sections");
  }

  if (Args.hasFlag(options::OPT_fdata_sections, options::OPT_fno_data_sections,
                   UseSeparateSections)) {
    CmdArgs.push_back("-plugin-opt=-data-sections");
  }

  if (Arg *A = getLastProfileSampleUseArg(Args)) {
    StringRef FName = A->getValue();
    if (!llvm::sys::fs::exists(FName))
      D.Diag(diag::err_drv_no_such_file) << FName;
    else
      CmdArgs.push_back(
          Args.MakeArgString(Twine("-plugin-opt=sample-profile=") + FName));
  }

  auto *CSPGOGenerateArg = Args.getLastArg(options::OPT_fcs_profile_generate,
                                           options::OPT_fcs_profile_generate_EQ,
                                           options::OPT_fno_profile_generate);
  if (CSPGOGenerateArg &&
      CSPGOGenerateArg->getOption().matches(options::OPT_fno_profile_generate))
    CSPGOGenerateArg = nullptr;

  auto *ProfileUseArg = getLastProfileUseArg(Args);

  if (CSPGOGenerateArg) {
    CmdArgs.push_back(Args.MakeArgString("-plugin-opt=cs-profile-generate"));
    if (CSPGOGenerateArg->getOption().matches(
            options::OPT_fcs_profile_generate_EQ)) {
      SmallString<128> Path(CSPGOGenerateArg->getValue());
      llvm::sys::path::append(Path, "default_%m.profraw");
      CmdArgs.push_back(
          Args.MakeArgString(Twine("-plugin-opt=cs-profile-path=") + Path));
    } else
      CmdArgs.push_back(
          Args.MakeArgString("-plugin-opt=cs-profile-path=default_%m.profraw"));
  } else if (ProfileUseArg) {
    SmallString<128> Path(
        ProfileUseArg->getNumValues() == 0 ? "" : ProfileUseArg->getValue());
    if (Path.empty() || llvm::sys::fs::is_directory(Path))
      llvm::sys::path::append(Path, "default.profdata");
    CmdArgs.push_back(Args.MakeArgString(Twine("-plugin-opt=cs-profile-path=") +
                                         Path));
  }

  // Need this flag to turn on new pass manager via Gold plugin.
  if (Args.hasFlag(options::OPT_fexperimental_new_pass_manager,
                   options::OPT_fno_experimental_new_pass_manager,
                   /* Default */ ENABLE_EXPERIMENTAL_NEW_PASS_MANAGER)) {
    CmdArgs.push_back("-plugin-opt=new-pass-manager");
  }

  // Setup statistics file output.
  SmallString<128> StatsFile = getStatsFileName(Args, Output, Input, D);
  if (!StatsFile.empty())
    CmdArgs.push_back(
        Args.MakeArgString(Twine("-plugin-opt=stats-file=") + StatsFile));

  addX86AlignBranchArgs(D, Args, CmdArgs, /*IsLTO=*/true);
}

void tools::addArchSpecificRPath(const ToolChain &TC, const ArgList &Args,
                                 ArgStringList &CmdArgs) {
  // Enable -frtlib-add-rpath by default for the case of VE.
  const bool IsVE = TC.getTriple().isVE();
  bool DefaultValue = IsVE;
  if (!Args.hasFlag(options::OPT_frtlib_add_rpath,
                    options::OPT_fno_rtlib_add_rpath, DefaultValue))
    return;

  std::string CandidateRPath = TC.getArchSpecificLibPath();
  if (TC.getVFS().exists(CandidateRPath)) {
    CmdArgs.push_back("-rpath");
    CmdArgs.push_back(Args.MakeArgString(CandidateRPath.c_str()));
  }
}

bool tools::addOpenMPRuntime(ArgStringList &CmdArgs, const ToolChain &TC,
                             const ArgList &Args, bool ForceStaticHostRuntime,
                             bool IsOffloadingHost, bool GompNeedsRT) {
  if (!Args.hasFlag(options::OPT_fopenmp, options::OPT_fopenmp_EQ,
                    options::OPT_fno_openmp, false))
    return false;

  Driver::OpenMPRuntimeKind RTKind = TC.getDriver().getOpenMPRuntime(Args);

  if (RTKind == Driver::OMPRT_Unknown)
    // Already diagnosed.
    return false;

  if (ForceStaticHostRuntime)
    CmdArgs.push_back("-Bstatic");

  switch (RTKind) {
  case Driver::OMPRT_OMP:
    CmdArgs.push_back("-lomp");
    break;
  case Driver::OMPRT_GOMP:
    CmdArgs.push_back("-lgomp");
    break;
  case Driver::OMPRT_IOMP5:
    CmdArgs.push_back("-liomp5");
    break;
  case Driver::OMPRT_Unknown:
    break;
  }

  if (ForceStaticHostRuntime)
    CmdArgs.push_back("-Bdynamic");

  if (RTKind == Driver::OMPRT_GOMP && GompNeedsRT)
      CmdArgs.push_back("-lrt");

  if (IsOffloadingHost)
    CmdArgs.push_back("-lomptarget");

  addArchSpecificRPath(TC, Args, CmdArgs);

  return true;
}

static void addSanitizerRuntime(const ToolChain &TC, const ArgList &Args,
                                ArgStringList &CmdArgs, StringRef Sanitizer,
                                bool IsShared, bool IsWhole) {
  // Wrap any static runtimes that must be forced into executable in
  // whole-archive.
  if (IsWhole) CmdArgs.push_back("--whole-archive");
  CmdArgs.push_back(TC.getCompilerRTArgString(
      Args, Sanitizer, IsShared ? ToolChain::FT_Shared : ToolChain::FT_Static));
  if (IsWhole) CmdArgs.push_back("--no-whole-archive");

  if (IsShared) {
    addArchSpecificRPath(TC, Args, CmdArgs);
  }
}

// Tries to use a file with the list of dynamic symbols that need to be exported
// from the runtime library. Returns true if the file was found.
static bool addSanitizerDynamicList(const ToolChain &TC, const ArgList &Args,
                                    ArgStringList &CmdArgs,
                                    StringRef Sanitizer) {
  // Solaris ld defaults to --export-dynamic behaviour but doesn't support
  // the option, so don't try to pass it.
  if (TC.getTriple().getOS() == llvm::Triple::Solaris)
    return true;
  // Myriad is static linking only.  Furthermore, some versions of its
  // linker have the bug where --export-dynamic overrides -static, so
  // don't use --export-dynamic on that platform.
  if (TC.getTriple().getVendor() == llvm::Triple::Myriad)
    return true;
  SmallString<128> SanRT(TC.getCompilerRT(Args, Sanitizer));
  if (llvm::sys::fs::exists(SanRT + ".syms")) {
    CmdArgs.push_back(Args.MakeArgString("--dynamic-list=" + SanRT + ".syms"));
    return true;
  }
  return false;
}

static const char *getAsNeededOption(const ToolChain &TC, bool as_needed) {
  // While the Solaris 11.2 ld added --as-needed/--no-as-needed as aliases
  // for the native forms -z ignore/-z record, they are missing in Illumos,
  // so always use the native form.
  if (TC.getTriple().isOSSolaris())
    return as_needed ? "-zignore" : "-zrecord";
  else
    return as_needed ? "--as-needed" : "--no-as-needed";
}

void tools::linkSanitizerRuntimeDeps(const ToolChain &TC,
                                     ArgStringList &CmdArgs) {
  // Fuchsia never needs these.  Any sanitizer runtimes with system
  // dependencies use the `.deplibs` feature instead.
  if (TC.getTriple().isOSFuchsia())
    return;

  // Force linking against the system libraries sanitizers depends on
  // (see PR15823 why this is necessary).
  CmdArgs.push_back(getAsNeededOption(TC, false));
  // There's no libpthread or librt on RTEMS & Android.
  if (TC.getTriple().getOS() != llvm::Triple::RTEMS &&
      !TC.getTriple().isAndroid()) {
    CmdArgs.push_back("-lpthread");
    if (!TC.getTriple().isOSOpenBSD())
      CmdArgs.push_back("-lrt");
  }
  CmdArgs.push_back("-lm");
  // There's no libdl on all OSes.
  if (!TC.getTriple().isOSFreeBSD() &&
      !TC.getTriple().isOSNetBSD() &&
      !TC.getTriple().isOSOpenBSD() &&
       TC.getTriple().getOS() != llvm::Triple::RTEMS)
    CmdArgs.push_back("-ldl");
  // Required for backtrace on some OSes
  if (TC.getTriple().isOSFreeBSD() ||
      TC.getTriple().isOSNetBSD())
    CmdArgs.push_back("-lexecinfo");
}

static void
collectSanitizerRuntimes(const ToolChain &TC, const ArgList &Args,
                         SmallVectorImpl<StringRef> &SharedRuntimes,
                         SmallVectorImpl<StringRef> &StaticRuntimes,
                         SmallVectorImpl<StringRef> &NonWholeStaticRuntimes,
                         SmallVectorImpl<StringRef> &HelperStaticRuntimes,
                         SmallVectorImpl<StringRef> &RequiredSymbols) {
  const SanitizerArgs &SanArgs = TC.getSanitizerArgs();
  // Collect shared runtimes.
  if (SanArgs.needsSharedRt()) {
    if (SanArgs.needsAsanRt() && SanArgs.linkRuntimes()) {
      SharedRuntimes.push_back("asan");
      if (!Args.hasArg(options::OPT_shared) && !TC.getTriple().isAndroid())
        HelperStaticRuntimes.push_back("asan-preinit");
    }
    if (SanArgs.needsHeapProfRt() && SanArgs.linkRuntimes()) {
      SharedRuntimes.push_back("heapprof");
      if (!Args.hasArg(options::OPT_shared) && !TC.getTriple().isAndroid())
        HelperStaticRuntimes.push_back("heapprof-preinit");
    }
    if (SanArgs.needsUbsanRt() && SanArgs.linkRuntimes()) {
      if (SanArgs.requiresMinimalRuntime())
        SharedRuntimes.push_back("ubsan_minimal");
      else
        SharedRuntimes.push_back("ubsan_standalone");
    }
    if (SanArgs.needsScudoRt() && SanArgs.linkRuntimes()) {
      if (SanArgs.requiresMinimalRuntime())
        SharedRuntimes.push_back("scudo_minimal");
      else
        SharedRuntimes.push_back("scudo");
    }
    if (SanArgs.needsTsanRt() && SanArgs.linkRuntimes())
      SharedRuntimes.push_back("tsan");
    if (SanArgs.needsHwasanRt() && SanArgs.linkRuntimes())
      SharedRuntimes.push_back("hwasan");
  }

  // The stats_client library is also statically linked into DSOs.
  if (SanArgs.needsStatsRt() && SanArgs.linkRuntimes())
    StaticRuntimes.push_back("stats_client");

  // Collect static runtimes.
  if (Args.hasArg(options::OPT_shared)) {
    // Don't link static runtimes into DSOs.
    return;
  }

  // Each static runtime that has a DSO counterpart above is excluded below,
  // but runtimes that exist only as static are not affected by needsSharedRt.

  if (!SanArgs.needsSharedRt() && SanArgs.needsAsanRt() && SanArgs.linkRuntimes()) {
    StaticRuntimes.push_back("asan");
    if (SanArgs.linkCXXRuntimes())
      StaticRuntimes.push_back("asan_cxx");
  }

  if (!SanArgs.needsSharedRt() && SanArgs.needsHeapProfRt() &&
      SanArgs.linkRuntimes()) {
    StaticRuntimes.push_back("heapprof");
    if (SanArgs.linkCXXRuntimes())
      StaticRuntimes.push_back("heapprof_cxx");
  }

  if (!SanArgs.needsSharedRt() && SanArgs.needsHwasanRt() && SanArgs.linkRuntimes()) {
    StaticRuntimes.push_back("hwasan");
    if (SanArgs.linkCXXRuntimes())
      StaticRuntimes.push_back("hwasan_cxx");
  }
  if (SanArgs.needsDfsanRt() && SanArgs.linkRuntimes())
    StaticRuntimes.push_back("dfsan");
  if (SanArgs.needsLsanRt() && SanArgs.linkRuntimes())
    StaticRuntimes.push_back("lsan");
  if (SanArgs.needsMsanRt() && SanArgs.linkRuntimes()) {
    StaticRuntimes.push_back("msan");
    if (SanArgs.linkCXXRuntimes())
      StaticRuntimes.push_back("msan_cxx");
  }
  if (!SanArgs.needsSharedRt() && SanArgs.needsTsanRt() &&
      SanArgs.linkRuntimes()) {
    StaticRuntimes.push_back("tsan");
    if (SanArgs.linkCXXRuntimes())
      StaticRuntimes.push_back("tsan_cxx");
  }
  if (!SanArgs.needsSharedRt() && SanArgs.needsUbsanRt() && SanArgs.linkRuntimes()) {
    if (SanArgs.requiresMinimalRuntime()) {
      StaticRuntimes.push_back("ubsan_minimal");
    } else {
      StaticRuntimes.push_back("ubsan_standalone");
      if (SanArgs.linkCXXRuntimes())
        StaticRuntimes.push_back("ubsan_standalone_cxx");
    }
  }
  if (SanArgs.needsSafeStackRt() && SanArgs.linkRuntimes()) {
    NonWholeStaticRuntimes.push_back("safestack");
    RequiredSymbols.push_back("__safestack_init");
  }
  if (!(SanArgs.needsSharedRt() && SanArgs.needsUbsanRt() && SanArgs.linkRuntimes())) {
    if (SanArgs.needsCfiRt() && SanArgs.linkRuntimes())
      StaticRuntimes.push_back("cfi");
    if (SanArgs.needsCfiDiagRt() && SanArgs.linkRuntimes()) {
      StaticRuntimes.push_back("cfi_diag");
      if (SanArgs.linkCXXRuntimes())
        StaticRuntimes.push_back("ubsan_standalone_cxx");
    }
  }
  if (SanArgs.needsStatsRt() && SanArgs.linkRuntimes()) {
    NonWholeStaticRuntimes.push_back("stats");
    RequiredSymbols.push_back("__sanitizer_stats_register");
  }
  if (!SanArgs.needsSharedRt() && SanArgs.needsScudoRt() && SanArgs.linkRuntimes()) {
    if (SanArgs.requiresMinimalRuntime()) {
      StaticRuntimes.push_back("scudo_minimal");
      if (SanArgs.linkCXXRuntimes())
        StaticRuntimes.push_back("scudo_cxx_minimal");
    } else {
      StaticRuntimes.push_back("scudo");
      if (SanArgs.linkCXXRuntimes())
        StaticRuntimes.push_back("scudo_cxx");
    }
  }
}

// Should be called before we add system libraries (C++ ABI, libstdc++/libc++,
// C runtime, etc). Returns true if sanitizer system deps need to be linked in.
bool tools::addSanitizerRuntimes(const ToolChain &TC, const ArgList &Args,
                                 ArgStringList &CmdArgs) {
  SmallVector<StringRef, 4> SharedRuntimes, StaticRuntimes,
      NonWholeStaticRuntimes, HelperStaticRuntimes, RequiredSymbols;
  collectSanitizerRuntimes(TC, Args, SharedRuntimes, StaticRuntimes,
                           NonWholeStaticRuntimes, HelperStaticRuntimes,
                           RequiredSymbols);

  const SanitizerArgs &SanArgs = TC.getSanitizerArgs();
  // Inject libfuzzer dependencies.
  if (SanArgs.needsFuzzer() && SanArgs.linkRuntimes() &&
      !Args.hasArg(options::OPT_shared)) {

    addSanitizerRuntime(TC, Args, CmdArgs, "fuzzer", false, true);
    if (SanArgs.needsFuzzerInterceptors())
      addSanitizerRuntime(TC, Args, CmdArgs, "fuzzer_interceptors", false,
                          true);
    if (!Args.hasArg(clang::driver::options::OPT_nostdlibxx))
      TC.AddCXXStdlibLibArgs(Args, CmdArgs);
  }

  for (auto RT : SharedRuntimes)
    addSanitizerRuntime(TC, Args, CmdArgs, RT, true, false);
  for (auto RT : HelperStaticRuntimes)
    addSanitizerRuntime(TC, Args, CmdArgs, RT, false, true);
  bool AddExportDynamic = false;
  for (auto RT : StaticRuntimes) {
    addSanitizerRuntime(TC, Args, CmdArgs, RT, false, true);
    AddExportDynamic |= !addSanitizerDynamicList(TC, Args, CmdArgs, RT);
  }
  for (auto RT : NonWholeStaticRuntimes) {
    addSanitizerRuntime(TC, Args, CmdArgs, RT, false, false);
    AddExportDynamic |= !addSanitizerDynamicList(TC, Args, CmdArgs, RT);
  }
  for (auto S : RequiredSymbols) {
    CmdArgs.push_back("-u");
    CmdArgs.push_back(Args.MakeArgString(S));
  }
  // If there is a static runtime with no dynamic list, force all the symbols
  // to be dynamic to be sure we export sanitizer interface functions.
  if (AddExportDynamic)
    CmdArgs.push_back("--export-dynamic");

  if (SanArgs.hasCrossDsoCfi() && !AddExportDynamic)
    CmdArgs.push_back("--export-dynamic-symbol=__cfi_check");

  return !StaticRuntimes.empty() || !NonWholeStaticRuntimes.empty();
}

bool tools::addXRayRuntime(const ToolChain&TC, const ArgList &Args, ArgStringList &CmdArgs) {
  if (Args.hasArg(options::OPT_shared))
    return false;

  if (TC.getXRayArgs().needsXRayRt()) {
    CmdArgs.push_back("-whole-archive");
    CmdArgs.push_back(TC.getCompilerRTArgString(Args, "xray"));
    for (const auto &Mode : TC.getXRayArgs().modeList())
      CmdArgs.push_back(TC.getCompilerRTArgString(Args, Mode));
    CmdArgs.push_back("-no-whole-archive");
    return true;
  }

  return false;
}

void tools::linkXRayRuntimeDeps(const ToolChain &TC, ArgStringList &CmdArgs) {
  CmdArgs.push_back(getAsNeededOption(TC, false));
  CmdArgs.push_back("-lpthread");
  if (!TC.getTriple().isOSOpenBSD())
    CmdArgs.push_back("-lrt");
  CmdArgs.push_back("-lm");

  if (!TC.getTriple().isOSFreeBSD() &&
      !TC.getTriple().isOSNetBSD() &&
      !TC.getTriple().isOSOpenBSD())
    CmdArgs.push_back("-ldl");
}

bool tools::areOptimizationsEnabled(const ArgList &Args) {
  // Find the last -O arg and see if it is non-zero.
  if (Arg *A = Args.getLastArg(options::OPT_O_Group))
    return !A->getOption().matches(options::OPT_O0);
  // Defaults to -O0.
  return false;
}

const char *tools::SplitDebugName(const ArgList &Args, const InputInfo &Input,
                                  const InputInfo &Output) {
  if (Arg *A = Args.getLastArg(options::OPT_gsplit_dwarf_EQ))
    if (StringRef(A->getValue()) == "single")
      return Args.MakeArgString(Output.getFilename());

  Arg *FinalOutput = Args.getLastArg(options::OPT_o);
  if (FinalOutput && Args.hasArg(options::OPT_c)) {
    SmallString<128> T(FinalOutput->getValue());
    llvm::sys::path::replace_extension(T, "dwo");
    return Args.MakeArgString(T);
  } else {
    // Use the compilation dir.
    SmallString<128> T(
        Args.getLastArgValue(options::OPT_fdebug_compilation_dir));
    SmallString<128> F(llvm::sys::path::stem(Input.getBaseInput()));
    llvm::sys::path::replace_extension(F, "dwo");
    T += F;
    return Args.MakeArgString(F);
  }
}

void tools::SplitDebugInfo(const ToolChain &TC, Compilation &C, const Tool &T,
                           const JobAction &JA, const ArgList &Args,
                           const InputInfo &Output, const char *OutFile) {
  ArgStringList ExtractArgs;
  ExtractArgs.push_back("--extract-dwo");

  ArgStringList StripArgs;
  StripArgs.push_back("--strip-dwo");

  // Grabbing the output of the earlier compile step.
  StripArgs.push_back(Output.getFilename());
  ExtractArgs.push_back(Output.getFilename());
  ExtractArgs.push_back(OutFile);

  const char *Exec =
      Args.MakeArgString(TC.GetProgramPath(CLANG_DEFAULT_OBJCOPY));
  InputInfo II(types::TY_Object, Output.getFilename(), Output.getFilename());

  // First extract the dwo sections.
  C.addCommand(std::make_unique<Command>(
      JA, T, ResponseFileSupport::AtFileCurCP(), Exec, ExtractArgs, II));

  // Then remove them from the original .o file.
  C.addCommand(std::make_unique<Command>(
      JA, T, ResponseFileSupport::AtFileCurCP(), Exec, StripArgs, II));
}

// Claim options we don't want to warn if they are unused. We do this for
// options that build systems might add but are unused when assembling or only
// running the preprocessor for example.
void tools::claimNoWarnArgs(const ArgList &Args) {
  // Don't warn about unused -f(no-)?lto.  This can happen when we're
  // preprocessing, precompiling or assembling.
  Args.ClaimAllArgs(options::OPT_flto_EQ);
  Args.ClaimAllArgs(options::OPT_flto);
  Args.ClaimAllArgs(options::OPT_fno_lto);
}

Arg *tools::getLastProfileUseArg(const ArgList &Args) {
  auto *ProfileUseArg = Args.getLastArg(
      options::OPT_fprofile_instr_use, options::OPT_fprofile_instr_use_EQ,
      options::OPT_fprofile_use, options::OPT_fprofile_use_EQ,
      options::OPT_fno_profile_instr_use);

  if (ProfileUseArg &&
      ProfileUseArg->getOption().matches(options::OPT_fno_profile_instr_use))
    ProfileUseArg = nullptr;

  return ProfileUseArg;
}

Arg *tools::getLastProfileSampleUseArg(const ArgList &Args) {
  auto *ProfileSampleUseArg = Args.getLastArg(
      options::OPT_fprofile_sample_use, options::OPT_fprofile_sample_use_EQ,
      options::OPT_fauto_profile, options::OPT_fauto_profile_EQ,
      options::OPT_fno_profile_sample_use, options::OPT_fno_auto_profile);

  if (ProfileSampleUseArg &&
      (ProfileSampleUseArg->getOption().matches(
           options::OPT_fno_profile_sample_use) ||
       ProfileSampleUseArg->getOption().matches(options::OPT_fno_auto_profile)))
    return nullptr;

  return Args.getLastArg(options::OPT_fprofile_sample_use_EQ,
                         options::OPT_fauto_profile_EQ);
}

/// Parses the various -fpic/-fPIC/-fpie/-fPIE arguments.  Then,
/// smooshes them together with platform defaults, to decide whether
/// this compile should be using PIC mode or not. Returns a tuple of
/// (RelocationModel, PICLevel, IsPIE).
std::tuple<llvm::Reloc::Model, unsigned, bool>
tools::ParsePICArgs(const ToolChain &ToolChain, const ArgList &Args) {
  const llvm::Triple &EffectiveTriple = ToolChain.getEffectiveTriple();
  const llvm::Triple &Triple = ToolChain.getTriple();

  bool PIE = ToolChain.isPIEDefault();
  bool PIC = PIE || ToolChain.isPICDefault();
  // The Darwin/MachO default to use PIC does not apply when using -static.
  if (Triple.isOSBinFormatMachO() && Args.hasArg(options::OPT_static))
    PIE = PIC = false;
  bool IsPICLevelTwo = PIC;

  bool KernelOrKext =
      Args.hasArg(options::OPT_mkernel, options::OPT_fapple_kext);

  // Android-specific defaults for PIC/PIE
  if (Triple.isAndroid()) {
    switch (Triple.getArch()) {
    case llvm::Triple::arm:
    case llvm::Triple::armeb:
    case llvm::Triple::thumb:
    case llvm::Triple::thumbeb:
    case llvm::Triple::aarch64:
    case llvm::Triple::mips:
    case llvm::Triple::mipsel:
    case llvm::Triple::mips64:
    case llvm::Triple::mips64el:
      PIC = true; // "-fpic"
      break;

    case llvm::Triple::x86:
    case llvm::Triple::x86_64:
      PIC = true; // "-fPIC"
      IsPICLevelTwo = true;
      break;

    default:
      break;
    }
  }

  // OpenBSD-specific defaults for PIE
  if (Triple.isOSOpenBSD()) {
    switch (ToolChain.getArch()) {
    case llvm::Triple::arm:
    case llvm::Triple::aarch64:
    case llvm::Triple::mips64:
    case llvm::Triple::mips64el:
    case llvm::Triple::x86:
    case llvm::Triple::x86_64:
      IsPICLevelTwo = false; // "-fpie"
      break;

    case llvm::Triple::ppc:
    case llvm::Triple::sparc:
    case llvm::Triple::sparcel:
    case llvm::Triple::sparcv9:
      IsPICLevelTwo = true; // "-fPIE"
      break;

    default:
      break;
    }
  }

  // AMDGPU-specific defaults for PIC.
  if (Triple.getArch() == llvm::Triple::amdgcn)
    PIC = true;

  // The last argument relating to either PIC or PIE wins, and no
  // other argument is used. If the last argument is any flavor of the
  // '-fno-...' arguments, both PIC and PIE are disabled. Any PIE
  // option implicitly enables PIC at the same level.
  Arg *LastPICArg = Args.getLastArg(options::OPT_fPIC, options::OPT_fno_PIC,
                                    options::OPT_fpic, options::OPT_fno_pic,
                                    options::OPT_fPIE, options::OPT_fno_PIE,
                                    options::OPT_fpie, options::OPT_fno_pie);
  if (Triple.isOSWindows() && LastPICArg &&
      LastPICArg ==
          Args.getLastArg(options::OPT_fPIC, options::OPT_fpic,
                          options::OPT_fPIE, options::OPT_fpie)) {
    ToolChain.getDriver().Diag(diag::err_drv_unsupported_opt_for_target)
        << LastPICArg->getSpelling() << Triple.str();
    if (Triple.getArch() == llvm::Triple::x86_64)
      return std::make_tuple(llvm::Reloc::PIC_, 2U, false);
    return std::make_tuple(llvm::Reloc::Static, 0U, false);
  }

  // Check whether the tool chain trumps the PIC-ness decision. If the PIC-ness
  // is forced, then neither PIC nor PIE flags will have no effect.
  if (!ToolChain.isPICDefaultForced()) {
    if (LastPICArg) {
      Option O = LastPICArg->getOption();
      if (O.matches(options::OPT_fPIC) || O.matches(options::OPT_fpic) ||
          O.matches(options::OPT_fPIE) || O.matches(options::OPT_fpie)) {
        PIE = O.matches(options::OPT_fPIE) || O.matches(options::OPT_fpie);
        PIC =
            PIE || O.matches(options::OPT_fPIC) || O.matches(options::OPT_fpic);
        IsPICLevelTwo =
            O.matches(options::OPT_fPIE) || O.matches(options::OPT_fPIC);
      } else {
        PIE = PIC = false;
        if (EffectiveTriple.isPS4CPU()) {
          Arg *ModelArg = Args.getLastArg(options::OPT_mcmodel_EQ);
          StringRef Model = ModelArg ? ModelArg->getValue() : "";
          if (Model != "kernel") {
            PIC = true;
            ToolChain.getDriver().Diag(diag::warn_drv_ps4_force_pic)
                << LastPICArg->getSpelling();
          }
        }
      }
    }
  }

  // Introduce a Darwin and PS4-specific hack. If the default is PIC, but the
  // PIC level would've been set to level 1, force it back to level 2 PIC
  // instead.
  if (PIC && (Triple.isOSDarwin() || EffectiveTriple.isPS4CPU()))
    IsPICLevelTwo |= ToolChain.isPICDefault();

  // This kernel flags are a trump-card: they will disable PIC/PIE
  // generation, independent of the argument order.
  if (KernelOrKext &&
      ((!EffectiveTriple.isiOS() || EffectiveTriple.isOSVersionLT(6)) &&
       !EffectiveTriple.isWatchOS()))
    PIC = PIE = false;

  if (Arg *A = Args.getLastArg(options::OPT_mdynamic_no_pic)) {
    // This is a very special mode. It trumps the other modes, almost no one
    // uses it, and it isn't even valid on any OS but Darwin.
    if (!Triple.isOSDarwin())
      ToolChain.getDriver().Diag(diag::err_drv_unsupported_opt_for_target)
          << A->getSpelling() << Triple.str();

    // FIXME: Warn when this flag trumps some other PIC or PIE flag.

    // Only a forced PIC mode can cause the actual compile to have PIC defines
    // etc., no flags are sufficient. This behavior was selected to closely
    // match that of llvm-gcc and Apple GCC before that.
    PIC = ToolChain.isPICDefault() && ToolChain.isPICDefaultForced();

    return std::make_tuple(llvm::Reloc::DynamicNoPIC, PIC ? 2U : 0U, false);
  }

  bool EmbeddedPISupported;
  switch (Triple.getArch()) {
    case llvm::Triple::arm:
    case llvm::Triple::armeb:
    case llvm::Triple::thumb:
    case llvm::Triple::thumbeb:
      EmbeddedPISupported = true;
      break;
    default:
      EmbeddedPISupported = false;
      break;
  }

  bool ROPI = false, RWPI = false;
  Arg* LastROPIArg = Args.getLastArg(options::OPT_fropi, options::OPT_fno_ropi);
  if (LastROPIArg && LastROPIArg->getOption().matches(options::OPT_fropi)) {
    if (!EmbeddedPISupported)
      ToolChain.getDriver().Diag(diag::err_drv_unsupported_opt_for_target)
          << LastROPIArg->getSpelling() << Triple.str();
    ROPI = true;
  }
  Arg *LastRWPIArg = Args.getLastArg(options::OPT_frwpi, options::OPT_fno_rwpi);
  if (LastRWPIArg && LastRWPIArg->getOption().matches(options::OPT_frwpi)) {
    if (!EmbeddedPISupported)
      ToolChain.getDriver().Diag(diag::err_drv_unsupported_opt_for_target)
          << LastRWPIArg->getSpelling() << Triple.str();
    RWPI = true;
  }

  // ROPI and RWPI are not compatible with PIC or PIE.
  if ((ROPI || RWPI) && (PIC || PIE))
    ToolChain.getDriver().Diag(diag::err_drv_ropi_rwpi_incompatible_with_pic);

  if (Triple.isMIPS()) {
    StringRef CPUName;
    StringRef ABIName;
    mips::getMipsCPUAndABI(Args, Triple, CPUName, ABIName);
    // When targeting the N64 ABI, PIC is the default, except in the case
    // when the -mno-abicalls option is used. In that case we exit
    // at next check regardless of PIC being set below.
    if (ABIName == "n64")
      PIC = true;
    // When targettng MIPS with -mno-abicalls, it's always static.
    if(Args.hasArg(options::OPT_mno_abicalls))
      return std::make_tuple(llvm::Reloc::Static, 0U, false);
    // Unlike other architectures, MIPS, even with -fPIC/-mxgot/multigot,
    // does not use PIC level 2 for historical reasons.
    IsPICLevelTwo = false;
  }

  if (PIC)
    return std::make_tuple(llvm::Reloc::PIC_, IsPICLevelTwo ? 2U : 1U, PIE);

  llvm::Reloc::Model RelocM = llvm::Reloc::Static;
  if (ROPI && RWPI)
    RelocM = llvm::Reloc::ROPI_RWPI;
  else if (ROPI)
    RelocM = llvm::Reloc::ROPI;
  else if (RWPI)
    RelocM = llvm::Reloc::RWPI;

  return std::make_tuple(RelocM, 0U, false);
}

// `-falign-functions` indicates that the functions should be aligned to a
// 16-byte boundary.
//
// `-falign-functions=1` is the same as `-fno-align-functions`.
//
// The scalar `n` in `-falign-functions=n` must be an integral value between
// [0, 65536].  If the value is not a power-of-two, it will be rounded up to
// the nearest power-of-two.
//
// If we return `0`, the frontend will default to the backend's preferred
// alignment.
//
// NOTE: icc only allows values between [0, 4096].  icc uses `-falign-functions`
// to mean `-falign-functions=16`.  GCC defaults to the backend's preferred
// alignment.  For unaligned functions, we default to the backend's preferred
// alignment.
unsigned tools::ParseFunctionAlignment(const ToolChain &TC,
                                       const ArgList &Args) {
  const Arg *A = Args.getLastArg(options::OPT_falign_functions,
                                 options::OPT_falign_functions_EQ,
                                 options::OPT_fno_align_functions);
  if (!A || A->getOption().matches(options::OPT_fno_align_functions))
    return 0;

  if (A->getOption().matches(options::OPT_falign_functions))
    return 0;

  unsigned Value = 0;
  if (StringRef(A->getValue()).getAsInteger(10, Value) || Value > 65536)
    TC.getDriver().Diag(diag::err_drv_invalid_int_value)
        << A->getAsString(Args) << A->getValue();
  return Value ? llvm::Log2_32_Ceil(std::min(Value, 65536u)) : Value;
}

unsigned tools::ParseDebugDefaultVersion(const ToolChain &TC,
                                         const ArgList &Args) {
  const Arg *A = Args.getLastArg(options::OPT_fdebug_default_version);

  if (!A)
    return 0;

  unsigned Value = 0;
  if (StringRef(A->getValue()).getAsInteger(10, Value) || Value > 5 ||
      Value < 2)
    TC.getDriver().Diag(diag::err_drv_invalid_int_value)
        << A->getAsString(Args) << A->getValue();
  return Value;
}

void tools::AddAssemblerKPIC(const ToolChain &ToolChain, const ArgList &Args,
                             ArgStringList &CmdArgs) {
  llvm::Reloc::Model RelocationModel;
  unsigned PICLevel;
  bool IsPIE;
  std::tie(RelocationModel, PICLevel, IsPIE) = ParsePICArgs(ToolChain, Args);

  if (RelocationModel != llvm::Reloc::Static)
    CmdArgs.push_back("-KPIC");
}

/// Determine whether Objective-C automated reference counting is
/// enabled.
bool tools::isObjCAutoRefCount(const ArgList &Args) {
  return Args.hasFlag(options::OPT_fobjc_arc, options::OPT_fno_objc_arc, false);
}

enum class LibGccType { UnspecifiedLibGcc, StaticLibGcc, SharedLibGcc };

static LibGccType getLibGccType(const Driver &D, const ArgList &Args) {
  if (Args.hasArg(options::OPT_static_libgcc) ||
      Args.hasArg(options::OPT_static) || Args.hasArg(options::OPT_static_pie))
    return LibGccType::StaticLibGcc;
  if (Args.hasArg(options::OPT_shared_libgcc) || D.CCCIsCXX())
    return LibGccType::SharedLibGcc;
  return LibGccType::UnspecifiedLibGcc;
}

// Gcc adds libgcc arguments in various ways:
//
// gcc <none>:     -lgcc --as-needed -lgcc_s --no-as-needed
// g++ <none>:                       -lgcc_s               -lgcc
// gcc shared:                       -lgcc_s               -lgcc
// g++ shared:                       -lgcc_s               -lgcc
// gcc static:     -lgcc             -lgcc_eh
// g++ static:     -lgcc             -lgcc_eh
// gcc static-pie: -lgcc             -lgcc_eh
// g++ static-pie: -lgcc             -lgcc_eh
//
// Also, certain targets need additional adjustments.

static void AddUnwindLibrary(const ToolChain &TC, const Driver &D,
                             ArgStringList &CmdArgs, const ArgList &Args) {
  ToolChain::UnwindLibType UNW = TC.GetUnwindLibType(Args);
  // Targets that don't use unwind libraries.
  if (TC.getTriple().isAndroid() || TC.getTriple().isOSIAMCU() ||
      TC.getTriple().isOSBinFormatWasm() ||
      UNW == ToolChain::UNW_None)
    return;

  LibGccType LGT = getLibGccType(D, Args);
  bool AsNeeded = LGT == LibGccType::UnspecifiedLibGcc &&
                  !TC.getTriple().isAndroid() && !TC.getTriple().isOSCygMing();
  if (AsNeeded)
    CmdArgs.push_back(getAsNeededOption(TC, true));

  switch (UNW) {
  case ToolChain::UNW_None:
    return;
  case ToolChain::UNW_Libgcc: {
    if (LGT == LibGccType::StaticLibGcc)
      CmdArgs.push_back("-lgcc_eh");
    else
      CmdArgs.push_back("-lgcc_s");
    break;
  }
  case ToolChain::UNW_CompilerRT:
    if (LGT == LibGccType::StaticLibGcc)
      CmdArgs.push_back("-l:libunwind.a");
    else if (TC.getTriple().isOSCygMing()) {
      if (LGT == LibGccType::SharedLibGcc)
        CmdArgs.push_back("-l:libunwind.dll.a");
      else
        // Let the linker choose between libunwind.dll.a and libunwind.a
        // depending on what's available, and depending on the -static flag
        CmdArgs.push_back("-lunwind");
    } else
      CmdArgs.push_back("-l:libunwind.so");
    break;
  }

  if (AsNeeded)
    CmdArgs.push_back(getAsNeededOption(TC, false));
}

static void AddLibgcc(const ToolChain &TC, const Driver &D,
                      ArgStringList &CmdArgs, const ArgList &Args) {
  LibGccType LGT = getLibGccType(D, Args);
  if (LGT != LibGccType::SharedLibGcc)
    CmdArgs.push_back("-lgcc");
  AddUnwindLibrary(TC, D, CmdArgs, Args);
  if (LGT == LibGccType::SharedLibGcc)
    CmdArgs.push_back("-lgcc");

  // According to Android ABI, we have to link with libdl if we are
  // linking with non-static libgcc.
  //
  // NOTE: This fixes a link error on Android MIPS as well.  The non-static
  // libgcc for MIPS relies on _Unwind_Find_FDE and dl_iterate_phdr from libdl.
  if (TC.getTriple().isAndroid() && LGT != LibGccType::StaticLibGcc)
    CmdArgs.push_back("-ldl");
}

void tools::AddRunTimeLibs(const ToolChain &TC, const Driver &D,
                           ArgStringList &CmdArgs, const ArgList &Args) {
  // Make use of compiler-rt if --rtlib option is used
  ToolChain::RuntimeLibType RLT = TC.GetRuntimeLibType(Args);

  switch (RLT) {
  case ToolChain::RLT_CompilerRT:
    CmdArgs.push_back(TC.getCompilerRTArgString(Args, "builtins"));
    AddUnwindLibrary(TC, D, CmdArgs, Args);
    break;
  case ToolChain::RLT_Libgcc:
    // Make sure libgcc is not used under MSVC environment by default
    if (TC.getTriple().isKnownWindowsMSVCEnvironment()) {
      // Issue error diagnostic if libgcc is explicitly specified
      // through command line as --rtlib option argument.
      if (Args.hasArg(options::OPT_rtlib_EQ)) {
        TC.getDriver().Diag(diag::err_drv_unsupported_rtlib_for_platform)
            << Args.getLastArg(options::OPT_rtlib_EQ)->getValue() << "MSVC";
      }
    } else
      AddLibgcc(TC, D, CmdArgs, Args);
    break;
  }
}

SmallString<128> tools::getStatsFileName(const llvm::opt::ArgList &Args,
                                         const InputInfo &Output,
                                         const InputInfo &Input,
                                         const Driver &D) {
  const Arg *A = Args.getLastArg(options::OPT_save_stats_EQ);
  if (!A)
    return {};

  StringRef SaveStats = A->getValue();
  SmallString<128> StatsFile;
  if (SaveStats == "obj" && Output.isFilename()) {
    StatsFile.assign(Output.getFilename());
    llvm::sys::path::remove_filename(StatsFile);
  } else if (SaveStats != "cwd") {
    D.Diag(diag::err_drv_invalid_value) << A->getAsString(Args) << SaveStats;
    return {};
  }

  StringRef BaseName = llvm::sys::path::filename(Input.getBaseInput());
  llvm::sys::path::append(StatsFile, BaseName);
  llvm::sys::path::replace_extension(StatsFile, "stats");
  return StatsFile;
}

void tools::addMultilibFlag(bool Enabled, const char *const Flag,
                            Multilib::flags_list &Flags) {
  Flags.push_back(std::string(Enabled ? "+" : "-") + Flag);
}

void tools::addX86AlignBranchArgs(const Driver &D, const ArgList &Args,
                                  ArgStringList &CmdArgs, bool IsLTO) {
  auto addArg = [&, IsLTO](const Twine &Arg) {
    if (IsLTO) {
      CmdArgs.push_back(Args.MakeArgString("-plugin-opt=" + Arg));
    } else {
      CmdArgs.push_back("-mllvm");
      CmdArgs.push_back(Args.MakeArgString(Arg));
    }
  };

  if (Args.hasArg(options::OPT_mbranches_within_32B_boundaries)) {
    addArg(Twine("-x86-branches-within-32B-boundaries"));
  }
  if (const Arg *A = Args.getLastArg(options::OPT_malign_branch_boundary_EQ)) {
    StringRef Value = A->getValue();
    unsigned Boundary;
    if (Value.getAsInteger(10, Boundary) || Boundary < 16 ||
        !llvm::isPowerOf2_64(Boundary)) {
      D.Diag(diag::err_drv_invalid_argument_to_option)
          << Value << A->getOption().getName();
    } else {
      addArg("-x86-align-branch-boundary=" + Twine(Boundary));
    }
  }
  if (const Arg *A = Args.getLastArg(options::OPT_malign_branch_EQ)) {
    std::string AlignBranch;
    for (StringRef T : A->getValues()) {
      if (T != "fused" && T != "jcc" && T != "jmp" && T != "call" &&
          T != "ret" && T != "indirect")
        D.Diag(diag::err_drv_invalid_malign_branch_EQ)
            << T << "fused, jcc, jmp, call, ret, indirect";
      if (!AlignBranch.empty())
        AlignBranch += '+';
      AlignBranch += T;
    }
    addArg("-x86-align-branch=" + Twine(AlignBranch));
  }
  if (const Arg *A = Args.getLastArg(options::OPT_mpad_max_prefix_size_EQ)) {
    StringRef Value = A->getValue();
    unsigned PrefixSize;
    if (Value.getAsInteger(10, PrefixSize)) {
      D.Diag(diag::err_drv_invalid_argument_to_option)
          << Value << A->getOption().getName();
    } else {
      addArg("-x86-pad-max-prefix-size=" + Twine(PrefixSize));
    }
  }
}<|MERGE_RESOLUTION|>--- conflicted
+++ resolved
@@ -9,11 +9,7 @@
 #include "CommonArgs.h"
 #include "Arch/AArch64.h"
 #include "Arch/ARM.h"
-<<<<<<< HEAD
-#include "Arch/M680x0.h"
-=======
 #include "Arch/M68k.h"
->>>>>>> 49068b55
 #include "Arch/Mips.h"
 #include "Arch/PPC.h"
 #include "Arch/SystemZ.h"
@@ -297,13 +293,8 @@
     return arm::getARMTargetCPU(MCPU, MArch, T);
   }
 
-<<<<<<< HEAD
-  case llvm::Triple::m680x0:
-    return m680x0::getM680x0TargetCPU(Args);
-=======
   case llvm::Triple::m68k:
     return m68k::getM68kTargetCPU(Args);
->>>>>>> 49068b55
 
   case llvm::Triple::avr:
     if (const Arg *A = Args.getLastArg(options::OPT_mmcu_EQ))
