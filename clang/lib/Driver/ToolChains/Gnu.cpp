//===--- Gnu.cpp - Gnu Tool and ToolChain Implementations -------*- C++ -*-===//
//
// Part of the LLVM Project, under the Apache License v2.0 with LLVM Exceptions.
// See https://llvm.org/LICENSE.txt for license information.
// SPDX-License-Identifier: Apache-2.0 WITH LLVM-exception
//
//===----------------------------------------------------------------------===//

#include "Gnu.h"
#include "Arch/ARM.h"
#include "Arch/Mips.h"
#include "Arch/PPC.h"
#include "Arch/RISCV.h"
#include "Arch/Sparc.h"
#include "Arch/SystemZ.h"
#include "CommonArgs.h"
#include "Linux.h"
#include "clang/Config/config.h" // for GCC_INSTALL_PREFIX
#include "clang/Driver/Compilation.h"
#include "clang/Driver/Driver.h"
#include "clang/Driver/DriverDiagnostic.h"
#include "clang/Driver/Options.h"
#include "clang/Driver/Tool.h"
#include "clang/Driver/ToolChain.h"
#include "llvm/Option/ArgList.h"
#include "llvm/Support/CodeGen.h"
#include "llvm/Support/Path.h"
#include "llvm/Support/TargetParser.h"
#include "llvm/Support/VirtualFileSystem.h"
#include <system_error>

using namespace clang::driver;
using namespace clang::driver::toolchains;
using namespace clang;
using namespace llvm::opt;

using tools::addMultilibFlag;
using tools::addPathIfExists;

static bool forwardToGCC(const Option &O) {
  // LinkerInput options have been forwarded. Don't duplicate.
  if (O.hasFlag(options::LinkerInput))
    return false;
  return O.matches(options::OPT_Link_Group) || O.hasFlag(options::LinkOption);
}

// Switch CPU names not recognized by GNU assembler to a close CPU that it does
// recognize, instead of a lower march from being picked in the absence of a cpu
// flag.
static void normalizeCPUNamesForAssembler(const ArgList &Args,
                                          ArgStringList &CmdArgs) {
  if (Arg *A = Args.getLastArg(options::OPT_mcpu_EQ)) {
    StringRef CPUArg(A->getValue());
    if (CPUArg.equals_lower("krait"))
      CmdArgs.push_back("-mcpu=cortex-a15");
    else if(CPUArg.equals_lower("kryo"))
      CmdArgs.push_back("-mcpu=cortex-a57");
    else
      Args.AddLastArg(CmdArgs, options::OPT_mcpu_EQ);
  }
}

void tools::gcc::Common::ConstructJob(Compilation &C, const JobAction &JA,
                                      const InputInfo &Output,
                                      const InputInfoList &Inputs,
                                      const ArgList &Args,
                                      const char *LinkingOutput) const {
  const Driver &D = getToolChain().getDriver();
  ArgStringList CmdArgs;

  for (const auto &A : Args) {
    if (forwardToGCC(A->getOption())) {
      // It is unfortunate that we have to claim here, as this means
      // we will basically never report anything interesting for
      // platforms using a generic gcc, even if we are just using gcc
      // to get to the assembler.
      A->claim();

      A->render(Args, CmdArgs);
    }
  }

  RenderExtraToolArgs(JA, CmdArgs);

  // If using a driver driver, force the arch.
  if (getToolChain().getTriple().isOSDarwin()) {
    CmdArgs.push_back("-arch");
    CmdArgs.push_back(
        Args.MakeArgString(getToolChain().getDefaultUniversalArchName()));
  }

  // Try to force gcc to match the tool chain we want, if we recognize
  // the arch.
  //
  // FIXME: The triple class should directly provide the information we want
  // here.
  switch (getToolChain().getArch()) {
  default:
    break;
  case llvm::Triple::x86:
  case llvm::Triple::ppc:
    CmdArgs.push_back("-m32");
    break;
  case llvm::Triple::x86_64:
  case llvm::Triple::ppc64:
  case llvm::Triple::ppc64le:
    CmdArgs.push_back("-m64");
    break;
  case llvm::Triple::sparcel:
    CmdArgs.push_back("-EL");
    break;
  }

  if (Output.isFilename()) {
    CmdArgs.push_back("-o");
    CmdArgs.push_back(Output.getFilename());
  } else {
    assert(Output.isNothing() && "Unexpected output");
    CmdArgs.push_back("-fsyntax-only");
  }

  Args.AddAllArgValues(CmdArgs, options::OPT_Wa_COMMA, options::OPT_Xassembler);

  // Only pass -x if gcc will understand it; otherwise hope gcc
  // understands the suffix correctly. The main use case this would go
  // wrong in is for linker inputs if they happened to have an odd
  // suffix; really the only way to get this to happen is a command
  // like '-x foobar a.c' which will treat a.c like a linker input.
  //
  // FIXME: For the linker case specifically, can we safely convert
  // inputs into '-Wl,' options?
  for (const auto &II : Inputs) {
    // Don't try to pass LLVM or AST inputs to a generic gcc.
    if (types::isLLVMIR(II.getType()))
      D.Diag(clang::diag::err_drv_no_linker_llvm_support)
          << getToolChain().getTripleString();
    else if (II.getType() == types::TY_AST)
      D.Diag(diag::err_drv_no_ast_support) << getToolChain().getTripleString();
    else if (II.getType() == types::TY_ModuleFile)
      D.Diag(diag::err_drv_no_module_support)
          << getToolChain().getTripleString();

    if (types::canTypeBeUserSpecified(II.getType())) {
      CmdArgs.push_back("-x");
      CmdArgs.push_back(types::getTypeName(II.getType()));
    }

    if (II.isFilename())
      CmdArgs.push_back(II.getFilename());
    else {
      const Arg &A = II.getInputArg();

      // Reverse translate some rewritten options.
      if (A.getOption().matches(options::OPT_Z_reserved_lib_stdcxx)) {
        CmdArgs.push_back("-lstdc++");
        continue;
      }

      // Don't render as input, we need gcc to do the translations.
      A.render(Args, CmdArgs);
    }
  }

  const std::string &customGCCName = D.getCCCGenericGCCName();
  const char *GCCName;
  if (!customGCCName.empty())
    GCCName = customGCCName.c_str();
  else if (D.CCCIsCXX()) {
    GCCName = "g++";
  } else
    GCCName = "gcc";

  const char *Exec = Args.MakeArgString(getToolChain().GetProgramPath(GCCName));
  C.addCommand(std::make_unique<Command>(
      JA, *this, ResponseFileSupport::AtFileCurCP(), Exec, CmdArgs, Inputs));
}

void tools::gcc::Preprocessor::RenderExtraToolArgs(
    const JobAction &JA, ArgStringList &CmdArgs) const {
  CmdArgs.push_back("-E");
}

void tools::gcc::Compiler::RenderExtraToolArgs(const JobAction &JA,
                                               ArgStringList &CmdArgs) const {
  const Driver &D = getToolChain().getDriver();

  switch (JA.getType()) {
  // If -flto, etc. are present then make sure not to force assembly output.
  case types::TY_LLVM_IR:
  case types::TY_LTO_IR:
  case types::TY_LLVM_BC:
  case types::TY_LTO_BC:
    CmdArgs.push_back("-c");
    break;
  // We assume we've got an "integrated" assembler in that gcc will produce an
  // object file itself.
  case types::TY_Object:
    CmdArgs.push_back("-c");
    break;
  case types::TY_PP_Asm:
    CmdArgs.push_back("-S");
    break;
  case types::TY_Nothing:
    CmdArgs.push_back("-fsyntax-only");
    break;
  default:
    D.Diag(diag::err_drv_invalid_gcc_output_type) << getTypeName(JA.getType());
  }
}

void tools::gcc::Linker::RenderExtraToolArgs(const JobAction &JA,
                                             ArgStringList &CmdArgs) const {
  // The types are (hopefully) good enough.
}

// On Arm the endianness of the output file is determined by the target and
// can be overridden by the pseudo-target flags '-mlittle-endian'/'-EL' and
// '-mbig-endian'/'-EB'. Unlike other targets the flag does not result in a
// normalized triple so we must handle the flag here.
static bool isArmBigEndian(const llvm::Triple &Triple,
                           const ArgList &Args) {
  bool IsBigEndian = false;
  switch (Triple.getArch()) {
  case llvm::Triple::armeb:
  case llvm::Triple::thumbeb:
    IsBigEndian = true;
    LLVM_FALLTHROUGH;
  case llvm::Triple::arm:
  case llvm::Triple::thumb:
    if (Arg *A = Args.getLastArg(options::OPT_mlittle_endian,
                               options::OPT_mbig_endian))
      IsBigEndian = !A->getOption().matches(options::OPT_mlittle_endian);
    break;
  default:
    break;
  }
  return IsBigEndian;
}

static const char *getLDMOption(const llvm::Triple &T, const ArgList &Args) {
  switch (T.getArch()) {
  case llvm::Triple::x86:
    if (T.isOSIAMCU())
      return "elf_iamcu";
    return "elf_i386";
  case llvm::Triple::aarch64:
    return "aarch64linux";
  case llvm::Triple::aarch64_be:
    return "aarch64linuxb";
  case llvm::Triple::arm:
  case llvm::Triple::thumb:
  case llvm::Triple::armeb:
  case llvm::Triple::thumbeb:
    return isArmBigEndian(T, Args) ? "armelfb_linux_eabi" : "armelf_linux_eabi";
  case llvm::Triple::m680x0:
    return "m68kelf";
  case llvm::Triple::ppc:
    return "elf32ppclinux";
  case llvm::Triple::ppc64:
    return "elf64ppc";
  case llvm::Triple::ppc64le:
    return "elf64lppc";
  case llvm::Triple::riscv32:
    return "elf32lriscv";
  case llvm::Triple::riscv64:
    return "elf64lriscv";
  case llvm::Triple::sparc:
  case llvm::Triple::sparcel:
    return "elf32_sparc";
  case llvm::Triple::sparcv9:
    return "elf64_sparc";
  case llvm::Triple::mips:
    return "elf32btsmip";
  case llvm::Triple::mipsel:
    return "elf32ltsmip";
  case llvm::Triple::mips64:
    if (tools::mips::hasMipsAbiArg(Args, "n32") ||
        T.getEnvironment() == llvm::Triple::GNUABIN32)
      return "elf32btsmipn32";
    return "elf64btsmip";
  case llvm::Triple::mips64el:
    if (tools::mips::hasMipsAbiArg(Args, "n32") ||
        T.getEnvironment() == llvm::Triple::GNUABIN32)
      return "elf32ltsmipn32";
    return "elf64ltsmip";
  case llvm::Triple::systemz:
    return "elf64_s390";
  case llvm::Triple::x86_64:
    if (T.getEnvironment() == llvm::Triple::GNUX32)
      return "elf32_x86_64";
    return "elf_x86_64";
  case llvm::Triple::ve:
    return "elf64ve";
  default:
    return nullptr;
  }
}

static bool getPIE(const ArgList &Args, const ToolChain &TC) {
  if (Args.hasArg(options::OPT_shared) || Args.hasArg(options::OPT_static) ||
      Args.hasArg(options::OPT_r) || Args.hasArg(options::OPT_static_pie))
    return false;

  Arg *A = Args.getLastArg(options::OPT_pie, options::OPT_no_pie,
                           options::OPT_nopie);
  if (!A)
    return TC.isPIEDefault();
  return A->getOption().matches(options::OPT_pie);
}

static bool getStaticPIE(const ArgList &Args, const ToolChain &TC) {
  bool HasStaticPIE = Args.hasArg(options::OPT_static_pie);
  // -no-pie is an alias for -nopie. So, handling -nopie takes care of
  // -no-pie as well.
  if (HasStaticPIE && Args.hasArg(options::OPT_nopie)) {
    const Driver &D = TC.getDriver();
    const llvm::opt::OptTable &Opts = D.getOpts();
    const char *StaticPIEName = Opts.getOptionName(options::OPT_static_pie);
    const char *NoPIEName = Opts.getOptionName(options::OPT_nopie);
    D.Diag(diag::err_drv_cannot_mix_options) << StaticPIEName << NoPIEName;
  }
  return HasStaticPIE;
}

static bool getStatic(const ArgList &Args) {
  return Args.hasArg(options::OPT_static) &&
      !Args.hasArg(options::OPT_static_pie);
}

void tools::gnutools::StaticLibTool::ConstructJob(
    Compilation &C, const JobAction &JA, const InputInfo &Output,
    const InputInfoList &Inputs, const ArgList &Args,
    const char *LinkingOutput) const {
  const Driver &D = getToolChain().getDriver();

  // Silence warning for "clang -g foo.o -o foo"
  Args.ClaimAllArgs(options::OPT_g_Group);
  // and "clang -emit-llvm foo.o -o foo"
  Args.ClaimAllArgs(options::OPT_emit_llvm);
  // and for "clang -w foo.o -o foo". Other warning options are already
  // handled somewhere else.
  Args.ClaimAllArgs(options::OPT_w);
  // Silence warnings when linking C code with a C++ '-stdlib' argument.
  Args.ClaimAllArgs(options::OPT_stdlib_EQ);

  // ar tool command "llvm-ar <options> <output_file> <input_files>".
  ArgStringList CmdArgs;
  // Create and insert file members with a deterministic index.
  CmdArgs.push_back("rcsD");
  CmdArgs.push_back(Output.getFilename());

  for (const auto &II : Inputs) {
    if (II.isFilename()) {
       CmdArgs.push_back(II.getFilename());
    }
  }

  // Delete old output archive file if it already exists before generating a new
  // archive file.
  auto OutputFileName = Output.getFilename();
  if (Output.isFilename() && llvm::sys::fs::exists(OutputFileName)) {
    if (std::error_code EC = llvm::sys::fs::remove(OutputFileName)) {
      D.Diag(diag::err_drv_unable_to_remove_file) << EC.message();
      return;
    }
  }

  const char *Exec = Args.MakeArgString(getToolChain().GetStaticLibToolPath());
  C.addCommand(std::make_unique<Command>(
      JA, *this, ResponseFileSupport::AtFileCurCP(), Exec, CmdArgs, Inputs));
}

void tools::gnutools::Linker::ConstructJob(Compilation &C, const JobAction &JA,
                                           const InputInfo &Output,
                                           const InputInfoList &Inputs,
                                           const ArgList &Args,
                                           const char *LinkingOutput) const {
  // FIXME: The Linker class constructor takes a ToolChain and not a
  // Generic_ELF, so the static_cast might return a reference to a invalid
  // instance (see PR45061). Ideally, the Linker constructor needs to take a
  // Generic_ELF instead.
  const toolchains::Generic_ELF &ToolChain =
      static_cast<const toolchains::Generic_ELF &>(getToolChain());
  const Driver &D = ToolChain.getDriver();

  const llvm::Triple &Triple = getToolChain().getEffectiveTriple();

  const llvm::Triple::ArchType Arch = ToolChain.getArch();
  const bool isAndroid = ToolChain.getTriple().isAndroid();
  const bool IsIAMCU = ToolChain.getTriple().isOSIAMCU();
  const bool IsVE = ToolChain.getTriple().isVE();
  const bool IsPIE = getPIE(Args, ToolChain);
  const bool IsStaticPIE = getStaticPIE(Args, ToolChain);
  const bool IsStatic = getStatic(Args);
  const bool HasCRTBeginEndFiles =
      ToolChain.getTriple().hasEnvironment() ||
      (ToolChain.getTriple().getVendor() != llvm::Triple::MipsTechnologies);

  ArgStringList CmdArgs;

  // Silence warning for "clang -g foo.o -o foo"
  Args.ClaimAllArgs(options::OPT_g_Group);
  // and "clang -emit-llvm foo.o -o foo"
  Args.ClaimAllArgs(options::OPT_emit_llvm);
  // and for "clang -w foo.o -o foo". Other warning options are already
  // handled somewhere else.
  Args.ClaimAllArgs(options::OPT_w);

  if (!D.SysRoot.empty())
    CmdArgs.push_back(Args.MakeArgString("--sysroot=" + D.SysRoot));

  if (IsPIE)
    CmdArgs.push_back("-pie");

  if (IsStaticPIE) {
    CmdArgs.push_back("-static");
    CmdArgs.push_back("-pie");
    CmdArgs.push_back("--no-dynamic-linker");
    CmdArgs.push_back("-z");
    CmdArgs.push_back("text");
  }

  if (ToolChain.isNoExecStackDefault()) {
    CmdArgs.push_back("-z");
    CmdArgs.push_back("noexecstack");
  }

  if (Args.hasArg(options::OPT_rdynamic))
    CmdArgs.push_back("-export-dynamic");

  if (Args.hasArg(options::OPT_s))
    CmdArgs.push_back("-s");

  if (Triple.isARM() || Triple.isThumb() || Triple.isAArch64()) {
    bool IsBigEndian = isArmBigEndian(Triple, Args);
    if (IsBigEndian)
      arm::appendBE8LinkFlag(Args, CmdArgs, Triple);
    IsBigEndian = IsBigEndian || Arch == llvm::Triple::aarch64_be;
    CmdArgs.push_back(IsBigEndian ? "-EB" : "-EL");
  }

  // Most Android ARM64 targets should enable the linker fix for erratum
  // 843419. Only non-Cortex-A53 devices are allowed to skip this flag.
  if (Arch == llvm::Triple::aarch64 && isAndroid) {
    std::string CPU = getCPUName(Args, Triple);
    if (CPU.empty() || CPU == "generic" || CPU == "cortex-a53")
      CmdArgs.push_back("--fix-cortex-a53-843419");
  }

  // Android does not allow shared text relocations. Emit a warning if the
  // user's code contains any.
  if (isAndroid)
      CmdArgs.push_back("--warn-shared-textrel");

  ToolChain.addExtraOpts(CmdArgs);

  CmdArgs.push_back("--eh-frame-hdr");

  if (const char *LDMOption = getLDMOption(ToolChain.getTriple(), Args)) {
    CmdArgs.push_back("-m");
    CmdArgs.push_back(LDMOption);
  } else {
    D.Diag(diag::err_target_unknown_triple) << Triple.str();
    return;
  }

  if (IsStatic) {
    if (Arch == llvm::Triple::arm || Arch == llvm::Triple::armeb ||
        Arch == llvm::Triple::thumb || Arch == llvm::Triple::thumbeb)
      CmdArgs.push_back("-Bstatic");
    else
      CmdArgs.push_back("-static");
  } else if (Args.hasArg(options::OPT_shared)) {
    CmdArgs.push_back("-shared");
  }

  if (!IsStatic) {
    if (Args.hasArg(options::OPT_rdynamic))
      CmdArgs.push_back("-export-dynamic");

    if (!Args.hasArg(options::OPT_shared) && !IsStaticPIE) {
      CmdArgs.push_back("-dynamic-linker");
      CmdArgs.push_back(Args.MakeArgString(Twine(D.DyldPrefix) +
                                           ToolChain.getDynamicLinker(Args)));
    }
  }

  CmdArgs.push_back("-o");
  CmdArgs.push_back(Output.getFilename());

  if (!Args.hasArg(options::OPT_nostdlib, options::OPT_nostartfiles)) {
    if (!isAndroid && !IsIAMCU) {
      const char *crt1 = nullptr;
      if (!Args.hasArg(options::OPT_shared)) {
        if (Args.hasArg(options::OPT_pg))
          crt1 = "gcrt1.o";
        else if (IsPIE)
          crt1 = "Scrt1.o";
        else if (IsStaticPIE)
          crt1 = "rcrt1.o";
        else
          crt1 = "crt1.o";
      }
      if (crt1)
        CmdArgs.push_back(Args.MakeArgString(ToolChain.GetFilePath(crt1)));

      CmdArgs.push_back(Args.MakeArgString(ToolChain.GetFilePath("crti.o")));
    }

    if (IsVE) {
      CmdArgs.push_back("-z");
      CmdArgs.push_back("max-page-size=0x4000000");
    }

    if (IsIAMCU)
      CmdArgs.push_back(Args.MakeArgString(ToolChain.GetFilePath("crt0.o")));
    else if (HasCRTBeginEndFiles) {
      std::string P;
      if (ToolChain.GetRuntimeLibType(Args) == ToolChain::RLT_CompilerRT &&
          !isAndroid) {
        std::string crtbegin = ToolChain.getCompilerRT(Args, "crtbegin",
                                                       ToolChain::FT_Object);
        if (ToolChain.getVFS().exists(crtbegin))
          P = crtbegin;
      }
      if (P.empty()) {
        const char *crtbegin;
        if (IsStatic)
          crtbegin = isAndroid ? "crtbegin_static.o" : "crtbeginT.o";
        else if (Args.hasArg(options::OPT_shared))
          crtbegin = isAndroid ? "crtbegin_so.o" : "crtbeginS.o";
        else if (IsPIE || IsStaticPIE)
          crtbegin = isAndroid ? "crtbegin_dynamic.o" : "crtbeginS.o";
        else
          crtbegin = isAndroid ? "crtbegin_dynamic.o" : "crtbegin.o";
        P = ToolChain.GetFilePath(crtbegin);
      }
      CmdArgs.push_back(Args.MakeArgString(P));
    }

    // Add crtfastmath.o if available and fast math is enabled.
    ToolChain.addFastMathRuntimeIfAvailable(Args, CmdArgs);
  }

  Args.AddAllArgs(CmdArgs, options::OPT_L);
  Args.AddAllArgs(CmdArgs, options::OPT_u);

  ToolChain.AddFilePathLibArgs(Args, CmdArgs);

  if (D.isUsingLTO()) {
    assert(!Inputs.empty() && "Must have at least one input.");
    addLTOOptions(ToolChain, Args, CmdArgs, Output, Inputs[0],
                  D.getLTOMode() == LTOK_Thin);
  }

  if (Args.hasArg(options::OPT_Z_Xlinker__no_demangle))
    CmdArgs.push_back("--no-demangle");

  bool NeedsSanitizerDeps = addSanitizerRuntimes(ToolChain, Args, CmdArgs);
  bool NeedsXRayDeps = addXRayRuntime(ToolChain, Args, CmdArgs);
  AddLinkerInputs(ToolChain, Inputs, Args, CmdArgs, JA);
  // The profile runtime also needs access to system libraries.
  getToolChain().addProfileRTLibs(Args, CmdArgs);

  if (D.CCCIsCXX() &&
      !Args.hasArg(options::OPT_nostdlib, options::OPT_nodefaultlibs)) {
    if (ToolChain.ShouldLinkCXXStdlib(Args)) {
      bool OnlyLibstdcxxStatic = Args.hasArg(options::OPT_static_libstdcxx) &&
                                 !Args.hasArg(options::OPT_static);
      if (OnlyLibstdcxxStatic)
        CmdArgs.push_back("-Bstatic");
      ToolChain.AddCXXStdlibLibArgs(Args, CmdArgs);
      if (OnlyLibstdcxxStatic)
        CmdArgs.push_back("-Bdynamic");
    }
    CmdArgs.push_back("-lm");
  }
  // Silence warnings when linking C code with a C++ '-stdlib' argument.
  Args.ClaimAllArgs(options::OPT_stdlib_EQ);

  if (!Args.hasArg(options::OPT_nostdlib)) {
    if (!Args.hasArg(options::OPT_nodefaultlibs)) {
      if (IsStatic || IsStaticPIE)
        CmdArgs.push_back("--start-group");

      if (NeedsSanitizerDeps)
        linkSanitizerRuntimeDeps(ToolChain, CmdArgs);

      if (NeedsXRayDeps)
        linkXRayRuntimeDeps(ToolChain, CmdArgs);

      bool WantPthread = Args.hasArg(options::OPT_pthread) ||
                         Args.hasArg(options::OPT_pthreads);

      // Use the static OpenMP runtime with -static-openmp
      bool StaticOpenMP = Args.hasArg(options::OPT_static_openmp) &&
                          !Args.hasArg(options::OPT_static);

      // FIXME: Only pass GompNeedsRT = true for platforms with libgomp that
      // require librt. Most modern Linux platforms do, but some may not.
      if (addOpenMPRuntime(CmdArgs, ToolChain, Args, StaticOpenMP,
                           JA.isHostOffloading(Action::OFK_OpenMP),
                           /* GompNeedsRT= */ true))
        // OpenMP runtimes implies pthreads when using the GNU toolchain.
        // FIXME: Does this really make sense for all GNU toolchains?
        WantPthread = true;

      AddRunTimeLibs(ToolChain, D, CmdArgs, Args);

      if (WantPthread && !isAndroid)
        CmdArgs.push_back("-lpthread");

      if (Args.hasArg(options::OPT_fsplit_stack))
        CmdArgs.push_back("--wrap=pthread_create");

      if (!Args.hasArg(options::OPT_nolibc))
        CmdArgs.push_back("-lc");

      // Add IAMCU specific libs, if needed.
      if (IsIAMCU)
        CmdArgs.push_back("-lgloss");

      if (IsStatic || IsStaticPIE)
        CmdArgs.push_back("--end-group");
      else
        AddRunTimeLibs(ToolChain, D, CmdArgs, Args);

      // Add IAMCU specific libs (outside the group), if needed.
      if (IsIAMCU) {
        CmdArgs.push_back("--as-needed");
        CmdArgs.push_back("-lsoftfp");
        CmdArgs.push_back("--no-as-needed");
      }
    }

    if (!Args.hasArg(options::OPT_nostartfiles) && !IsIAMCU) {
      if (HasCRTBeginEndFiles) {
        std::string P;
        if (ToolChain.GetRuntimeLibType(Args) == ToolChain::RLT_CompilerRT &&
            !isAndroid) {
          std::string crtend = ToolChain.getCompilerRT(Args, "crtend",
                                                       ToolChain::FT_Object);
          if (ToolChain.getVFS().exists(crtend))
            P = crtend;
        }
        if (P.empty()) {
          const char *crtend;
          if (Args.hasArg(options::OPT_shared))
            crtend = isAndroid ? "crtend_so.o" : "crtendS.o";
          else if (IsPIE || IsStaticPIE)
            crtend = isAndroid ? "crtend_android.o" : "crtendS.o";
          else
            crtend = isAndroid ? "crtend_android.o" : "crtend.o";
          P = ToolChain.GetFilePath(crtend);
        }
        CmdArgs.push_back(Args.MakeArgString(P));
      }
      if (!isAndroid)
        CmdArgs.push_back(Args.MakeArgString(ToolChain.GetFilePath("crtn.o")));
    }
  }

  Args.AddAllArgs(CmdArgs, options::OPT_T);

  const char *Exec = Args.MakeArgString(ToolChain.GetLinkerPath());
  C.addCommand(std::make_unique<Command>(
      JA, *this, ResponseFileSupport::AtFileCurCP(), Exec, CmdArgs, Inputs));
}

void tools::gnutools::Assembler::ConstructJob(Compilation &C,
                                              const JobAction &JA,
                                              const InputInfo &Output,
                                              const InputInfoList &Inputs,
                                              const ArgList &Args,
                                              const char *LinkingOutput) const {
  const auto &D = getToolChain().getDriver();

  claimNoWarnArgs(Args);

  ArgStringList CmdArgs;

  llvm::Reloc::Model RelocationModel;
  unsigned PICLevel;
  bool IsPIE;
  const char *DefaultAssembler = "as";
  std::tie(RelocationModel, PICLevel, IsPIE) =
      ParsePICArgs(getToolChain(), Args);

  if (const Arg *A = Args.getLastArg(options::OPT_gz, options::OPT_gz_EQ)) {
    if (A->getOption().getID() == options::OPT_gz) {
      CmdArgs.push_back("--compress-debug-sections");
    } else {
      StringRef Value = A->getValue();
      if (Value == "none" || Value == "zlib" || Value == "zlib-gnu") {
        CmdArgs.push_back(
            Args.MakeArgString("--compress-debug-sections=" + Twine(Value)));
      } else {
        D.Diag(diag::err_drv_unsupported_option_argument)
            << A->getOption().getName() << Value;
      }
    }
  }

  if (getToolChain().isNoExecStackDefault()) {
      CmdArgs.push_back("--noexecstack");
  }

  switch (getToolChain().getArch()) {
  default:
    break;
  // Add --32/--64 to make sure we get the format we want.
  // This is incomplete
  case llvm::Triple::x86:
    CmdArgs.push_back("--32");
    break;
  case llvm::Triple::x86_64:
    if (getToolChain().getTriple().getEnvironment() == llvm::Triple::GNUX32)
      CmdArgs.push_back("--x32");
    else
      CmdArgs.push_back("--64");
    break;
  case llvm::Triple::ppc: {
    CmdArgs.push_back("-a32");
    CmdArgs.push_back("-mppc");
    CmdArgs.push_back(
      ppc::getPPCAsmModeForCPU(getCPUName(Args, getToolChain().getTriple())));
    break;
  }
  case llvm::Triple::ppc64: {
    CmdArgs.push_back("-a64");
    CmdArgs.push_back("-mppc64");
    CmdArgs.push_back(
      ppc::getPPCAsmModeForCPU(getCPUName(Args, getToolChain().getTriple())));
    break;
  }
  case llvm::Triple::ppc64le: {
    CmdArgs.push_back("-a64");
    CmdArgs.push_back("-mppc64");
    CmdArgs.push_back("-mlittle-endian");
    CmdArgs.push_back(
      ppc::getPPCAsmModeForCPU(getCPUName(Args, getToolChain().getTriple())));
    break;
  }
  case llvm::Triple::riscv32:
  case llvm::Triple::riscv64: {
    StringRef ABIName = riscv::getRISCVABI(Args, getToolChain().getTriple());
    CmdArgs.push_back("-mabi");
    CmdArgs.push_back(ABIName.data());
    StringRef MArchName = riscv::getRISCVArch(Args, getToolChain().getTriple());
    CmdArgs.push_back("-march");
    CmdArgs.push_back(MArchName.data());
    break;
  }
  case llvm::Triple::sparc:
  case llvm::Triple::sparcel: {
    CmdArgs.push_back("-32");
    std::string CPU = getCPUName(Args, getToolChain().getTriple());
    CmdArgs.push_back(
        sparc::getSparcAsmModeForCPU(CPU, getToolChain().getTriple()));
    AddAssemblerKPIC(getToolChain(), Args, CmdArgs);
    break;
  }
  case llvm::Triple::sparcv9: {
    CmdArgs.push_back("-64");
    std::string CPU = getCPUName(Args, getToolChain().getTriple());
    CmdArgs.push_back(
        sparc::getSparcAsmModeForCPU(CPU, getToolChain().getTriple()));
    AddAssemblerKPIC(getToolChain(), Args, CmdArgs);
    break;
  }
  case llvm::Triple::arm:
  case llvm::Triple::armeb:
  case llvm::Triple::thumb:
  case llvm::Triple::thumbeb: {
    const llvm::Triple &Triple2 = getToolChain().getTriple();
    CmdArgs.push_back(isArmBigEndian(Triple2, Args) ? "-EB" : "-EL");
    switch (Triple2.getSubArch()) {
    case llvm::Triple::ARMSubArch_v7:
      CmdArgs.push_back("-mfpu=neon");
      break;
    case llvm::Triple::ARMSubArch_v8:
      CmdArgs.push_back("-mfpu=crypto-neon-fp-armv8");
      break;
    default:
      break;
    }

    switch (arm::getARMFloatABI(getToolChain(), Args)) {
    case arm::FloatABI::Invalid: llvm_unreachable("must have an ABI!");
    case arm::FloatABI::Soft:
      CmdArgs.push_back(Args.MakeArgString("-mfloat-abi=soft"));
      break;
    case arm::FloatABI::SoftFP:
      CmdArgs.push_back(Args.MakeArgString("-mfloat-abi=softfp"));
      break;
    case arm::FloatABI::Hard:
      CmdArgs.push_back(Args.MakeArgString("-mfloat-abi=hard"));
      break;
    }

    Args.AddLastArg(CmdArgs, options::OPT_march_EQ);
    normalizeCPUNamesForAssembler(Args, CmdArgs);

    Args.AddLastArg(CmdArgs, options::OPT_mfpu_EQ);
    break;
  }
  case llvm::Triple::aarch64:
  case llvm::Triple::aarch64_be: {
    CmdArgs.push_back(
        getToolChain().getArch() == llvm::Triple::aarch64_be ? "-EB" : "-EL");
    Args.AddLastArg(CmdArgs, options::OPT_march_EQ);
    normalizeCPUNamesForAssembler(Args, CmdArgs);

    break;
  }
  case llvm::Triple::mips:
  case llvm::Triple::mipsel:
  case llvm::Triple::mips64:
  case llvm::Triple::mips64el: {
    StringRef CPUName;
    StringRef ABIName;
    mips::getMipsCPUAndABI(Args, getToolChain().getTriple(), CPUName, ABIName);
    ABIName = mips::getGnuCompatibleMipsABIName(ABIName);

    CmdArgs.push_back("-march");
    CmdArgs.push_back(CPUName.data());

    CmdArgs.push_back("-mabi");
    CmdArgs.push_back(ABIName.data());

    // -mno-shared should be emitted unless -fpic, -fpie, -fPIC, -fPIE,
    // or -mshared (not implemented) is in effect.
    if (RelocationModel == llvm::Reloc::Static)
      CmdArgs.push_back("-mno-shared");

    // LLVM doesn't support -mplt yet and acts as if it is always given.
    // However, -mplt has no effect with the N64 ABI.
    if (ABIName != "64" && !Args.hasArg(options::OPT_mno_abicalls))
      CmdArgs.push_back("-call_nonpic");

    if (getToolChain().getTriple().isLittleEndian())
      CmdArgs.push_back("-EL");
    else
      CmdArgs.push_back("-EB");

    if (Arg *A = Args.getLastArg(options::OPT_mnan_EQ)) {
      if (StringRef(A->getValue()) == "2008")
        CmdArgs.push_back(Args.MakeArgString("-mnan=2008"));
    }

    // Add the last -mfp32/-mfpxx/-mfp64 or -mfpxx if it is enabled by default.
    if (Arg *A = Args.getLastArg(options::OPT_mfp32, options::OPT_mfpxx,
                                 options::OPT_mfp64)) {
      A->claim();
      A->render(Args, CmdArgs);
    } else if (mips::shouldUseFPXX(
                   Args, getToolChain().getTriple(), CPUName, ABIName,
                   mips::getMipsFloatABI(getToolChain().getDriver(), Args,
                                         getToolChain().getTriple())))
      CmdArgs.push_back("-mfpxx");

    // Pass on -mmips16 or -mno-mips16. However, the assembler equivalent of
    // -mno-mips16 is actually -no-mips16.
    if (Arg *A =
            Args.getLastArg(options::OPT_mips16, options::OPT_mno_mips16)) {
      if (A->getOption().matches(options::OPT_mips16)) {
        A->claim();
        A->render(Args, CmdArgs);
      } else {
        A->claim();
        CmdArgs.push_back("-no-mips16");
      }
    }

    Args.AddLastArg(CmdArgs, options::OPT_mmicromips,
                    options::OPT_mno_micromips);
    Args.AddLastArg(CmdArgs, options::OPT_mdsp, options::OPT_mno_dsp);
    Args.AddLastArg(CmdArgs, options::OPT_mdspr2, options::OPT_mno_dspr2);

    if (Arg *A = Args.getLastArg(options::OPT_mmsa, options::OPT_mno_msa)) {
      // Do not use AddLastArg because not all versions of MIPS assembler
      // support -mmsa / -mno-msa options.
      if (A->getOption().matches(options::OPT_mmsa))
        CmdArgs.push_back(Args.MakeArgString("-mmsa"));
    }

    Args.AddLastArg(CmdArgs, options::OPT_mhard_float,
                    options::OPT_msoft_float);

    Args.AddLastArg(CmdArgs, options::OPT_mdouble_float,
                    options::OPT_msingle_float);

    Args.AddLastArg(CmdArgs, options::OPT_modd_spreg,
                    options::OPT_mno_odd_spreg);

    AddAssemblerKPIC(getToolChain(), Args, CmdArgs);
    break;
  }
  case llvm::Triple::systemz: {
    // Always pass an -march option, since our default of z10 is later
    // than the GNU assembler's default.
    std::string CPUName = systemz::getSystemZTargetCPU(Args);
    CmdArgs.push_back(Args.MakeArgString("-march=" + CPUName));
    break;
  }
  case llvm::Triple::ve:
    DefaultAssembler = "nas";
  }

  for (const Arg *A : Args.filtered(options::OPT_ffile_prefix_map_EQ,
                                    options::OPT_fdebug_prefix_map_EQ)) {
    StringRef Map = A->getValue();
    if (Map.find('=') == StringRef::npos)
      D.Diag(diag::err_drv_invalid_argument_to_option)
          << Map << A->getOption().getName();
    else {
      CmdArgs.push_back(Args.MakeArgString("--debug-prefix-map"));
      CmdArgs.push_back(Args.MakeArgString(Map));
    }
    A->claim();
  }

  Args.AddAllArgs(CmdArgs, options::OPT_I);
  Args.AddAllArgValues(CmdArgs, options::OPT_Wa_COMMA, options::OPT_Xassembler);

  CmdArgs.push_back("-o");
  CmdArgs.push_back(Output.getFilename());

  for (const auto &II : Inputs)
    CmdArgs.push_back(II.getFilename());

  const char *Exec =
      Args.MakeArgString(getToolChain().GetProgramPath(DefaultAssembler));
  C.addCommand(std::make_unique<Command>(
      JA, *this, ResponseFileSupport::AtFileCurCP(), Exec, CmdArgs, Inputs));

  // Handle the debug info splitting at object creation time if we're
  // creating an object.
  // TODO: Currently only works on linux with newer objcopy.
  if (Args.hasArg(options::OPT_gsplit_dwarf) &&
      getToolChain().getTriple().isOSLinux())
    SplitDebugInfo(getToolChain(), C, *this, JA, Args, Output,
                   SplitDebugName(Args, Inputs[0], Output));
}

namespace {
// Filter to remove Multilibs that don't exist as a suffix to Path
class FilterNonExistent {
  StringRef Base, File;
  llvm::vfs::FileSystem &VFS;

public:
  FilterNonExistent(StringRef Base, StringRef File, llvm::vfs::FileSystem &VFS)
      : Base(Base), File(File), VFS(VFS) {}
  bool operator()(const Multilib &M) {
    return !VFS.exists(Base + M.gccSuffix() + File);
  }
};
} // end anonymous namespace

static bool isSoftFloatABI(const ArgList &Args) {
  Arg *A = Args.getLastArg(options::OPT_msoft_float, options::OPT_mhard_float,
                           options::OPT_mfloat_abi_EQ);
  if (!A)
    return false;

  return A->getOption().matches(options::OPT_msoft_float) ||
         (A->getOption().matches(options::OPT_mfloat_abi_EQ) &&
          A->getValue() == StringRef("soft"));
}

static bool isArmOrThumbArch(llvm::Triple::ArchType Arch) {
  return Arch == llvm::Triple::arm || Arch == llvm::Triple::thumb;
}

static bool isMipsEL(llvm::Triple::ArchType Arch) {
  return Arch == llvm::Triple::mipsel || Arch == llvm::Triple::mips64el;
}

static bool isMips16(const ArgList &Args) {
  Arg *A = Args.getLastArg(options::OPT_mips16, options::OPT_mno_mips16);
  return A && A->getOption().matches(options::OPT_mips16);
}

static bool isMicroMips(const ArgList &Args) {
  Arg *A = Args.getLastArg(options::OPT_mmicromips, options::OPT_mno_micromips);
  return A && A->getOption().matches(options::OPT_mmicromips);
}

static bool isMSP430(llvm::Triple::ArchType Arch) {
  return Arch == llvm::Triple::msp430;
}

static Multilib makeMultilib(StringRef commonSuffix) {
  return Multilib(commonSuffix, commonSuffix, commonSuffix);
}

static bool findMipsCsMultilibs(const Multilib::flags_list &Flags,
                                FilterNonExistent &NonExistent,
                                DetectedMultilibs &Result) {
  // Check for Code Sourcery toolchain multilibs
  MultilibSet CSMipsMultilibs;
  {
    auto MArchMips16 = makeMultilib("/mips16").flag("+m32").flag("+mips16");

    auto MArchMicroMips =
        makeMultilib("/micromips").flag("+m32").flag("+mmicromips");

    auto MArchDefault = makeMultilib("").flag("-mips16").flag("-mmicromips");

    auto UCLibc = makeMultilib("/uclibc").flag("+muclibc");

    auto SoftFloat = makeMultilib("/soft-float").flag("+msoft-float");

    auto Nan2008 = makeMultilib("/nan2008").flag("+mnan=2008");

    auto DefaultFloat =
        makeMultilib("").flag("-msoft-float").flag("-mnan=2008");

    auto BigEndian = makeMultilib("").flag("+EB").flag("-EL");

    auto LittleEndian = makeMultilib("/el").flag("+EL").flag("-EB");

    // Note that this one's osSuffix is ""
    auto MAbi64 = makeMultilib("")
                      .gccSuffix("/64")
                      .includeSuffix("/64")
                      .flag("+mabi=n64")
                      .flag("-mabi=n32")
                      .flag("-m32");

    CSMipsMultilibs =
        MultilibSet()
            .Either(MArchMips16, MArchMicroMips, MArchDefault)
            .Maybe(UCLibc)
            .Either(SoftFloat, Nan2008, DefaultFloat)
            .FilterOut("/micromips/nan2008")
            .FilterOut("/mips16/nan2008")
            .Either(BigEndian, LittleEndian)
            .Maybe(MAbi64)
            .FilterOut("/mips16.*/64")
            .FilterOut("/micromips.*/64")
            .FilterOut(NonExistent)
            .setIncludeDirsCallback([](const Multilib &M) {
              std::vector<std::string> Dirs({"/include"});
              if (StringRef(M.includeSuffix()).startswith("/uclibc"))
                Dirs.push_back(
                    "/../../../../mips-linux-gnu/libc/uclibc/usr/include");
              else
                Dirs.push_back("/../../../../mips-linux-gnu/libc/usr/include");
              return Dirs;
            });
  }

  MultilibSet DebianMipsMultilibs;
  {
    Multilib MAbiN32 =
        Multilib().gccSuffix("/n32").includeSuffix("/n32").flag("+mabi=n32");

    Multilib M64 = Multilib()
                       .gccSuffix("/64")
                       .includeSuffix("/64")
                       .flag("+m64")
                       .flag("-m32")
                       .flag("-mabi=n32");

    Multilib M32 = Multilib().flag("-m64").flag("+m32").flag("-mabi=n32");

    DebianMipsMultilibs =
        MultilibSet().Either(M32, M64, MAbiN32).FilterOut(NonExistent);
  }

  // Sort candidates. Toolchain that best meets the directories tree goes first.
  // Then select the first toolchains matches command line flags.
  MultilibSet *Candidates[] = {&CSMipsMultilibs, &DebianMipsMultilibs};
  if (CSMipsMultilibs.size() < DebianMipsMultilibs.size())
    std::iter_swap(Candidates, Candidates + 1);
  for (const MultilibSet *Candidate : Candidates) {
    if (Candidate->select(Flags, Result.SelectedMultilib)) {
      if (Candidate == &DebianMipsMultilibs)
        Result.BiarchSibling = Multilib();
      Result.Multilibs = *Candidate;
      return true;
    }
  }
  return false;
}

static bool findMipsAndroidMultilibs(llvm::vfs::FileSystem &VFS, StringRef Path,
                                     const Multilib::flags_list &Flags,
                                     FilterNonExistent &NonExistent,
                                     DetectedMultilibs &Result) {

  MultilibSet AndroidMipsMultilibs =
      MultilibSet()
          .Maybe(Multilib("/mips-r2").flag("+march=mips32r2"))
          .Maybe(Multilib("/mips-r6").flag("+march=mips32r6"))
          .FilterOut(NonExistent);

  MultilibSet AndroidMipselMultilibs =
      MultilibSet()
          .Either(Multilib().flag("+march=mips32"),
                  Multilib("/mips-r2", "", "/mips-r2").flag("+march=mips32r2"),
                  Multilib("/mips-r6", "", "/mips-r6").flag("+march=mips32r6"))
          .FilterOut(NonExistent);

  MultilibSet AndroidMips64elMultilibs =
      MultilibSet()
          .Either(
              Multilib().flag("+march=mips64r6"),
              Multilib("/32/mips-r1", "", "/mips-r1").flag("+march=mips32"),
              Multilib("/32/mips-r2", "", "/mips-r2").flag("+march=mips32r2"),
              Multilib("/32/mips-r6", "", "/mips-r6").flag("+march=mips32r6"))
          .FilterOut(NonExistent);

  MultilibSet *MS = &AndroidMipsMultilibs;
  if (VFS.exists(Path + "/mips-r6"))
    MS = &AndroidMipselMultilibs;
  else if (VFS.exists(Path + "/32"))
    MS = &AndroidMips64elMultilibs;
  if (MS->select(Flags, Result.SelectedMultilib)) {
    Result.Multilibs = *MS;
    return true;
  }
  return false;
}

static bool findMipsMuslMultilibs(const Multilib::flags_list &Flags,
                                  FilterNonExistent &NonExistent,
                                  DetectedMultilibs &Result) {
  // Musl toolchain multilibs
  MultilibSet MuslMipsMultilibs;
  {
    auto MArchMipsR2 = makeMultilib("")
                           .osSuffix("/mips-r2-hard-musl")
                           .flag("+EB")
                           .flag("-EL")
                           .flag("+march=mips32r2");

    auto MArchMipselR2 = makeMultilib("/mipsel-r2-hard-musl")
                             .flag("-EB")
                             .flag("+EL")
                             .flag("+march=mips32r2");

    MuslMipsMultilibs = MultilibSet().Either(MArchMipsR2, MArchMipselR2);

    // Specify the callback that computes the include directories.
    MuslMipsMultilibs.setIncludeDirsCallback([](const Multilib &M) {
      return std::vector<std::string>(
          {"/../sysroot" + M.osSuffix() + "/usr/include"});
    });
  }
  if (MuslMipsMultilibs.select(Flags, Result.SelectedMultilib)) {
    Result.Multilibs = MuslMipsMultilibs;
    return true;
  }
  return false;
}

static bool findMipsMtiMultilibs(const Multilib::flags_list &Flags,
                                 FilterNonExistent &NonExistent,
                                 DetectedMultilibs &Result) {
  // CodeScape MTI toolchain v1.2 and early.
  MultilibSet MtiMipsMultilibsV1;
  {
    auto MArchMips32 = makeMultilib("/mips32")
                           .flag("+m32")
                           .flag("-m64")
                           .flag("-mmicromips")
                           .flag("+march=mips32");

    auto MArchMicroMips = makeMultilib("/micromips")
                              .flag("+m32")
                              .flag("-m64")
                              .flag("+mmicromips");

    auto MArchMips64r2 = makeMultilib("/mips64r2")
                             .flag("-m32")
                             .flag("+m64")
                             .flag("+march=mips64r2");

    auto MArchMips64 = makeMultilib("/mips64").flag("-m32").flag("+m64").flag(
        "-march=mips64r2");

    auto MArchDefault = makeMultilib("")
                            .flag("+m32")
                            .flag("-m64")
                            .flag("-mmicromips")
                            .flag("+march=mips32r2");

    auto Mips16 = makeMultilib("/mips16").flag("+mips16");

    auto UCLibc = makeMultilib("/uclibc").flag("+muclibc");

    auto MAbi64 =
        makeMultilib("/64").flag("+mabi=n64").flag("-mabi=n32").flag("-m32");

    auto BigEndian = makeMultilib("").flag("+EB").flag("-EL");

    auto LittleEndian = makeMultilib("/el").flag("+EL").flag("-EB");

    auto SoftFloat = makeMultilib("/sof").flag("+msoft-float");

    auto Nan2008 = makeMultilib("/nan2008").flag("+mnan=2008");

    MtiMipsMultilibsV1 =
        MultilibSet()
            .Either(MArchMips32, MArchMicroMips, MArchMips64r2, MArchMips64,
                    MArchDefault)
            .Maybe(UCLibc)
            .Maybe(Mips16)
            .FilterOut("/mips64/mips16")
            .FilterOut("/mips64r2/mips16")
            .FilterOut("/micromips/mips16")
            .Maybe(MAbi64)
            .FilterOut("/micromips/64")
            .FilterOut("/mips32/64")
            .FilterOut("^/64")
            .FilterOut("/mips16/64")
            .Either(BigEndian, LittleEndian)
            .Maybe(SoftFloat)
            .Maybe(Nan2008)
            .FilterOut(".*sof/nan2008")
            .FilterOut(NonExistent)
            .setIncludeDirsCallback([](const Multilib &M) {
              std::vector<std::string> Dirs({"/include"});
              if (StringRef(M.includeSuffix()).startswith("/uclibc"))
                Dirs.push_back("/../../../../sysroot/uclibc/usr/include");
              else
                Dirs.push_back("/../../../../sysroot/usr/include");
              return Dirs;
            });
  }

  // CodeScape IMG toolchain starting from v1.3.
  MultilibSet MtiMipsMultilibsV2;
  {
    auto BeHard = makeMultilib("/mips-r2-hard")
                      .flag("+EB")
                      .flag("-msoft-float")
                      .flag("-mnan=2008")
                      .flag("-muclibc");
    auto BeSoft = makeMultilib("/mips-r2-soft")
                      .flag("+EB")
                      .flag("+msoft-float")
                      .flag("-mnan=2008");
    auto ElHard = makeMultilib("/mipsel-r2-hard")
                      .flag("+EL")
                      .flag("-msoft-float")
                      .flag("-mnan=2008")
                      .flag("-muclibc");
    auto ElSoft = makeMultilib("/mipsel-r2-soft")
                      .flag("+EL")
                      .flag("+msoft-float")
                      .flag("-mnan=2008")
                      .flag("-mmicromips");
    auto BeHardNan = makeMultilib("/mips-r2-hard-nan2008")
                         .flag("+EB")
                         .flag("-msoft-float")
                         .flag("+mnan=2008")
                         .flag("-muclibc");
    auto ElHardNan = makeMultilib("/mipsel-r2-hard-nan2008")
                         .flag("+EL")
                         .flag("-msoft-float")
                         .flag("+mnan=2008")
                         .flag("-muclibc")
                         .flag("-mmicromips");
    auto BeHardNanUclibc = makeMultilib("/mips-r2-hard-nan2008-uclibc")
                               .flag("+EB")
                               .flag("-msoft-float")
                               .flag("+mnan=2008")
                               .flag("+muclibc");
    auto ElHardNanUclibc = makeMultilib("/mipsel-r2-hard-nan2008-uclibc")
                               .flag("+EL")
                               .flag("-msoft-float")
                               .flag("+mnan=2008")
                               .flag("+muclibc");
    auto BeHardUclibc = makeMultilib("/mips-r2-hard-uclibc")
                            .flag("+EB")
                            .flag("-msoft-float")
                            .flag("-mnan=2008")
                            .flag("+muclibc");
    auto ElHardUclibc = makeMultilib("/mipsel-r2-hard-uclibc")
                            .flag("+EL")
                            .flag("-msoft-float")
                            .flag("-mnan=2008")
                            .flag("+muclibc");
    auto ElMicroHardNan = makeMultilib("/micromipsel-r2-hard-nan2008")
                              .flag("+EL")
                              .flag("-msoft-float")
                              .flag("+mnan=2008")
                              .flag("+mmicromips");
    auto ElMicroSoft = makeMultilib("/micromipsel-r2-soft")
                           .flag("+EL")
                           .flag("+msoft-float")
                           .flag("-mnan=2008")
                           .flag("+mmicromips");

    auto O32 =
        makeMultilib("/lib").osSuffix("").flag("-mabi=n32").flag("-mabi=n64");
    auto N32 =
        makeMultilib("/lib32").osSuffix("").flag("+mabi=n32").flag("-mabi=n64");
    auto N64 =
        makeMultilib("/lib64").osSuffix("").flag("-mabi=n32").flag("+mabi=n64");

    MtiMipsMultilibsV2 =
        MultilibSet()
            .Either({BeHard, BeSoft, ElHard, ElSoft, BeHardNan, ElHardNan,
                     BeHardNanUclibc, ElHardNanUclibc, BeHardUclibc,
                     ElHardUclibc, ElMicroHardNan, ElMicroSoft})
            .Either(O32, N32, N64)
            .FilterOut(NonExistent)
            .setIncludeDirsCallback([](const Multilib &M) {
              return std::vector<std::string>({"/../../../../sysroot" +
                                               M.includeSuffix() +
                                               "/../usr/include"});
            })
            .setFilePathsCallback([](const Multilib &M) {
              return std::vector<std::string>(
                  {"/../../../../mips-mti-linux-gnu/lib" + M.gccSuffix()});
            });
  }
  for (auto Candidate : {&MtiMipsMultilibsV1, &MtiMipsMultilibsV2}) {
    if (Candidate->select(Flags, Result.SelectedMultilib)) {
      Result.Multilibs = *Candidate;
      return true;
    }
  }
  return false;
}

static bool findMipsImgMultilibs(const Multilib::flags_list &Flags,
                                 FilterNonExistent &NonExistent,
                                 DetectedMultilibs &Result) {
  // CodeScape IMG toolchain v1.2 and early.
  MultilibSet ImgMultilibsV1;
  {
    auto Mips64r6 = makeMultilib("/mips64r6").flag("+m64").flag("-m32");

    auto LittleEndian = makeMultilib("/el").flag("+EL").flag("-EB");

    auto MAbi64 =
        makeMultilib("/64").flag("+mabi=n64").flag("-mabi=n32").flag("-m32");

    ImgMultilibsV1 =
        MultilibSet()
            .Maybe(Mips64r6)
            .Maybe(MAbi64)
            .Maybe(LittleEndian)
            .FilterOut(NonExistent)
            .setIncludeDirsCallback([](const Multilib &M) {
              return std::vector<std::string>(
                  {"/include", "/../../../../sysroot/usr/include"});
            });
  }

  // CodeScape IMG toolchain starting from v1.3.
  MultilibSet ImgMultilibsV2;
  {
    auto BeHard = makeMultilib("/mips-r6-hard")
                      .flag("+EB")
                      .flag("-msoft-float")
                      .flag("-mmicromips");
    auto BeSoft = makeMultilib("/mips-r6-soft")
                      .flag("+EB")
                      .flag("+msoft-float")
                      .flag("-mmicromips");
    auto ElHard = makeMultilib("/mipsel-r6-hard")
                      .flag("+EL")
                      .flag("-msoft-float")
                      .flag("-mmicromips");
    auto ElSoft = makeMultilib("/mipsel-r6-soft")
                      .flag("+EL")
                      .flag("+msoft-float")
                      .flag("-mmicromips");
    auto BeMicroHard = makeMultilib("/micromips-r6-hard")
                           .flag("+EB")
                           .flag("-msoft-float")
                           .flag("+mmicromips");
    auto BeMicroSoft = makeMultilib("/micromips-r6-soft")
                           .flag("+EB")
                           .flag("+msoft-float")
                           .flag("+mmicromips");
    auto ElMicroHard = makeMultilib("/micromipsel-r6-hard")
                           .flag("+EL")
                           .flag("-msoft-float")
                           .flag("+mmicromips");
    auto ElMicroSoft = makeMultilib("/micromipsel-r6-soft")
                           .flag("+EL")
                           .flag("+msoft-float")
                           .flag("+mmicromips");

    auto O32 =
        makeMultilib("/lib").osSuffix("").flag("-mabi=n32").flag("-mabi=n64");
    auto N32 =
        makeMultilib("/lib32").osSuffix("").flag("+mabi=n32").flag("-mabi=n64");
    auto N64 =
        makeMultilib("/lib64").osSuffix("").flag("-mabi=n32").flag("+mabi=n64");

    ImgMultilibsV2 =
        MultilibSet()
            .Either({BeHard, BeSoft, ElHard, ElSoft, BeMicroHard, BeMicroSoft,
                     ElMicroHard, ElMicroSoft})
            .Either(O32, N32, N64)
            .FilterOut(NonExistent)
            .setIncludeDirsCallback([](const Multilib &M) {
              return std::vector<std::string>({"/../../../../sysroot" +
                                               M.includeSuffix() +
                                               "/../usr/include"});
            })
            .setFilePathsCallback([](const Multilib &M) {
              return std::vector<std::string>(
                  {"/../../../../mips-img-linux-gnu/lib" + M.gccSuffix()});
            });
  }
  for (auto Candidate : {&ImgMultilibsV1, &ImgMultilibsV2}) {
    if (Candidate->select(Flags, Result.SelectedMultilib)) {
      Result.Multilibs = *Candidate;
      return true;
    }
  }
  return false;
}

bool clang::driver::findMIPSMultilibs(const Driver &D,
                                      const llvm::Triple &TargetTriple,
                                      StringRef Path, const ArgList &Args,
                                      DetectedMultilibs &Result) {
  FilterNonExistent NonExistent(Path, "/crtbegin.o", D.getVFS());

  StringRef CPUName;
  StringRef ABIName;
  tools::mips::getMipsCPUAndABI(Args, TargetTriple, CPUName, ABIName);

  llvm::Triple::ArchType TargetArch = TargetTriple.getArch();

  Multilib::flags_list Flags;
  addMultilibFlag(TargetTriple.isMIPS32(), "m32", Flags);
  addMultilibFlag(TargetTriple.isMIPS64(), "m64", Flags);
  addMultilibFlag(isMips16(Args), "mips16", Flags);
  addMultilibFlag(CPUName == "mips32", "march=mips32", Flags);
  addMultilibFlag(CPUName == "mips32r2" || CPUName == "mips32r3" ||
                      CPUName == "mips32r5" || CPUName == "p5600",
                  "march=mips32r2", Flags);
  addMultilibFlag(CPUName == "mips32r6", "march=mips32r6", Flags);
  addMultilibFlag(CPUName == "mips64", "march=mips64", Flags);
  addMultilibFlag(CPUName == "mips64r2" || CPUName == "mips64r3" ||
                      CPUName == "mips64r5" || CPUName == "octeon" ||
                      CPUName == "octeon+",
                  "march=mips64r2", Flags);
  addMultilibFlag(CPUName == "mips64r6", "march=mips64r6", Flags);
  addMultilibFlag(isMicroMips(Args), "mmicromips", Flags);
  addMultilibFlag(tools::mips::isUCLibc(Args), "muclibc", Flags);
  addMultilibFlag(tools::mips::isNaN2008(Args, TargetTriple), "mnan=2008",
                  Flags);
  addMultilibFlag(ABIName == "n32", "mabi=n32", Flags);
  addMultilibFlag(ABIName == "n64", "mabi=n64", Flags);
  addMultilibFlag(isSoftFloatABI(Args), "msoft-float", Flags);
  addMultilibFlag(!isSoftFloatABI(Args), "mhard-float", Flags);
  addMultilibFlag(isMipsEL(TargetArch), "EL", Flags);
  addMultilibFlag(!isMipsEL(TargetArch), "EB", Flags);

  if (TargetTriple.isAndroid())
    return findMipsAndroidMultilibs(D.getVFS(), Path, Flags, NonExistent,
                                    Result);

  if (TargetTriple.getVendor() == llvm::Triple::MipsTechnologies &&
      TargetTriple.getOS() == llvm::Triple::Linux &&
      TargetTriple.getEnvironment() == llvm::Triple::UnknownEnvironment)
    return findMipsMuslMultilibs(Flags, NonExistent, Result);

  if (TargetTriple.getVendor() == llvm::Triple::MipsTechnologies &&
      TargetTriple.getOS() == llvm::Triple::Linux &&
      TargetTriple.isGNUEnvironment())
    return findMipsMtiMultilibs(Flags, NonExistent, Result);

  if (TargetTriple.getVendor() == llvm::Triple::ImaginationTechnologies &&
      TargetTriple.getOS() == llvm::Triple::Linux &&
      TargetTriple.isGNUEnvironment())
    return findMipsImgMultilibs(Flags, NonExistent, Result);

  if (findMipsCsMultilibs(Flags, NonExistent, Result))
    return true;

  // Fallback to the regular toolchain-tree structure.
  Multilib Default;
  Result.Multilibs.push_back(Default);
  Result.Multilibs.FilterOut(NonExistent);

  if (Result.Multilibs.select(Flags, Result.SelectedMultilib)) {
    Result.BiarchSibling = Multilib();
    return true;
  }

  return false;
}

static void findAndroidArmMultilibs(const Driver &D,
                                    const llvm::Triple &TargetTriple,
                                    StringRef Path, const ArgList &Args,
                                    DetectedMultilibs &Result) {
  // Find multilibs with subdirectories like armv7-a, thumb, armv7-a/thumb.
  FilterNonExistent NonExistent(Path, "/crtbegin.o", D.getVFS());
  Multilib ArmV7Multilib = makeMultilib("/armv7-a")
                               .flag("+march=armv7-a")
                               .flag("-mthumb");
  Multilib ThumbMultilib = makeMultilib("/thumb")
                               .flag("-march=armv7-a")
                               .flag("+mthumb");
  Multilib ArmV7ThumbMultilib = makeMultilib("/armv7-a/thumb")
                               .flag("+march=armv7-a")
                               .flag("+mthumb");
  Multilib DefaultMultilib = makeMultilib("")
                               .flag("-march=armv7-a")
                               .flag("-mthumb");
  MultilibSet AndroidArmMultilibs =
      MultilibSet()
          .Either(ThumbMultilib, ArmV7Multilib,
                  ArmV7ThumbMultilib, DefaultMultilib)
          .FilterOut(NonExistent);

  Multilib::flags_list Flags;
  llvm::StringRef Arch = Args.getLastArgValue(options::OPT_march_EQ);
  bool IsArmArch = TargetTriple.getArch() == llvm::Triple::arm;
  bool IsThumbArch = TargetTriple.getArch() == llvm::Triple::thumb;
  bool IsV7SubArch = TargetTriple.getSubArch() == llvm::Triple::ARMSubArch_v7;
  bool IsThumbMode = IsThumbArch ||
      Args.hasFlag(options::OPT_mthumb, options::OPT_mno_thumb, false) ||
      (IsArmArch && llvm::ARM::parseArchISA(Arch) == llvm::ARM::ISAKind::THUMB);
  bool IsArmV7Mode = (IsArmArch || IsThumbArch) &&
      (llvm::ARM::parseArchVersion(Arch) == 7 ||
       (IsArmArch && Arch == "" && IsV7SubArch));
  addMultilibFlag(IsArmV7Mode, "march=armv7-a", Flags);
  addMultilibFlag(IsThumbMode, "mthumb", Flags);

  if (AndroidArmMultilibs.select(Flags, Result.SelectedMultilib))
    Result.Multilibs = AndroidArmMultilibs;
}

static bool findMSP430Multilibs(const Driver &D,
                                const llvm::Triple &TargetTriple,
                                StringRef Path, const ArgList &Args,
                                DetectedMultilibs &Result) {
  FilterNonExistent NonExistent(Path, "/crtbegin.o", D.getVFS());
  Multilib WithoutExceptions = makeMultilib("/430").flag("-exceptions");
  Multilib WithExceptions = makeMultilib("/430/exceptions").flag("+exceptions");

  // FIXME: when clang starts to support msp430x ISA additional logic
  // to select between multilib must be implemented
  // Multilib MSP430xMultilib = makeMultilib("/large");

  Result.Multilibs.push_back(WithoutExceptions);
  Result.Multilibs.push_back(WithExceptions);
  Result.Multilibs.FilterOut(NonExistent);

  Multilib::flags_list Flags;
  addMultilibFlag(Args.hasFlag(options::OPT_fexceptions,
                               options::OPT_fno_exceptions, false),
                  "exceptions", Flags);
  if (Result.Multilibs.select(Flags, Result.SelectedMultilib))
    return true;

  return false;
}

static void findRISCVBareMetalMultilibs(const Driver &D,
                                        const llvm::Triple &TargetTriple,
                                        StringRef Path, const ArgList &Args,
                                        DetectedMultilibs &Result) {
  FilterNonExistent NonExistent(Path, "/crtbegin.o", D.getVFS());
  struct RiscvMultilib {
    StringRef march;
    StringRef mabi;
  };
  // currently only support the set of multilibs like riscv-gnu-toolchain does.
  // TODO: support MULTILIB_REUSE
  constexpr RiscvMultilib RISCVMultilibSet[] = {
      {"rv32i", "ilp32"},     {"rv32im", "ilp32"},     {"rv32iac", "ilp32"},
      {"rv32imac", "ilp32"},  {"rv32imafc", "ilp32f"}, {"rv64imac", "lp64"},
      {"rv64imafdc", "lp64d"}};

  std::vector<Multilib> Ms;
  for (auto Element : RISCVMultilibSet) {
    // multilib path rule is ${march}/${mabi}
    Ms.emplace_back(
        makeMultilib((Twine(Element.march) + "/" + Twine(Element.mabi)).str())
            .flag(Twine("+march=", Element.march).str())
            .flag(Twine("+mabi=", Element.mabi).str()));
  }
  MultilibSet RISCVMultilibs =
      MultilibSet()
          .Either(ArrayRef<Multilib>(Ms))
          .FilterOut(NonExistent)
          .setFilePathsCallback([](const Multilib &M) {
            return std::vector<std::string>(
                {M.gccSuffix(),
                 "/../../../../riscv64-unknown-elf/lib" + M.gccSuffix(),
                 "/../../../../riscv32-unknown-elf/lib" + M.gccSuffix()});
          });


  Multilib::flags_list Flags;
  llvm::StringSet<> Added_ABIs;
  StringRef ABIName = tools::riscv::getRISCVABI(Args, TargetTriple);
  StringRef MArch = tools::riscv::getRISCVArch(Args, TargetTriple);
  for (auto Element : RISCVMultilibSet) {
    addMultilibFlag(MArch == Element.march,
                    Twine("march=", Element.march).str().c_str(), Flags);
    if (!Added_ABIs.count(Element.mabi)) {
      Added_ABIs.insert(Element.mabi);
      addMultilibFlag(ABIName == Element.mabi,
                      Twine("mabi=", Element.mabi).str().c_str(), Flags);
    }
  }

  if (RISCVMultilibs.select(Flags, Result.SelectedMultilib))
    Result.Multilibs = RISCVMultilibs;
}

static void findRISCVMultilibs(const Driver &D,
                               const llvm::Triple &TargetTriple, StringRef Path,
                               const ArgList &Args, DetectedMultilibs &Result) {
  if (TargetTriple.getOS() == llvm::Triple::UnknownOS)
    return findRISCVBareMetalMultilibs(D, TargetTriple, Path, Args, Result);

  FilterNonExistent NonExistent(Path, "/crtbegin.o", D.getVFS());
  Multilib Ilp32 = makeMultilib("lib32/ilp32").flag("+m32").flag("+mabi=ilp32");
  Multilib Ilp32f =
      makeMultilib("lib32/ilp32f").flag("+m32").flag("+mabi=ilp32f");
  Multilib Ilp32d =
      makeMultilib("lib32/ilp32d").flag("+m32").flag("+mabi=ilp32d");
  Multilib Lp64 = makeMultilib("lib64/lp64").flag("+m64").flag("+mabi=lp64");
  Multilib Lp64f = makeMultilib("lib64/lp64f").flag("+m64").flag("+mabi=lp64f");
  Multilib Lp64d = makeMultilib("lib64/lp64d").flag("+m64").flag("+mabi=lp64d");
  MultilibSet RISCVMultilibs =
      MultilibSet()
          .Either({Ilp32, Ilp32f, Ilp32d, Lp64, Lp64f, Lp64d})
          .FilterOut(NonExistent);

  Multilib::flags_list Flags;
  bool IsRV64 = TargetTriple.getArch() == llvm::Triple::riscv64;
  StringRef ABIName = tools::riscv::getRISCVABI(Args, TargetTriple);

  addMultilibFlag(!IsRV64, "m32", Flags);
  addMultilibFlag(IsRV64, "m64", Flags);
  addMultilibFlag(ABIName == "ilp32", "mabi=ilp32", Flags);
  addMultilibFlag(ABIName == "ilp32f", "mabi=ilp32f", Flags);
  addMultilibFlag(ABIName == "ilp32d", "mabi=ilp32d", Flags);
  addMultilibFlag(ABIName == "lp64", "mabi=lp64", Flags);
  addMultilibFlag(ABIName == "lp64f", "mabi=lp64f", Flags);
  addMultilibFlag(ABIName == "lp64d", "mabi=lp64d", Flags);

  if (RISCVMultilibs.select(Flags, Result.SelectedMultilib))
    Result.Multilibs = RISCVMultilibs;
}

static bool findBiarchMultilibs(const Driver &D,
                                const llvm::Triple &TargetTriple,
                                StringRef Path, const ArgList &Args,
                                bool NeedsBiarchSuffix,
                                DetectedMultilibs &Result) {
  Multilib Default;

  // Some versions of SUSE and Fedora on ppc64 put 32-bit libs
  // in what would normally be GCCInstallPath and put the 64-bit
  // libs in a subdirectory named 64. The simple logic we follow is that
  // *if* there is a subdirectory of the right name with crtbegin.o in it,
  // we use that. If not, and if not a biarch triple alias, we look for
  // crtbegin.o without the subdirectory.

  StringRef Suff64 = "/64";
  // Solaris uses platform-specific suffixes instead of /64.
  if (TargetTriple.getOS() == llvm::Triple::Solaris) {
    switch (TargetTriple.getArch()) {
    case llvm::Triple::x86:
    case llvm::Triple::x86_64:
      Suff64 = "/amd64";
      break;
    case llvm::Triple::sparc:
    case llvm::Triple::sparcv9:
      Suff64 = "/sparcv9";
      break;
    default:
      break;
    }
  }

  Multilib Alt64 = Multilib()
                       .gccSuffix(Suff64)
                       .includeSuffix(Suff64)
                       .flag("-m32")
                       .flag("+m64")
                       .flag("-mx32");
  Multilib Alt32 = Multilib()
                       .gccSuffix("/32")
                       .includeSuffix("/32")
                       .flag("+m32")
                       .flag("-m64")
                       .flag("-mx32");
  Multilib Altx32 = Multilib()
                        .gccSuffix("/x32")
                        .includeSuffix("/x32")
                        .flag("-m32")
                        .flag("-m64")
                        .flag("+mx32");

  // GCC toolchain for IAMCU doesn't have crtbegin.o, so look for libgcc.a.
  FilterNonExistent NonExistent(
      Path, TargetTriple.isOSIAMCU() ? "/libgcc.a" : "/crtbegin.o", D.getVFS());

  // Determine default multilib from: 32, 64, x32
  // Also handle cases such as 64 on 32, 32 on 64, etc.
  enum { UNKNOWN, WANT32, WANT64, WANTX32 } Want = UNKNOWN;
  const bool IsX32 = TargetTriple.getEnvironment() == llvm::Triple::GNUX32;
  if (TargetTriple.isArch32Bit() && !NonExistent(Alt32))
    Want = WANT64;
  else if (TargetTriple.isArch64Bit() && IsX32 && !NonExistent(Altx32))
    Want = WANT64;
  else if (TargetTriple.isArch64Bit() && !IsX32 && !NonExistent(Alt64))
    Want = WANT32;
  else {
    if (TargetTriple.isArch32Bit())
      Want = NeedsBiarchSuffix ? WANT64 : WANT32;
    else if (IsX32)
      Want = NeedsBiarchSuffix ? WANT64 : WANTX32;
    else
      Want = NeedsBiarchSuffix ? WANT32 : WANT64;
  }

  if (Want == WANT32)
    Default.flag("+m32").flag("-m64").flag("-mx32");
  else if (Want == WANT64)
    Default.flag("-m32").flag("+m64").flag("-mx32");
  else if (Want == WANTX32)
    Default.flag("-m32").flag("-m64").flag("+mx32");
  else
    return false;

  Result.Multilibs.push_back(Default);
  Result.Multilibs.push_back(Alt64);
  Result.Multilibs.push_back(Alt32);
  Result.Multilibs.push_back(Altx32);

  Result.Multilibs.FilterOut(NonExistent);

  Multilib::flags_list Flags;
  addMultilibFlag(TargetTriple.isArch64Bit() && !IsX32, "m64", Flags);
  addMultilibFlag(TargetTriple.isArch32Bit(), "m32", Flags);
  addMultilibFlag(TargetTriple.isArch64Bit() && IsX32, "mx32", Flags);

  if (!Result.Multilibs.select(Flags, Result.SelectedMultilib))
    return false;

  if (Result.SelectedMultilib == Alt64 || Result.SelectedMultilib == Alt32 ||
      Result.SelectedMultilib == Altx32)
    Result.BiarchSibling = Default;

  return true;
}

/// Generic_GCC - A tool chain using the 'gcc' command to perform
/// all subcommands; this relies on gcc translating the majority of
/// command line options.

/// Less-than for GCCVersion, implementing a Strict Weak Ordering.
bool Generic_GCC::GCCVersion::isOlderThan(int RHSMajor, int RHSMinor,
                                          int RHSPatch,
                                          StringRef RHSPatchSuffix) const {
  if (Major != RHSMajor)
    return Major < RHSMajor;
  if (Minor != RHSMinor)
    return Minor < RHSMinor;
  if (Patch != RHSPatch) {
    // Note that versions without a specified patch sort higher than those with
    // a patch.
    if (RHSPatch == -1)
      return true;
    if (Patch == -1)
      return false;

    // Otherwise just sort on the patch itself.
    return Patch < RHSPatch;
  }
  if (PatchSuffix != RHSPatchSuffix) {
    // Sort empty suffixes higher.
    if (RHSPatchSuffix.empty())
      return true;
    if (PatchSuffix.empty())
      return false;

    // Provide a lexicographic sort to make this a total ordering.
    return PatchSuffix < RHSPatchSuffix;
  }

  // The versions are equal.
  return false;
}

/// Parse a GCCVersion object out of a string of text.
///
/// This is the primary means of forming GCCVersion objects.
/*static*/
Generic_GCC::GCCVersion Generic_GCC::GCCVersion::Parse(StringRef VersionText) {
  const GCCVersion BadVersion = {VersionText.str(), -1, -1, -1, "", "", ""};
  std::pair<StringRef, StringRef> First = VersionText.split('.');
  std::pair<StringRef, StringRef> Second = First.second.split('.');

  GCCVersion GoodVersion = {VersionText.str(), -1, -1, -1, "", "", ""};
  if (First.first.getAsInteger(10, GoodVersion.Major) || GoodVersion.Major < 0)
    return BadVersion;
  GoodVersion.MajorStr = First.first.str();
  if (First.second.empty())
    return GoodVersion;
  StringRef MinorStr = Second.first;
  if (Second.second.empty()) {
    if (size_t EndNumber = MinorStr.find_first_not_of("0123456789")) {
      GoodVersion.PatchSuffix = std::string(MinorStr.substr(EndNumber));
      MinorStr = MinorStr.slice(0, EndNumber);
    }
  }
  if (MinorStr.getAsInteger(10, GoodVersion.Minor) || GoodVersion.Minor < 0)
    return BadVersion;
  GoodVersion.MinorStr = MinorStr.str();

  // First look for a number prefix and parse that if present. Otherwise just
  // stash the entire patch string in the suffix, and leave the number
  // unspecified. This covers versions strings such as:
  //   5        (handled above)
  //   4.4
  //   4.4-patched
  //   4.4.0
  //   4.4.x
  //   4.4.2-rc4
  //   4.4.x-patched
  // And retains any patch number it finds.
  StringRef PatchText = Second.second;
  if (!PatchText.empty()) {
    if (size_t EndNumber = PatchText.find_first_not_of("0123456789")) {
      // Try to parse the number and any suffix.
      if (PatchText.slice(0, EndNumber).getAsInteger(10, GoodVersion.Patch) ||
          GoodVersion.Patch < 0)
        return BadVersion;
      GoodVersion.PatchSuffix = std::string(PatchText.substr(EndNumber));
    }
  }

  return GoodVersion;
}

static llvm::StringRef getGCCToolchainDir(const ArgList &Args,
                                          llvm::StringRef SysRoot) {
  const Arg *A = Args.getLastArg(clang::driver::options::OPT_gcc_toolchain);
  if (A)
    return A->getValue();

  // If we have a SysRoot, ignore GCC_INSTALL_PREFIX.
  // GCC_INSTALL_PREFIX specifies the gcc installation for the default
  // sysroot and is likely not valid with a different sysroot.
  if (!SysRoot.empty())
    return "";

  return GCC_INSTALL_PREFIX;
}

/// Initialize a GCCInstallationDetector from the driver.
///
/// This performs all of the autodetection and sets up the various paths.
/// Once constructed, a GCCInstallationDetector is essentially immutable.
///
/// FIXME: We shouldn't need an explicit TargetTriple parameter here, and
/// should instead pull the target out of the driver. This is currently
/// necessary because the driver doesn't store the final version of the target
/// triple.
void Generic_GCC::GCCInstallationDetector::init(
    const llvm::Triple &TargetTriple, const ArgList &Args,
    ArrayRef<std::string> ExtraTripleAliases) {
  llvm::Triple BiarchVariantTriple = TargetTriple.isArch32Bit()
                                         ? TargetTriple.get64BitArchVariant()
                                         : TargetTriple.get32BitArchVariant();
  // The library directories which may contain GCC installations.
  SmallVector<StringRef, 4> CandidateLibDirs, CandidateBiarchLibDirs;
  // The compatible GCC triples for this particular architecture.
  SmallVector<StringRef, 16> CandidateTripleAliases;
  SmallVector<StringRef, 16> CandidateBiarchTripleAliases;
  CollectLibDirsAndTriples(TargetTriple, BiarchVariantTriple, CandidateLibDirs,
                           CandidateTripleAliases, CandidateBiarchLibDirs,
                           CandidateBiarchTripleAliases);

  // Compute the set of prefixes for our search.
  SmallVector<std::string, 8> Prefixes(D.PrefixDirs.begin(),
                                       D.PrefixDirs.end());

  StringRef GCCToolchainDir = getGCCToolchainDir(Args, D.SysRoot);
  if (GCCToolchainDir != "") {
    if (GCCToolchainDir.back() == '/')
      GCCToolchainDir = GCCToolchainDir.drop_back(); // remove the /

    Prefixes.push_back(std::string(GCCToolchainDir));
  } else {
    // If we have a SysRoot, try that first.
    if (!D.SysRoot.empty()) {
      Prefixes.push_back(D.SysRoot);
      AddDefaultGCCPrefixes(TargetTriple, Prefixes, D.SysRoot);
    }

    // Then look for gcc installed alongside clang.
    Prefixes.push_back(D.InstalledDir + "/..");

    // Next, look for prefix(es) that correspond to distribution-supplied gcc
    // installations.
    if (D.SysRoot.empty()) {
      // Typically /usr.
      AddDefaultGCCPrefixes(TargetTriple, Prefixes, D.SysRoot);
    }
  }

  // Try to respect gcc-config on Gentoo. However, do that only
  // if --gcc-toolchain is not provided or equal to the Gentoo install
  // in /usr. This avoids accidentally enforcing the system GCC version
  // when using a custom toolchain.
  if (GCCToolchainDir == "" || GCCToolchainDir == D.SysRoot + "/usr") {
    SmallVector<StringRef, 16> GentooTestTriples;
    // Try to match an exact triple as target triple first.
    // e.g. crossdev -S x86_64-gentoo-linux-gnu will install gcc libs for
    // x86_64-gentoo-linux-gnu. But "clang -target x86_64-gentoo-linux-gnu"
    // may pick the libraries for x86_64-pc-linux-gnu even when exact matching
    // triple x86_64-gentoo-linux-gnu is present.
    GentooTestTriples.push_back(TargetTriple.str());
    // Check rest of triples.
    GentooTestTriples.append(ExtraTripleAliases.begin(),
                             ExtraTripleAliases.end());
    GentooTestTriples.append(CandidateTripleAliases.begin(),
                             CandidateTripleAliases.end());
    if (ScanGentooConfigs(TargetTriple, Args, GentooTestTriples,
                          CandidateBiarchTripleAliases))
      return;
  }

  // Loop over the various components which exist and select the best GCC
  // installation available. GCC installs are ranked by version number.
  Version = GCCVersion::Parse("0.0.0");
  for (const std::string &Prefix : Prefixes) {
    if (!D.getVFS().exists(Prefix))
      continue;
    for (StringRef Suffix : CandidateLibDirs) {
      const std::string LibDir = Prefix + Suffix.str();
      if (!D.getVFS().exists(LibDir))
        continue;
      // Try to match the exact target triple first.
      ScanLibDirForGCCTriple(TargetTriple, Args, LibDir, TargetTriple.str());
      // Try rest of possible triples.
      for (StringRef Candidate : ExtraTripleAliases) // Try these first.
        ScanLibDirForGCCTriple(TargetTriple, Args, LibDir, Candidate);
      for (StringRef Candidate : CandidateTripleAliases)
        ScanLibDirForGCCTriple(TargetTriple, Args, LibDir, Candidate);
    }
    for (StringRef Suffix : CandidateBiarchLibDirs) {
      const std::string LibDir = Prefix + Suffix.str();
      if (!D.getVFS().exists(LibDir))
        continue;
      for (StringRef Candidate : CandidateBiarchTripleAliases)
        ScanLibDirForGCCTriple(TargetTriple, Args, LibDir, Candidate,
                               /*NeedsBiarchSuffix=*/ true);
    }
  }
}

void Generic_GCC::GCCInstallationDetector::print(raw_ostream &OS) const {
  for (const auto &InstallPath : CandidateGCCInstallPaths)
    OS << "Found candidate GCC installation: " << InstallPath << "\n";

  if (!GCCInstallPath.empty())
    OS << "Selected GCC installation: " << GCCInstallPath << "\n";

  for (const auto &Multilib : Multilibs)
    OS << "Candidate multilib: " << Multilib << "\n";

  if (Multilibs.size() != 0 || !SelectedMultilib.isDefault())
    OS << "Selected multilib: " << SelectedMultilib << "\n";
}

bool Generic_GCC::GCCInstallationDetector::getBiarchSibling(Multilib &M) const {
  if (BiarchSibling.hasValue()) {
    M = BiarchSibling.getValue();
    return true;
  }
  return false;
}

void Generic_GCC::GCCInstallationDetector::AddDefaultGCCPrefixes(
    const llvm::Triple &TargetTriple, SmallVectorImpl<std::string> &Prefixes,
    StringRef SysRoot) {
  if (TargetTriple.getOS() == llvm::Triple::Solaris) {
    // Solaris is a special case.
    // The GCC installation is under
    //   /usr/gcc/<major>.<minor>/lib/gcc/<triple>/<major>.<minor>.<patch>/
    // so we need to find those /usr/gcc/*/lib/gcc libdirs and go with
    // /usr/gcc/<version> as a prefix.

    std::string PrefixDir = SysRoot.str() + "/usr/gcc";
    std::error_code EC;
    for (llvm::vfs::directory_iterator LI = D.getVFS().dir_begin(PrefixDir, EC),
                                       LE;
         !EC && LI != LE; LI = LI.increment(EC)) {
      StringRef VersionText = llvm::sys::path::filename(LI->path());
      GCCVersion CandidateVersion = GCCVersion::Parse(VersionText);

      // Filter out obviously bad entries.
      if (CandidateVersion.Major == -1 || CandidateVersion.isOlderThan(4, 1, 1))
        continue;

      std::string CandidatePrefix = PrefixDir + "/" + VersionText.str();
      std::string CandidateLibPath = CandidatePrefix + "/lib/gcc";
      if (!D.getVFS().exists(CandidateLibPath))
        continue;

      Prefixes.push_back(CandidatePrefix);
    }
    return;
  }

  // Non-Solaris is much simpler - most systems just go with "/usr".
  if (SysRoot.empty() && TargetTriple.getOS() == llvm::Triple::Linux) {
    // Yet, still look for RHEL devtoolsets.
    Prefixes.push_back("/opt/rh/devtoolset-9/root/usr");
    Prefixes.push_back("/opt/rh/devtoolset-8/root/usr");
    Prefixes.push_back("/opt/rh/devtoolset-7/root/usr");
    Prefixes.push_back("/opt/rh/devtoolset-6/root/usr");
    Prefixes.push_back("/opt/rh/devtoolset-4/root/usr");
    Prefixes.push_back("/opt/rh/devtoolset-3/root/usr");
    Prefixes.push_back("/opt/rh/devtoolset-2/root/usr");
  }
  Prefixes.push_back(SysRoot.str() + "/usr");
}

/*static*/ void Generic_GCC::GCCInstallationDetector::CollectLibDirsAndTriples(
    const llvm::Triple &TargetTriple, const llvm::Triple &BiarchTriple,
    SmallVectorImpl<StringRef> &LibDirs,
    SmallVectorImpl<StringRef> &TripleAliases,
    SmallVectorImpl<StringRef> &BiarchLibDirs,
    SmallVectorImpl<StringRef> &BiarchTripleAliases) {
  // Declare a bunch of static data sets that we'll select between below. These
  // are specifically designed to always refer to string literals to avoid any
  // lifetime or initialization issues.
  static const char *const AArch64LibDirs[] = {"/lib64", "/lib"};
  static const char *const AArch64Triples[] = {
      "aarch64-none-linux-gnu", "aarch64-linux-gnu", "aarch64-redhat-linux",
      "aarch64-suse-linux", "aarch64-linux-android"};
  static const char *const AArch64beLibDirs[] = {"/lib"};
  static const char *const AArch64beTriples[] = {"aarch64_be-none-linux-gnu",
                                                 "aarch64_be-linux-gnu"};

  static const char *const ARMLibDirs[] = {"/lib"};
  static const char *const ARMTriples[] = {"arm-linux-gnueabi",
                                           "arm-linux-androideabi"};
  static const char *const ARMHFTriples[] = {"arm-linux-gnueabihf",
                                             "armv7hl-redhat-linux-gnueabi",
                                             "armv6hl-suse-linux-gnueabi",
                                             "armv7hl-suse-linux-gnueabi"};
  static const char *const ARMebLibDirs[] = {"/lib"};
  static const char *const ARMebTriples[] = {"armeb-linux-gnueabi",
                                             "armeb-linux-androideabi"};
  static const char *const ARMebHFTriples[] = {
      "armeb-linux-gnueabihf", "armebv7hl-redhat-linux-gnueabi"};

  static const char *const AVRLibDirs[] = {"/lib"};
  static const char *const AVRTriples[] = {"avr"};

  static const char *const X86_64LibDirs[] = {"/lib64", "/lib"};
  static const char *const X86_64Triples[] = {
      "x86_64-linux-gnu",       "x86_64-unknown-linux-gnu",
      "x86_64-pc-linux-gnu",    "x86_64-redhat-linux6E",
      "x86_64-redhat-linux",    "x86_64-suse-linux",
      "x86_64-manbo-linux-gnu", "x86_64-linux-gnu",
      "x86_64-slackware-linux", "x86_64-unknown-linux",
      "x86_64-amazon-linux",    "x86_64-linux-android"};
  static const char *const X32LibDirs[] = {"/libx32"};
  static const char *const X86LibDirs[] = {"/lib32", "/lib"};
  static const char *const X86Triples[] = {
      "i686-linux-gnu",       "i686-pc-linux-gnu",     "i486-linux-gnu",
      "i386-linux-gnu",       "i386-redhat-linux6E",   "i686-redhat-linux",
      "i586-redhat-linux",    "i386-redhat-linux",     "i586-suse-linux",
      "i486-slackware-linux", "i686-montavista-linux", "i586-linux-gnu",
      "i686-linux-android",   "i386-gnu",              "i486-gnu",
      "i586-gnu",             "i686-gnu"};

  static const char *const M680x0LibDirs[] = {"/lib"};
  static const char *const M680x0Triples[] = {
<<<<<<< HEAD
       "m68k-linux-gnu", "m68k-unknown-linux-gnu", "m68k-suse-linux"};
=======
      "m68k-linux-gnu", "m68k-unknown-linux-gnu", "m68k-suse-linux"};
>>>>>>> 139aedef

  static const char *const MIPSLibDirs[] = {"/lib"};
  static const char *const MIPSTriples[] = {
      "mips-linux-gnu", "mips-mti-linux", "mips-mti-linux-gnu",
      "mips-img-linux-gnu", "mipsisa32r6-linux-gnu"};
  static const char *const MIPSELLibDirs[] = {"/lib"};
  static const char *const MIPSELTriples[] = {
      "mipsel-linux-gnu", "mips-img-linux-gnu", "mipsisa32r6el-linux-gnu",
      "mipsel-linux-android"};

  static const char *const MIPS64LibDirs[] = {"/lib64", "/lib"};
  static const char *const MIPS64Triples[] = {
      "mips64-linux-gnu",      "mips-mti-linux-gnu",
      "mips-img-linux-gnu",    "mips64-linux-gnuabi64",
      "mipsisa64r6-linux-gnu", "mipsisa64r6-linux-gnuabi64"};
  static const char *const MIPS64ELLibDirs[] = {"/lib64", "/lib"};
  static const char *const MIPS64ELTriples[] = {
      "mips64el-linux-gnu",      "mips-mti-linux-gnu",
      "mips-img-linux-gnu",      "mips64el-linux-gnuabi64",
      "mipsisa64r6el-linux-gnu", "mipsisa64r6el-linux-gnuabi64",
      "mips64el-linux-android"};

  static const char *const MIPSN32LibDirs[] = {"/lib32"};
  static const char *const MIPSN32Triples[] = {"mips64-linux-gnuabin32",
                                               "mipsisa64r6-linux-gnuabin32"};
  static const char *const MIPSN32ELLibDirs[] = {"/lib32"};
  static const char *const MIPSN32ELTriples[] = {
      "mips64el-linux-gnuabin32", "mipsisa64r6el-linux-gnuabin32"};

  static const char *const MSP430LibDirs[] = {"/lib"};
  static const char *const MSP430Triples[] = {"msp430-elf"};

  static const char *const PPCLibDirs[] = {"/lib32", "/lib"};
  static const char *const PPCTriples[] = {
      "powerpc-linux-gnu", "powerpc-unknown-linux-gnu", "powerpc-linux-gnuspe",
      // On 32-bit PowerPC systems running SUSE Linux, gcc is configured as a
      // 64-bit compiler which defaults to "-m32", hence "powerpc64-suse-linux".
      "powerpc64-suse-linux", "powerpc-montavista-linuxspe"};
  static const char *const PPC64LibDirs[] = {"/lib64", "/lib"};
  static const char *const PPC64Triples[] = {
      "powerpc64-linux-gnu", "powerpc64-unknown-linux-gnu",
      "powerpc64-suse-linux", "ppc64-redhat-linux"};
  static const char *const PPC64LELibDirs[] = {"/lib64", "/lib"};
  static const char *const PPC64LETriples[] = {
      "powerpc64le-linux-gnu", "powerpc64le-unknown-linux-gnu",
      "powerpc64le-suse-linux", "ppc64le-redhat-linux"};

  static const char *const RISCV32LibDirs[] = {"/lib32", "/lib"};
  static const char *const RISCV32Triples[] = {"riscv32-unknown-linux-gnu",
                                               "riscv32-linux-gnu",
                                               "riscv32-unknown-elf"};
  static const char *const RISCV64LibDirs[] = {"/lib64", "/lib"};
  static const char *const RISCV64Triples[] = {"riscv64-unknown-linux-gnu",
                                               "riscv64-linux-gnu",
                                               "riscv64-unknown-elf",
                                               "riscv64-redhat-linux",
                                               "riscv64-suse-linux"};

  static const char *const SPARCv8LibDirs[] = {"/lib32", "/lib"};
  static const char *const SPARCv8Triples[] = {"sparc-linux-gnu",
                                               "sparcv8-linux-gnu"};
  static const char *const SPARCv9LibDirs[] = {"/lib64", "/lib"};
  static const char *const SPARCv9Triples[] = {"sparc64-linux-gnu",
                                               "sparcv9-linux-gnu"};

  static const char *const SystemZLibDirs[] = {"/lib64", "/lib"};
  static const char *const SystemZTriples[] = {
      "s390x-linux-gnu", "s390x-unknown-linux-gnu", "s390x-ibm-linux-gnu",
      "s390x-suse-linux", "s390x-redhat-linux"};


  using std::begin;
  using std::end;

  if (TargetTriple.getOS() == llvm::Triple::Solaris) {
    static const char *const SolarisLibDirs[] = {"/lib"};
    static const char *const SolarisSparcV8Triples[] = {
        "sparc-sun-solaris2.11", "sparc-sun-solaris2.12"};
    static const char *const SolarisSparcV9Triples[] = {
        "sparcv9-sun-solaris2.11", "sparcv9-sun-solaris2.12"};
    static const char *const SolarisX86Triples[] = {"i386-pc-solaris2.11",
                                                    "i386-pc-solaris2.12"};
    static const char *const SolarisX86_64Triples[] = {"x86_64-pc-solaris2.11",
                                                       "x86_64-pc-solaris2.12"};
    LibDirs.append(begin(SolarisLibDirs), end(SolarisLibDirs));
    BiarchLibDirs.append(begin(SolarisLibDirs), end(SolarisLibDirs));
    switch (TargetTriple.getArch()) {
    case llvm::Triple::x86:
      TripleAliases.append(begin(SolarisX86Triples), end(SolarisX86Triples));
      BiarchTripleAliases.append(begin(SolarisX86_64Triples),
                                 end(SolarisX86_64Triples));
      break;
    case llvm::Triple::x86_64:
      TripleAliases.append(begin(SolarisX86_64Triples),
                           end(SolarisX86_64Triples));
      BiarchTripleAliases.append(begin(SolarisX86Triples),
                                 end(SolarisX86Triples));
      break;
    case llvm::Triple::sparc:
      TripleAliases.append(begin(SolarisSparcV8Triples),
                           end(SolarisSparcV8Triples));
      BiarchTripleAliases.append(begin(SolarisSparcV9Triples),
                                 end(SolarisSparcV9Triples));
      break;
    case llvm::Triple::sparcv9:
      TripleAliases.append(begin(SolarisSparcV9Triples),
                           end(SolarisSparcV9Triples));
      BiarchTripleAliases.append(begin(SolarisSparcV8Triples),
                                 end(SolarisSparcV8Triples));
      break;
    default:
      break;
    }
    return;
  }

  // Android targets should not use GNU/Linux tools or libraries.
  if (TargetTriple.isAndroid()) {
    static const char *const AArch64AndroidTriples[] = {
        "aarch64-linux-android"};
    static const char *const ARMAndroidTriples[] = {"arm-linux-androideabi"};
    static const char *const MIPSELAndroidTriples[] = {"mipsel-linux-android"};
    static const char *const MIPS64ELAndroidTriples[] = {
        "mips64el-linux-android"};
    static const char *const X86AndroidTriples[] = {"i686-linux-android"};
    static const char *const X86_64AndroidTriples[] = {"x86_64-linux-android"};

    switch (TargetTriple.getArch()) {
    case llvm::Triple::aarch64:
      LibDirs.append(begin(AArch64LibDirs), end(AArch64LibDirs));
      TripleAliases.append(begin(AArch64AndroidTriples),
                           end(AArch64AndroidTriples));
      break;
    case llvm::Triple::arm:
    case llvm::Triple::thumb:
      LibDirs.append(begin(ARMLibDirs), end(ARMLibDirs));
      TripleAliases.append(begin(ARMAndroidTriples), end(ARMAndroidTriples));
      break;
    case llvm::Triple::mipsel:
      LibDirs.append(begin(MIPSELLibDirs), end(MIPSELLibDirs));
      TripleAliases.append(begin(MIPSELAndroidTriples),
                           end(MIPSELAndroidTriples));
      BiarchLibDirs.append(begin(MIPS64ELLibDirs), end(MIPS64ELLibDirs));
      BiarchTripleAliases.append(begin(MIPS64ELAndroidTriples),
                                 end(MIPS64ELAndroidTriples));
      break;
    case llvm::Triple::mips64el:
      LibDirs.append(begin(MIPS64ELLibDirs), end(MIPS64ELLibDirs));
      TripleAliases.append(begin(MIPS64ELAndroidTriples),
                           end(MIPS64ELAndroidTriples));
      BiarchLibDirs.append(begin(MIPSELLibDirs), end(MIPSELLibDirs));
      BiarchTripleAliases.append(begin(MIPSELAndroidTriples),
                                 end(MIPSELAndroidTriples));
      break;
    case llvm::Triple::x86_64:
      LibDirs.append(begin(X86_64LibDirs), end(X86_64LibDirs));
      TripleAliases.append(begin(X86_64AndroidTriples),
                           end(X86_64AndroidTriples));
      BiarchLibDirs.append(begin(X86LibDirs), end(X86LibDirs));
      BiarchTripleAliases.append(begin(X86AndroidTriples),
                                 end(X86AndroidTriples));
      break;
    case llvm::Triple::x86:
      LibDirs.append(begin(X86LibDirs), end(X86LibDirs));
      TripleAliases.append(begin(X86AndroidTriples), end(X86AndroidTriples));
      BiarchLibDirs.append(begin(X86_64LibDirs), end(X86_64LibDirs));
      BiarchTripleAliases.append(begin(X86_64AndroidTriples),
                                 end(X86_64AndroidTriples));
      break;
    default:
      break;
    }

    return;
  }

  switch (TargetTriple.getArch()) {
  case llvm::Triple::aarch64:
    LibDirs.append(begin(AArch64LibDirs), end(AArch64LibDirs));
    TripleAliases.append(begin(AArch64Triples), end(AArch64Triples));
    BiarchLibDirs.append(begin(AArch64LibDirs), end(AArch64LibDirs));
    BiarchTripleAliases.append(begin(AArch64Triples), end(AArch64Triples));
    break;
  case llvm::Triple::aarch64_be:
    LibDirs.append(begin(AArch64beLibDirs), end(AArch64beLibDirs));
    TripleAliases.append(begin(AArch64beTriples), end(AArch64beTriples));
    BiarchLibDirs.append(begin(AArch64beLibDirs), end(AArch64beLibDirs));
    BiarchTripleAliases.append(begin(AArch64beTriples), end(AArch64beTriples));
    break;
  case llvm::Triple::arm:
  case llvm::Triple::thumb:
    LibDirs.append(begin(ARMLibDirs), end(ARMLibDirs));
    if (TargetTriple.getEnvironment() == llvm::Triple::GNUEABIHF) {
      TripleAliases.append(begin(ARMHFTriples), end(ARMHFTriples));
    } else {
      TripleAliases.append(begin(ARMTriples), end(ARMTriples));
    }
    break;
  case llvm::Triple::armeb:
  case llvm::Triple::thumbeb:
    LibDirs.append(begin(ARMebLibDirs), end(ARMebLibDirs));
    if (TargetTriple.getEnvironment() == llvm::Triple::GNUEABIHF) {
      TripleAliases.append(begin(ARMebHFTriples), end(ARMebHFTriples));
    } else {
      TripleAliases.append(begin(ARMebTriples), end(ARMebTriples));
    }
    break;
  case llvm::Triple::avr:
    LibDirs.append(begin(AVRLibDirs), end(AVRLibDirs));
    TripleAliases.append(begin(AVRTriples), end(AVRTriples));
    break;
  case llvm::Triple::x86_64:
    LibDirs.append(begin(X86_64LibDirs), end(X86_64LibDirs));
    TripleAliases.append(begin(X86_64Triples), end(X86_64Triples));
    // x32 is always available when x86_64 is available, so adding it as
    // secondary arch with x86_64 triples
    if (TargetTriple.getEnvironment() == llvm::Triple::GNUX32) {
      BiarchLibDirs.append(begin(X32LibDirs), end(X32LibDirs));
      BiarchTripleAliases.append(begin(X86_64Triples), end(X86_64Triples));
    } else {
      BiarchLibDirs.append(begin(X86LibDirs), end(X86LibDirs));
      BiarchTripleAliases.append(begin(X86Triples), end(X86Triples));
    }
    break;
  case llvm::Triple::x86:
    LibDirs.append(begin(X86LibDirs), end(X86LibDirs));
    // MCU toolchain is 32 bit only and its triple alias is TargetTriple
    // itself, which will be appended below.
    if (!TargetTriple.isOSIAMCU()) {
      TripleAliases.append(begin(X86Triples), end(X86Triples));
      BiarchLibDirs.append(begin(X86_64LibDirs), end(X86_64LibDirs));
      BiarchTripleAliases.append(begin(X86_64Triples), end(X86_64Triples));
    }
    break;
  case llvm::Triple::m680x0:
    LibDirs.append(begin(M680x0LibDirs), end(M680x0LibDirs));
    TripleAliases.append(begin(M680x0Triples), end(M680x0Triples));
    break;
  case llvm::Triple::mips:
    LibDirs.append(begin(MIPSLibDirs), end(MIPSLibDirs));
    TripleAliases.append(begin(MIPSTriples), end(MIPSTriples));
    BiarchLibDirs.append(begin(MIPS64LibDirs), end(MIPS64LibDirs));
    BiarchTripleAliases.append(begin(MIPS64Triples), end(MIPS64Triples));
    BiarchLibDirs.append(begin(MIPSN32LibDirs), end(MIPSN32LibDirs));
    BiarchTripleAliases.append(begin(MIPSN32Triples), end(MIPSN32Triples));
    break;
  case llvm::Triple::mipsel:
    LibDirs.append(begin(MIPSELLibDirs), end(MIPSELLibDirs));
    TripleAliases.append(begin(MIPSELTriples), end(MIPSELTriples));
    TripleAliases.append(begin(MIPSTriples), end(MIPSTriples));
    BiarchLibDirs.append(begin(MIPS64ELLibDirs), end(MIPS64ELLibDirs));
    BiarchTripleAliases.append(begin(MIPS64ELTriples), end(MIPS64ELTriples));
    BiarchLibDirs.append(begin(MIPSN32ELLibDirs), end(MIPSN32ELLibDirs));
    BiarchTripleAliases.append(begin(MIPSN32ELTriples), end(MIPSN32ELTriples));
    break;
  case llvm::Triple::mips64:
    LibDirs.append(begin(MIPS64LibDirs), end(MIPS64LibDirs));
    TripleAliases.append(begin(MIPS64Triples), end(MIPS64Triples));
    BiarchLibDirs.append(begin(MIPSLibDirs), end(MIPSLibDirs));
    BiarchTripleAliases.append(begin(MIPSTriples), end(MIPSTriples));
    BiarchLibDirs.append(begin(MIPSN32LibDirs), end(MIPSN32LibDirs));
    BiarchTripleAliases.append(begin(MIPSN32Triples), end(MIPSN32Triples));
    break;
  case llvm::Triple::mips64el:
    LibDirs.append(begin(MIPS64ELLibDirs), end(MIPS64ELLibDirs));
    TripleAliases.append(begin(MIPS64ELTriples), end(MIPS64ELTriples));
    BiarchLibDirs.append(begin(MIPSELLibDirs), end(MIPSELLibDirs));
    BiarchTripleAliases.append(begin(MIPSELTriples), end(MIPSELTriples));
    BiarchLibDirs.append(begin(MIPSN32ELLibDirs), end(MIPSN32ELLibDirs));
    BiarchTripleAliases.append(begin(MIPSN32ELTriples), end(MIPSN32ELTriples));
    BiarchTripleAliases.append(begin(MIPSTriples), end(MIPSTriples));
    break;
  case llvm::Triple::msp430:
    LibDirs.append(begin(MSP430LibDirs), end(MSP430LibDirs));
    TripleAliases.append(begin(MSP430Triples), end(MSP430Triples));
    break;
  case llvm::Triple::ppc:
    LibDirs.append(begin(PPCLibDirs), end(PPCLibDirs));
    TripleAliases.append(begin(PPCTriples), end(PPCTriples));
    BiarchLibDirs.append(begin(PPC64LibDirs), end(PPC64LibDirs));
    BiarchTripleAliases.append(begin(PPC64Triples), end(PPC64Triples));
    break;
  case llvm::Triple::ppc64:
    LibDirs.append(begin(PPC64LibDirs), end(PPC64LibDirs));
    TripleAliases.append(begin(PPC64Triples), end(PPC64Triples));
    BiarchLibDirs.append(begin(PPCLibDirs), end(PPCLibDirs));
    BiarchTripleAliases.append(begin(PPCTriples), end(PPCTriples));
    break;
  case llvm::Triple::ppc64le:
    LibDirs.append(begin(PPC64LELibDirs), end(PPC64LELibDirs));
    TripleAliases.append(begin(PPC64LETriples), end(PPC64LETriples));
    break;
  case llvm::Triple::riscv32:
    LibDirs.append(begin(RISCV32LibDirs), end(RISCV32LibDirs));
    TripleAliases.append(begin(RISCV32Triples), end(RISCV32Triples));
    BiarchLibDirs.append(begin(RISCV64LibDirs), end(RISCV64LibDirs));
    BiarchTripleAliases.append(begin(RISCV64Triples), end(RISCV64Triples));
    break;
  case llvm::Triple::riscv64:
    LibDirs.append(begin(RISCV64LibDirs), end(RISCV64LibDirs));
    TripleAliases.append(begin(RISCV64Triples), end(RISCV64Triples));
    BiarchLibDirs.append(begin(RISCV32LibDirs), end(RISCV32LibDirs));
    BiarchTripleAliases.append(begin(RISCV32Triples), end(RISCV32Triples));
    break;
  case llvm::Triple::sparc:
  case llvm::Triple::sparcel:
    LibDirs.append(begin(SPARCv8LibDirs), end(SPARCv8LibDirs));
    TripleAliases.append(begin(SPARCv8Triples), end(SPARCv8Triples));
    BiarchLibDirs.append(begin(SPARCv9LibDirs), end(SPARCv9LibDirs));
    BiarchTripleAliases.append(begin(SPARCv9Triples), end(SPARCv9Triples));
    break;
  case llvm::Triple::sparcv9:
    LibDirs.append(begin(SPARCv9LibDirs), end(SPARCv9LibDirs));
    TripleAliases.append(begin(SPARCv9Triples), end(SPARCv9Triples));
    BiarchLibDirs.append(begin(SPARCv8LibDirs), end(SPARCv8LibDirs));
    BiarchTripleAliases.append(begin(SPARCv8Triples), end(SPARCv8Triples));
    break;
  case llvm::Triple::systemz:
    LibDirs.append(begin(SystemZLibDirs), end(SystemZLibDirs));
    TripleAliases.append(begin(SystemZTriples), end(SystemZTriples));
    break;
  default:
    // By default, just rely on the standard lib directories and the original
    // triple.
    break;
  }

  // Always append the drivers target triple to the end, in case it doesn't
  // match any of our aliases.
  TripleAliases.push_back(TargetTriple.str());

  // Also include the multiarch variant if it's different.
  if (TargetTriple.str() != BiarchTriple.str())
    BiarchTripleAliases.push_back(BiarchTriple.str());
}

bool Generic_GCC::GCCInstallationDetector::ScanGCCForMultilibs(
    const llvm::Triple &TargetTriple, const ArgList &Args,
    StringRef Path, bool NeedsBiarchSuffix) {
  llvm::Triple::ArchType TargetArch = TargetTriple.getArch();
  DetectedMultilibs Detected;

  // Android standalone toolchain could have multilibs for ARM and Thumb.
  // Debian mips multilibs behave more like the rest of the biarch ones,
  // so handle them there
  if (isArmOrThumbArch(TargetArch) && TargetTriple.isAndroid()) {
    // It should also work without multilibs in a simplified toolchain.
    findAndroidArmMultilibs(D, TargetTriple, Path, Args, Detected);
  } else if (TargetTriple.isMIPS()) {
    if (!findMIPSMultilibs(D, TargetTriple, Path, Args, Detected))
      return false;
  } else if (TargetTriple.isRISCV()) {
    findRISCVMultilibs(D, TargetTriple, Path, Args, Detected);
  } else if (isMSP430(TargetArch)) {
    findMSP430Multilibs(D, TargetTriple, Path, Args, Detected);
  } else if (TargetArch == llvm::Triple::avr) {
    // AVR has no multilibs.
  } else if (!findBiarchMultilibs(D, TargetTriple, Path, Args,
                                  NeedsBiarchSuffix, Detected)) {
    return false;
  }

  Multilibs = Detected.Multilibs;
  SelectedMultilib = Detected.SelectedMultilib;
  BiarchSibling = Detected.BiarchSibling;

  return true;
}

void Generic_GCC::GCCInstallationDetector::ScanLibDirForGCCTriple(
    const llvm::Triple &TargetTriple, const ArgList &Args,
    const std::string &LibDir, StringRef CandidateTriple,
    bool NeedsBiarchSuffix) {
  llvm::Triple::ArchType TargetArch = TargetTriple.getArch();
  // Locations relative to the system lib directory where GCC's triple-specific
  // directories might reside.
  struct GCCLibSuffix {
    // Path from system lib directory to GCC triple-specific directory.
    std::string LibSuffix;
    // Path from GCC triple-specific directory back to system lib directory.
    // This is one '..' component per component in LibSuffix.
    StringRef ReversePath;
    // Whether this library suffix is relevant for the triple.
    bool Active;
  } Suffixes[] = {
      // This is the normal place.
      {"gcc/" + CandidateTriple.str(), "../..", true},

      // Debian puts cross-compilers in gcc-cross.
      {"gcc-cross/" + CandidateTriple.str(), "../..",
       TargetTriple.getOS() != llvm::Triple::Solaris},

      // The Freescale PPC SDK has the gcc libraries in
      // <sysroot>/usr/lib/<triple>/x.y.z so have a look there as well. Only do
      // this on Freescale triples, though, since some systems put a *lot* of
      // files in that location, not just GCC installation data.
      {CandidateTriple.str(), "..",
       TargetTriple.getVendor() == llvm::Triple::Freescale ||
       TargetTriple.getVendor() == llvm::Triple::OpenEmbedded},

      // Natively multiarch systems sometimes put the GCC triple-specific
      // directory within their multiarch lib directory, resulting in the
      // triple appearing twice.
      {CandidateTriple.str() + "/gcc/" + CandidateTriple.str(), "../../..",
       TargetTriple.getOS() != llvm::Triple::Solaris},

      // Deal with cases (on Ubuntu) where the system architecture could be i386
      // but the GCC target architecture could be (say) i686.
      // FIXME: It may be worthwhile to generalize this and look for a second
      // triple.
      {"i386-linux-gnu/gcc/" + CandidateTriple.str(), "../../..",
       (TargetArch == llvm::Triple::x86 &&
        TargetTriple.getOS() != llvm::Triple::Solaris)},
      {"i386-gnu/gcc/" + CandidateTriple.str(), "../../..",
       (TargetArch == llvm::Triple::x86 &&
        TargetTriple.getOS() != llvm::Triple::Solaris)}};

  for (auto &Suffix : Suffixes) {
    if (!Suffix.Active)
      continue;

    StringRef LibSuffix = Suffix.LibSuffix;
    std::error_code EC;
    for (llvm::vfs::directory_iterator
             LI = D.getVFS().dir_begin(LibDir + "/" + LibSuffix, EC),
             LE;
         !EC && LI != LE; LI = LI.increment(EC)) {
      StringRef VersionText = llvm::sys::path::filename(LI->path());
      GCCVersion CandidateVersion = GCCVersion::Parse(VersionText);
      if (CandidateVersion.Major != -1) // Filter obviously bad entries.
        if (!CandidateGCCInstallPaths.insert(std::string(LI->path())).second)
          continue; // Saw this path before; no need to look at it again.
      if (CandidateVersion.isOlderThan(4, 1, 1))
        continue;
      if (CandidateVersion <= Version)
        continue;

      if (!ScanGCCForMultilibs(TargetTriple, Args, LI->path(),
                               NeedsBiarchSuffix))
        continue;

      Version = CandidateVersion;
      GCCTriple.setTriple(CandidateTriple);
      // FIXME: We hack together the directory name here instead of
      // using LI to ensure stable path separators across Windows and
      // Linux.
      GCCInstallPath = (LibDir + "/" + LibSuffix + "/" + VersionText).str();
      GCCParentLibPath = (GCCInstallPath + "/../" + Suffix.ReversePath).str();
      IsValid = true;
    }
  }
}

bool Generic_GCC::GCCInstallationDetector::ScanGentooConfigs(
    const llvm::Triple &TargetTriple, const ArgList &Args,
    const SmallVectorImpl<StringRef> &CandidateTriples,
    const SmallVectorImpl<StringRef> &CandidateBiarchTriples) {
  for (StringRef CandidateTriple : CandidateTriples) {
    if (ScanGentooGccConfig(TargetTriple, Args, CandidateTriple))
      return true;
  }

  for (StringRef CandidateTriple : CandidateBiarchTriples) {
    if (ScanGentooGccConfig(TargetTriple, Args, CandidateTriple, true))
      return true;
  }
  return false;
}

bool Generic_GCC::GCCInstallationDetector::ScanGentooGccConfig(
    const llvm::Triple &TargetTriple, const ArgList &Args,
    StringRef CandidateTriple, bool NeedsBiarchSuffix) {
  llvm::ErrorOr<std::unique_ptr<llvm::MemoryBuffer>> File =
      D.getVFS().getBufferForFile(D.SysRoot + "/etc/env.d/gcc/config-" +
                                  CandidateTriple.str());
  if (File) {
    SmallVector<StringRef, 2> Lines;
    File.get()->getBuffer().split(Lines, "\n");
    for (StringRef Line : Lines) {
      Line = Line.trim();
      // CURRENT=triple-version
      if (!Line.consume_front("CURRENT="))
        continue;
      // Process the config file pointed to by CURRENT.
      llvm::ErrorOr<std::unique_ptr<llvm::MemoryBuffer>> ConfigFile =
          D.getVFS().getBufferForFile(D.SysRoot + "/etc/env.d/gcc/" +
                                      Line.str());
      std::pair<StringRef, StringRef> ActiveVersion = Line.rsplit('-');
      // List of paths to scan for libraries.
      SmallVector<StringRef, 4> GentooScanPaths;
      // Scan the Config file to find installed GCC libraries path.
      // Typical content of the GCC config file:
      // LDPATH="/usr/lib/gcc/x86_64-pc-linux-gnu/4.9.x:/usr/lib/gcc/
      // (continued from previous line) x86_64-pc-linux-gnu/4.9.x/32"
      // MANPATH="/usr/share/gcc-data/x86_64-pc-linux-gnu/4.9.x/man"
      // INFOPATH="/usr/share/gcc-data/x86_64-pc-linux-gnu/4.9.x/info"
      // STDCXX_INCDIR="/usr/lib/gcc/x86_64-pc-linux-gnu/4.9.x/include/g++-v4"
      // We are looking for the paths listed in LDPATH=... .
      if (ConfigFile) {
        SmallVector<StringRef, 2> ConfigLines;
        ConfigFile.get()->getBuffer().split(ConfigLines, "\n");
        for (StringRef ConfLine : ConfigLines) {
          ConfLine = ConfLine.trim();
          if (ConfLine.consume_front("LDPATH=")) {
            // Drop '"' from front and back if present.
            ConfLine.consume_back("\"");
            ConfLine.consume_front("\"");
            // Get all paths sperated by ':'
            ConfLine.split(GentooScanPaths, ':', -1, /*AllowEmpty*/ false);
          }
        }
      }
      // Test the path based on the version in /etc/env.d/gcc/config-{tuple}.
      std::string basePath = "/usr/lib/gcc/" + ActiveVersion.first.str() + "/"
          + ActiveVersion.second.str();
      GentooScanPaths.push_back(StringRef(basePath));

      // Scan all paths for GCC libraries.
      for (const auto &GentooScanPath : GentooScanPaths) {
        std::string GentooPath = D.SysRoot + std::string(GentooScanPath);
        if (D.getVFS().exists(GentooPath + "/crtbegin.o")) {
          if (!ScanGCCForMultilibs(TargetTriple, Args, GentooPath,
                                   NeedsBiarchSuffix))
            continue;

          Version = GCCVersion::Parse(ActiveVersion.second);
          GCCInstallPath = GentooPath;
          GCCParentLibPath = GentooPath + std::string("/../../..");
          GCCTriple.setTriple(ActiveVersion.first);
          IsValid = true;
          return true;
        }
      }
    }
  }

  return false;
}

Generic_GCC::Generic_GCC(const Driver &D, const llvm::Triple &Triple,
                         const ArgList &Args)
    : ToolChain(D, Triple, Args), GCCInstallation(D),
      CudaInstallation(D, Triple, Args), RocmInstallation(D, Triple, Args) {
  getProgramPaths().push_back(getDriver().getInstalledDir());
  if (getDriver().getInstalledDir() != getDriver().Dir)
    getProgramPaths().push_back(getDriver().Dir);
}

Generic_GCC::~Generic_GCC() {}

Tool *Generic_GCC::getTool(Action::ActionClass AC) const {
  switch (AC) {
  case Action::PreprocessJobClass:
    if (!Preprocess)
      Preprocess.reset(new clang::driver::tools::gcc::Preprocessor(*this));
    return Preprocess.get();
  case Action::CompileJobClass:
    if (!Compile)
      Compile.reset(new tools::gcc::Compiler(*this));
    return Compile.get();
  default:
    return ToolChain::getTool(AC);
  }
}

Tool *Generic_GCC::buildAssembler() const {
  return new tools::gnutools::Assembler(*this);
}

Tool *Generic_GCC::buildLinker() const { return new tools::gcc::Linker(*this); }

void Generic_GCC::printVerboseInfo(raw_ostream &OS) const {
  // Print the information about how we detected the GCC installation.
  GCCInstallation.print(OS);
  CudaInstallation.print(OS);
  RocmInstallation.print(OS);
}

bool Generic_GCC::IsUnwindTablesDefault(const ArgList &Args) const {
  return getArch() == llvm::Triple::x86_64;
}

bool Generic_GCC::isPICDefault() const {
  switch (getArch()) {
  case llvm::Triple::x86_64:
    return getTriple().isOSWindows();
  case llvm::Triple::mips64:
  case llvm::Triple::mips64el:
    return true;
  default:
    return false;
  }
}

bool Generic_GCC::isPIEDefault() const { return false; }

bool Generic_GCC::isPICDefaultForced() const {
  return getArch() == llvm::Triple::x86_64 && getTriple().isOSWindows();
}

bool Generic_GCC::IsIntegratedAssemblerDefault() const {
  switch (getTriple().getArch()) {
  case llvm::Triple::x86:
  case llvm::Triple::x86_64:
  case llvm::Triple::aarch64:
  case llvm::Triple::aarch64_be:
  case llvm::Triple::arm:
  case llvm::Triple::armeb:
  case llvm::Triple::avr:
  case llvm::Triple::bpfel:
  case llvm::Triple::bpfeb:
  case llvm::Triple::thumb:
  case llvm::Triple::thumbeb:
  case llvm::Triple::ppc:
  case llvm::Triple::ppc64:
  case llvm::Triple::ppc64le:
  case llvm::Triple::riscv32:
  case llvm::Triple::riscv64:
  case llvm::Triple::systemz:
  case llvm::Triple::mips:
  case llvm::Triple::mipsel:
  case llvm::Triple::mips64:
  case llvm::Triple::mips64el:
  case llvm::Triple::msp430:
    return true;
  case llvm::Triple::sparc:
  case llvm::Triple::sparcel:
  case llvm::Triple::sparcv9:
    if (getTriple().isOSFreeBSD() || getTriple().isOSOpenBSD() ||
        getTriple().isOSSolaris())
      return true;
    return false;
  default:
    return false;
  }
}

static void addMultilibsFilePaths(const Driver &D, const MultilibSet &Multilibs,
                                  const Multilib &Multilib,
                                  StringRef InstallPath,
                                  ToolChain::path_list &Paths) {
  if (const auto &PathsCallback = Multilibs.filePathsCallback())
    for (const auto &Path : PathsCallback(Multilib))
      addPathIfExists(D, InstallPath + Path, Paths);
}

void Generic_GCC::PushPPaths(ToolChain::path_list &PPaths) {
  // Cross-compiling binutils and GCC installations (vanilla and openSUSE at
  // least) put various tools in a triple-prefixed directory off of the parent
  // of the GCC installation. We use the GCC triple here to ensure that we end
  // up with tools that support the same amount of cross compiling as the
  // detected GCC installation. For example, if we find a GCC installation
  // targeting x86_64, but it is a bi-arch GCC installation, it can also be
  // used to target i386.
  if (GCCInstallation.isValid()) {
    PPaths.push_back(Twine(GCCInstallation.getParentLibPath() + "/../" +
                           GCCInstallation.getTriple().str() + "/bin")
                         .str());
  }
}

void Generic_GCC::AddMultilibPaths(const Driver &D,
                                   const std::string &SysRoot,
                                   const std::string &OSLibDir,
                                   const std::string &MultiarchTriple,
                                   path_list &Paths) {
  // Add the multilib suffixed paths where they are available.
  if (GCCInstallation.isValid()) {
    const llvm::Triple &GCCTriple = GCCInstallation.getTriple();
    const std::string &LibPath =
        std::string(GCCInstallation.getParentLibPath());

    // Add toolchain / multilib specific file paths.
    addMultilibsFilePaths(D, Multilibs, SelectedMultilib,
                          GCCInstallation.getInstallPath(), Paths);

    // Sourcery CodeBench MIPS toolchain holds some libraries under
    // a biarch-like suffix of the GCC installation.
    addPathIfExists(
        D, GCCInstallation.getInstallPath() + SelectedMultilib.gccSuffix(),
        Paths);

    // GCC cross compiling toolchains will install target libraries which ship
    // as part of the toolchain under <prefix>/<triple>/<libdir> rather than as
    // any part of the GCC installation in
    // <prefix>/<libdir>/gcc/<triple>/<version>. This decision is somewhat
    // debatable, but is the reality today. We need to search this tree even
    // when we have a sysroot somewhere else. It is the responsibility of
    // whomever is doing the cross build targeting a sysroot using a GCC
    // installation that is *not* within the system root to ensure two things:
    //
    //  1) Any DSOs that are linked in from this tree or from the install path
    //     above must be present on the system root and found via an
    //     appropriate rpath.
    //  2) There must not be libraries installed into
    //     <prefix>/<triple>/<libdir> unless they should be preferred over
    //     those within the system root.
    //
    // Note that this matches the GCC behavior. See the below comment for where
    // Clang diverges from GCC's behavior.
    addPathIfExists(D,
                    LibPath + "/../" + GCCTriple.str() + "/lib/../" + OSLibDir +
                        SelectedMultilib.osSuffix(),
                    Paths);

    // If the GCC installation we found is inside of the sysroot, we want to
    // prefer libraries installed in the parent prefix of the GCC installation.
    // It is important to *not* use these paths when the GCC installation is
    // outside of the system root as that can pick up unintended libraries.
    // This usually happens when there is an external cross compiler on the
    // host system, and a more minimal sysroot available that is the target of
    // the cross. Note that GCC does include some of these directories in some
    // configurations but this seems somewhere between questionable and simply
    // a bug.
    if (StringRef(LibPath).startswith(SysRoot)) {
      addPathIfExists(D, LibPath + "/" + MultiarchTriple, Paths);
      addPathIfExists(D, LibPath + "/../" + OSLibDir, Paths);
    }
  }
}

void Generic_GCC::AddMultiarchPaths(const Driver &D,
                                    const std::string &SysRoot,
                                    const std::string &OSLibDir,
                                    path_list &Paths) {
  // Try walking via the GCC triple path in case of biarch or multiarch GCC
  // installations with strange symlinks.
  if (GCCInstallation.isValid()) {
    addPathIfExists(D,
                    SysRoot + "/usr/lib/" + GCCInstallation.getTriple().str() +
                        "/../../" + OSLibDir,
                    Paths);

    // Add the 'other' biarch variant path
    Multilib BiarchSibling;
    if (GCCInstallation.getBiarchSibling(BiarchSibling)) {
      addPathIfExists(
          D, GCCInstallation.getInstallPath() + BiarchSibling.gccSuffix(),
                      Paths);
    }

    // See comments above on the multilib variant for details of why this is
    // included even from outside the sysroot.
    const std::string &LibPath =
        std::string(GCCInstallation.getParentLibPath());
    const llvm::Triple &GCCTriple = GCCInstallation.getTriple();
    const Multilib &Multilib = GCCInstallation.getMultilib();
    addPathIfExists(
        D, LibPath + "/../" + GCCTriple.str() + "/lib" + Multilib.osSuffix(),
                    Paths);

    // See comments above on the multilib variant for details of why this is
    // only included from within the sysroot.
    if (StringRef(LibPath).startswith(SysRoot))
      addPathIfExists(D, LibPath, Paths);
  }
}

void Generic_GCC::AddMultilibIncludeArgs(const ArgList &DriverArgs,
                                         ArgStringList &CC1Args) const {
  // Add include directories specific to the selected multilib set and multilib.
  if (GCCInstallation.isValid()) {
    const auto &Callback = Multilibs.includeDirsCallback();
    if (Callback) {
      for (const auto &Path : Callback(GCCInstallation.getMultilib()))
        addExternCSystemIncludeIfExists(
            DriverArgs, CC1Args, GCCInstallation.getInstallPath() + Path);
    }
  }
}

void Generic_GCC::AddClangCXXStdlibIncludeArgs(const ArgList &DriverArgs,
                                               ArgStringList &CC1Args) const {
  if (DriverArgs.hasArg(options::OPT_nostdlibinc) ||
      DriverArgs.hasArg(options::OPT_nostdincxx))
    return;

  switch (GetCXXStdlibType(DriverArgs)) {
  case ToolChain::CST_Libcxx:
    addLibCxxIncludePaths(DriverArgs, CC1Args);
    break;

  case ToolChain::CST_Libstdcxx:
    addLibStdCxxIncludePaths(DriverArgs, CC1Args);
    break;
  }
}

static std::string DetectLibcxxIncludePath(llvm::vfs::FileSystem &vfs,
                                           StringRef base) {
  std::error_code EC;
  int MaxVersion = 0;
  std::string MaxVersionString;
  for (llvm::vfs::directory_iterator LI = vfs.dir_begin(base, EC), LE;
       !EC && LI != LE; LI = LI.increment(EC)) {
    StringRef VersionText = llvm::sys::path::filename(LI->path());
    int Version;
    if (VersionText[0] == 'v' &&
        !VersionText.slice(1, StringRef::npos).getAsInteger(10, Version)) {
      if (Version > MaxVersion) {
        MaxVersion = Version;
        MaxVersionString = std::string(VersionText);
      }
    }
  }
  return MaxVersion ? (base + "/" + MaxVersionString).str() : "";
}

void
Generic_GCC::addLibCxxIncludePaths(const llvm::opt::ArgList &DriverArgs,
                                   llvm::opt::ArgStringList &CC1Args) const {
  auto AddIncludePath = [&](std::string Path) {
    std::string IncludePath = DetectLibcxxIncludePath(getVFS(), Path);
    if (IncludePath.empty() || !getVFS().exists(IncludePath))
      return false;
    addSystemInclude(DriverArgs, CC1Args, IncludePath);
    return true;
  };
  // Android never uses the libc++ headers installed alongside the toolchain,
  // which are generally incompatible with the NDK libraries anyway.
  if (!getTriple().isAndroid())
    if (AddIncludePath(getDriver().Dir + "/../include/c++"))
      return;
  // If this is a development, non-installed, clang, libcxx will
  // not be found at ../include/c++ but it likely to be found at
  // one of the following two locations:
  std::string SysRoot = computeSysRoot();
  if (AddIncludePath(SysRoot + "/usr/local/include/c++"))
    return;
  if (AddIncludePath(SysRoot + "/usr/include/c++"))
    return;
}

/// Helper to add the variant paths of a libstdc++ installation.
bool Generic_GCC::addLibStdCXXIncludePaths(
    Twine Base, Twine Suffix, StringRef GCCTriple, StringRef GCCMultiarchTriple,
    StringRef TargetMultiarchTriple, Twine IncludeSuffix,
    const ArgList &DriverArgs, ArgStringList &CC1Args) const {
  if (!getVFS().exists(Base + Suffix))
    return false;

  addSystemInclude(DriverArgs, CC1Args, Base + Suffix);

  // The vanilla GCC layout of libstdc++ headers uses a triple subdirectory. If
  // that path exists or we have neither a GCC nor target multiarch triple, use
  // this vanilla search path.
  if ((GCCMultiarchTriple.empty() && TargetMultiarchTriple.empty()) ||
      getVFS().exists(Base + Suffix + "/" + GCCTriple + IncludeSuffix)) {
    addSystemInclude(DriverArgs, CC1Args,
                     Base + Suffix + "/" + GCCTriple + IncludeSuffix);
  } else {
    // Otherwise try to use multiarch naming schemes which have normalized the
    // triples and put the triple before the suffix.
    //
    // GCC surprisingly uses *both* the GCC triple with a multilib suffix and
    // the target triple, so we support that here.
    addSystemInclude(DriverArgs, CC1Args,
                     Base + "/" + GCCMultiarchTriple + Suffix + IncludeSuffix);
    addSystemInclude(DriverArgs, CC1Args,
                     Base + "/" + TargetMultiarchTriple + Suffix);
  }

  addSystemInclude(DriverArgs, CC1Args, Base + Suffix + "/backward");
  return true;
}

bool
Generic_GCC::addGCCLibStdCxxIncludePaths(const llvm::opt::ArgList &DriverArgs,
                                         llvm::opt::ArgStringList &CC1Args) const {
  // Use GCCInstallation to know where libstdc++ headers are installed.
  if (!GCCInstallation.isValid())
    return false;

  // By default, look for the C++ headers in an include directory adjacent to
  // the lib directory of the GCC installation. Note that this is expect to be
  // equivalent to '/usr/include/c++/X.Y' in almost all cases.
  StringRef LibDir = GCCInstallation.getParentLibPath();
  StringRef InstallDir = GCCInstallation.getInstallPath();
  StringRef TripleStr = GCCInstallation.getTriple().str();
  const Multilib &Multilib = GCCInstallation.getMultilib();
  const std::string GCCMultiarchTriple = getMultiarchTriple(
      getDriver(), GCCInstallation.getTriple(), getDriver().SysRoot);
  const std::string TargetMultiarchTriple =
      getMultiarchTriple(getDriver(), getTriple(), getDriver().SysRoot);
  const GCCVersion &Version = GCCInstallation.getVersion();

  // The primary search for libstdc++ supports multiarch variants.
  if (addLibStdCXXIncludePaths(LibDir.str() + "/../include",
                               "/c++/" + Version.Text, TripleStr,
                               GCCMultiarchTriple, TargetMultiarchTriple,
                               Multilib.includeSuffix(), DriverArgs, CC1Args))
    return true;

  // Otherwise, fall back on a bunch of options which don't use multiarch
  // layouts for simplicity.
  const std::string LibStdCXXIncludePathCandidates[] = {
      // Gentoo is weird and places its headers inside the GCC install,
      // so if the first attempt to find the headers fails, try these patterns.
      InstallDir.str() + "/include/g++-v" + Version.Text,
      InstallDir.str() + "/include/g++-v" + Version.MajorStr + "." +
          Version.MinorStr,
      InstallDir.str() + "/include/g++-v" + Version.MajorStr,
  };

  for (const auto &IncludePath : LibStdCXXIncludePathCandidates) {
    if (addLibStdCXXIncludePaths(IncludePath, /*Suffix*/ "", TripleStr,
                                 /*GCCMultiarchTriple*/ "",
                                 /*TargetMultiarchTriple*/ "",
                                 Multilib.includeSuffix(), DriverArgs, CC1Args))
      return true;
  }
  return false;
}

void
Generic_GCC::addLibStdCxxIncludePaths(const llvm::opt::ArgList &DriverArgs,
                                      llvm::opt::ArgStringList &CC1Args) const {
  addGCCLibStdCxxIncludePaths(DriverArgs, CC1Args);
}

llvm::opt::DerivedArgList *
Generic_GCC::TranslateArgs(const llvm::opt::DerivedArgList &Args, StringRef,
                           Action::OffloadKind DeviceOffloadKind) const {

  // If this tool chain is used for an OpenMP offloading device we have to make
  // sure we always generate a shared library regardless of the commands the
  // user passed to the host. This is required because the runtime library
  // is required to load the device image dynamically at run time.
  if (DeviceOffloadKind == Action::OFK_OpenMP) {
    DerivedArgList *DAL = new DerivedArgList(Args.getBaseArgs());
    const OptTable &Opts = getDriver().getOpts();

    // Request the shared library. Given that these options are decided
    // implicitly, they do not refer to any base argument.
    DAL->AddFlagArg(/*BaseArg=*/nullptr, Opts.getOption(options::OPT_shared));
    DAL->AddFlagArg(/*BaseArg=*/nullptr, Opts.getOption(options::OPT_fPIC));

    // Filter all the arguments we don't care passing to the offloading
    // toolchain as they can mess up with the creation of a shared library.
    for (auto *A : Args) {
      switch ((options::ID)A->getOption().getID()) {
      default:
        DAL->append(A);
        break;
      case options::OPT_shared:
      case options::OPT_dynamic:
      case options::OPT_static:
      case options::OPT_fPIC:
      case options::OPT_fno_PIC:
      case options::OPT_fpic:
      case options::OPT_fno_pic:
      case options::OPT_fPIE:
      case options::OPT_fno_PIE:
      case options::OPT_fpie:
      case options::OPT_fno_pie:
        break;
      }
    }
    return DAL;
  }
  return nullptr;
}

void Generic_ELF::anchor() {}

void Generic_ELF::addClangTargetOptions(const ArgList &DriverArgs,
                                        ArgStringList &CC1Args,
                                        Action::OffloadKind) const {
  if (!DriverArgs.hasFlag(options::OPT_fuse_init_array,
                          options::OPT_fno_use_init_array, true))
    CC1Args.push_back("-fno-use-init-array");
}<|MERGE_RESOLUTION|>--- conflicted
+++ resolved
@@ -2086,11 +2086,7 @@
 
   static const char *const M680x0LibDirs[] = {"/lib"};
   static const char *const M680x0Triples[] = {
-<<<<<<< HEAD
-       "m68k-linux-gnu", "m68k-unknown-linux-gnu", "m68k-suse-linux"};
-=======
       "m68k-linux-gnu", "m68k-unknown-linux-gnu", "m68k-suse-linux"};
->>>>>>> 139aedef
 
   static const char *const MIPSLibDirs[] = {"/lib"};
   static const char *const MIPSTriples[] = {
